--- conflicted
+++ resolved
@@ -122,12 +122,20 @@
     list(APPEND __link_directories ${LAPACK_LINK_LIBRARIES})
   endif()
 
-<<<<<<< HEAD
+    set(LAPACK_TRY_COMPILE_DEF "")
+    if(LAPACK_IMPL STREQUAL "LAPACK/Apple" AND OPENCV_OSX_USE_ACCELERATE_NEW_LAPACK)
+      message(STATUS "LAPACK(${LAPACK_IMPL}): Accelerate New LAPACK is enabled.")
+      set(LAPACK_TRY_COMPILE_DEF "-DACCELERATE_NEW_LAPACK")
+      add_compile_definitions(ACCELERATE_NEW_LAPACK)
+      add_compile_definitions(ACCELERATE_LAPACK_ILP64)
+    endif()
+
   try_compile(__VALID_LAPACK
       "${OpenCV_BINARY_DIR}"
       "${OpenCV_SOURCE_DIR}/cmake/checks/lapack_check.cpp"
       CMAKE_FLAGS "-DINCLUDE_DIRECTORIES:STRING=${LAPACK_INCLUDE_DIR}\;${CMAKE_BINARY_DIR}"
                   "-DLINK_DIRECTORIES:STRING=${__link_directories}"
+        COMPILE_DEFINITIONS ${LAPACK_TRY_COMPILE_DEF}
       LINK_LIBRARIES ${LAPACK_LIBRARIES}
       OUTPUT_VARIABLE TRY_OUT
   )
@@ -158,39 +166,6 @@
      ocv_lapack_run_check()
   else()
      unset(LAPACK_LIBRARIES)
-=======
-    set(LAPACK_TRY_COMPILE_DEF "")
-    if(LAPACK_IMPL STREQUAL "LAPACK/Apple" AND OPENCV_OSX_USE_ACCELERATE_NEW_LAPACK)
-      message(STATUS "LAPACK(${LAPACK_IMPL}): Accelerate New LAPACK is enabled.")
-      set(LAPACK_TRY_COMPILE_DEF "-DACCELERATE_NEW_LAPACK")
-      add_compile_definitions(ACCELERATE_NEW_LAPACK)
-      add_compile_definitions(ACCELERATE_LAPACK_ILP64)
-    endif()
-
-    try_compile(__VALID_LAPACK
-        "${OpenCV_BINARY_DIR}"
-        "${OpenCV_SOURCE_DIR}/cmake/checks/lapack_check.cpp"
-        CMAKE_FLAGS "-DINCLUDE_DIRECTORIES:STRING=${LAPACK_INCLUDE_DIR}\;${CMAKE_BINARY_DIR}"
-                    "-DLINK_DIRECTORIES:STRING=${__link_directories}"
-        COMPILE_DEFINITIONS ${LAPACK_TRY_COMPILE_DEF}
-        LINK_LIBRARIES ${LAPACK_LIBRARIES}
-        OUTPUT_VARIABLE TRY_OUT
-    )
-    if(NOT __VALID_LAPACK)
-      file(APPEND ${CMAKE_BINARY_DIR}${CMAKE_FILES_DIRECTORY}/CMakeError.log
-          "\nLAPACK(${LAPACK_IMPL}) check FAILED:\n"
-          "    LAPACK_INCLUDE_DIR: '${LAPACK_INCLUDE_DIR}'\n"
-          "    LAPACK_LIBRARIES: '${LAPACK_LIBRARIES}'\n"
-          "    LAPACK_LINK_LIBRARIES: '${__link_directories}'\n"
-          "    Output:\n${TRY_OUT}\n\n")
-      message(STATUS "LAPACK(${LAPACK_IMPL}): Can't build LAPACK check code. This LAPACK version is not supported.")
-      unset(LAPACK_LIBRARIES)
-    else()
-      message(STATUS "LAPACK(${LAPACK_IMPL}): Support is enabled.")
-      ocv_include_directories(${LAPACK_INCLUDE_DIR})
-      set(HAVE_LAPACK 1)
-    endif()
->>>>>>> a03b8131
   endif()
 endmacro()
 
