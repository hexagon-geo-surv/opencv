Copyright (C) 2000-2022, Intel Corporation, all rights reserved.
Copyright (C) 2009-2011, Willow Garage Inc., all rights reserved.
Copyright (C) 2009-2016, NVIDIA Corporation, all rights reserved.
Copyright (C) 2010-2013, Advanced Micro Devices, Inc., all rights reserved.
Copyright (C) 2015-2023, OpenCV Foundation, all rights reserved.
Copyright (C) 2008-2016, Itseez Inc., all rights reserved.
Copyright (C) 2019-2023, Xperience AI, all rights reserved.
Copyright (C) 2019-2022, Shenzhen Institute of Artificial Intelligence and Robotics for Society, all rights reserved.
Copyright (C) 2022-2023, Southern University of Science And Technology, all rights reserved.
<<<<<<< HEAD
Copyright (C) 2024, Bigvision LLC, all rights reserved.
=======
Copyright (C) 2023-2025, OpenCV AI, all rights reserved.
>>>>>>> a2659473

Third party copyrights are property of their respective owners.<|MERGE_RESOLUTION|>--- conflicted
+++ resolved
@@ -7,10 +7,7 @@
 Copyright (C) 2019-2023, Xperience AI, all rights reserved.
 Copyright (C) 2019-2022, Shenzhen Institute of Artificial Intelligence and Robotics for Society, all rights reserved.
 Copyright (C) 2022-2023, Southern University of Science And Technology, all rights reserved.
-<<<<<<< HEAD
+Copyright (C) 2023-2025, OpenCV AI, all rights reserved.
 Copyright (C) 2024, Bigvision LLC, all rights reserved.
-=======
-Copyright (C) 2023-2025, OpenCV AI, all rights reserved.
->>>>>>> a2659473
 
 Third party copyrights are property of their respective owners.