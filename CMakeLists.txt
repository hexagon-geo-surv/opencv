# ----------------------------------------------------------------------------
#  Root CMake file for OpenCV
#
#    From the off-tree build directory, invoke:
#      $ cmake <PATH_TO_OPENCV_ROOT>
#
# ----------------------------------------------------------------------------
# Disable in-source builds to prevent source tree corruption.
if(" ${CMAKE_SOURCE_DIR}" STREQUAL " ${CMAKE_BINARY_DIR}")
  message(FATAL_ERROR "
FATAL: In-source builds are not allowed.
       You should create a separate directory for build files.
")
endif()

include(cmake/OpenCVMinDepVersions.cmake)

<<<<<<< HEAD
cmake_minimum_required(VERSION "${MIN_VER_CMAKE}" FATAL_ERROR)
=======
if(CMAKE_SYSTEM_NAME MATCHES WindowsPhone OR CMAKE_SYSTEM_NAME MATCHES WindowsStore)
  cmake_minimum_required(VERSION 3.5 FATAL_ERROR)
  #Required to resolve linker error issues due to incompatibility with CMake v3.0+ policies.
  #CMake fails to find _fseeko() which leads to subsequent linker error.
  #See details here: http://www.cmake.org/Wiki/CMake/Policies
  cmake_policy(VERSION 2.8)
else()
  cmake_minimum_required(VERSION "${MIN_VER_CMAKE}" FATAL_ERROR)
endif()
>>>>>>> 4ad4bd5d

#
# Configure CMake policies
#
if(POLICY CMP0091)
  cmake_policy(SET CMP0091 NEW) # CMake 3.15+: leave MSVC runtime selection out of default CMAKE_<LANG>_FLAGS_<CONFIG> flags
endif()

if(POLICY CMP0146)
  cmake_policy(SET CMP0146 OLD)  # CMake 3.27+: use CMake FindCUDA if available.
endif()

if(POLICY CMP0148)
  cmake_policy(SET CMP0148 OLD)  # CMake 3.27+: use CMake FindPythonInterp and FindPythonLib if available.
endif()

#
# Configure OpenCV CMake hooks
#
include(cmake/OpenCVUtils.cmake)
ocv_cmake_reset_hooks()
ocv_check_environment_variables(OPENCV_CMAKE_HOOKS_DIR)
if(DEFINED OPENCV_CMAKE_HOOKS_DIR)
  foreach(__dir ${OPENCV_CMAKE_HOOKS_DIR})
    get_filename_component(__dir "${__dir}" ABSOLUTE)
    ocv_cmake_hook_register_dir(${__dir})
  endforeach()
endif()

ocv_cmake_hook(CMAKE_INIT)

# must go before the project()/enable_language() commands
ocv_update(CMAKE_CONFIGURATION_TYPES "Debug;Release" CACHE STRING "Configs" FORCE)
if(NOT DEFINED CMAKE_BUILD_TYPE
    AND NOT OPENCV_SKIP_DEFAULT_BUILD_TYPE
)
  message(STATUS "'Release' build type is used by default. Use CMAKE_BUILD_TYPE to specify build type (Release or Debug)")
  set(CMAKE_BUILD_TYPE "Release" CACHE STRING "Choose the type of build")
endif()
if(DEFINED CMAKE_BUILD_TYPE)
  set_property(CACHE CMAKE_BUILD_TYPE PROPERTY STRINGS "${CMAKE_CONFIGURATION_TYPES}")
endif()

option(ENABLE_PIC "Generate position independent code (necessary for shared libraries)" TRUE)
set(CMAKE_POSITION_INDEPENDENT_CODE ${ENABLE_PIC})

ocv_cmake_hook(PRE_CMAKE_BOOTSTRAP)

# Bootstrap CMake system: setup CMAKE_SYSTEM_NAME and other vars

# workaround: https://gitlab.kitware.com/cmake/cmake/-/issues/20989
if(OPENCV_WORKAROUND_CMAKE_20989)
  set(CMAKE_SYSTEM_PROCESSOR_BACKUP ${CMAKE_SYSTEM_PROCESSOR})
endif()

project(OpenCV CXX C)

if(OPENCV_WORKAROUND_CMAKE_20989)
  set(CMAKE_SYSTEM_PROCESSOR ${CMAKE_SYSTEM_PROCESSOR_BACKUP})
endif()

enable_testing()

ocv_cmake_hook(POST_CMAKE_BOOTSTRAP)

if(NOT OPENCV_SKIP_CMAKE_SYSTEM_FILE)
  include("cmake/platforms/OpenCV-${CMAKE_SYSTEM_NAME}.cmake" OPTIONAL RESULT_VARIABLE "OPENCV_CMAKE_SYSTEM_FILE")
  if(NOT OPENCV_CMAKE_SYSTEM_FILE)
    message(STATUS "OpenCV: system-specific configuration file is not found: '${CMAKE_SYSTEM_NAME}'")
  endif()
endif()

if(CMAKE_INSTALL_PREFIX_INITIALIZED_TO_DEFAULT)  # https://cmake.org/cmake/help/latest/variable/CMAKE_INSTALL_PREFIX_INITIALIZED_TO_DEFAULT.html
  if(NOT CMAKE_CROSSCOMPILING)
    if(WIN32)
      set(CMAKE_INSTALL_PREFIX "${CMAKE_BINARY_DIR}/install" CACHE PATH "Installation Directory" FORCE)
    else()
      set(CMAKE_INSTALL_PREFIX "/usr/local" CACHE PATH "Installation Directory" FORCE)
    endif()
  else()
    # any cross-compiling
    set(CMAKE_INSTALL_PREFIX "${CMAKE_BINARY_DIR}/install" CACHE PATH "Installation Directory" FORCE)
  endif()
endif()

if(MSVC)
  set(CMAKE_USE_RELATIVE_PATHS ON CACHE INTERNAL "" FORCE)
endif()

ocv_cmake_eval(DEBUG_PRE ONCE)

ocv_clear_vars(OpenCVModules_TARGETS)

# ----------------------------------------------------------------------------
#  Autodetect if we are in a GIT repository
# ----------------------------------------------------------------------------
find_host_package(Git QUIET)

if(NOT DEFINED OPENCV_VCSVERSION AND GIT_FOUND)
  ocv_git_describe(OPENCV_VCSVERSION "${OpenCV_SOURCE_DIR}")
elseif(NOT DEFINED OPENCV_VCSVERSION)
  # We don't have git:
  set(OPENCV_VCSVERSION "unknown")
endif()

include(cmake/OpenCVDownload.cmake)

# ----------------------------------------------------------------------------
# Detect compiler and target platform architecture
# ----------------------------------------------------------------------------
include(cmake/OpenCVDetectCXXCompiler.cmake)
ocv_cmake_hook(POST_DETECT_COMPILER)

# ----------------------------------------------------------------------------
# OpenCV cmake options
# ----------------------------------------------------------------------------
set(BUILD_LIST "" CACHE STRING "Build only listed modules (comma-separated, e.g. 'videoio,dnn,ts')")
OCV_OPTION(OPENCV_ENABLE_NONFREE "Enable non-free algorithms" OFF)

# 3rd party libs
OCV_OPTION(OPENCV_FORCE_3RDPARTY_BUILD   "Force using 3rdparty code from source" OFF)
OCV_OPTION(BUILD_ZLIB               "Build zlib from source"             (WIN32 OR APPLE OR OPENCV_FORCE_3RDPARTY_BUILD) )
OCV_OPTION(BUILD_TIFF               "Build libtiff from source"          (WIN32 OR ANDROID OR APPLE OR OPENCV_FORCE_3RDPARTY_BUILD) )
OCV_OPTION(BUILD_OPENJPEG           "Build OpenJPEG from source"         (WIN32 OR ANDROID OR APPLE OR OPENCV_FORCE_3RDPARTY_BUILD) )
OCV_OPTION(BUILD_JASPER             "Build libjasper from source"        (WIN32 OR ANDROID OR APPLE OR OPENCV_FORCE_3RDPARTY_BUILD) )
OCV_OPTION(BUILD_JPEG               "Build libjpeg from source"          (WIN32 OR ANDROID OR APPLE OR OPENCV_FORCE_3RDPARTY_BUILD) )
OCV_OPTION(BUILD_PNG                "Build libpng from source"           (WIN32 OR ANDROID OR APPLE OR OPENCV_FORCE_3RDPARTY_BUILD) )
OCV_OPTION(BUILD_WEBP               "Build WebP from source"             (((WIN32 OR ANDROID OR APPLE) AND NOT WINRT) OR OPENCV_FORCE_3RDPARTY_BUILD) )
OCV_OPTION(BUILD_TBB                "Download and build TBB from source" (ANDROID OR OPENCV_FORCE_3RDPARTY_BUILD) )
OCV_OPTION(BUILD_IPP_IW             "Build IPP IW from source"           (NOT MINGW OR OPENCV_FORCE_3RDPARTY_BUILD) IF (X86_64 OR X86) AND NOT WINRT )
OCV_OPTION(BUILD_ITT                "Build Intel ITT from source"
    (NOT MINGW OR OPENCV_FORCE_3RDPARTY_BUILD)
    IF (X86_64 OR X86 OR ARM OR AARCH64 OR PPC64 OR PPC64LE) AND NOT WINRT AND NOT APPLE_FRAMEWORK
)
OCV_OPTION(BUILD_CLAPACK            "Build CLapack from source"          (((WIN32 OR ANDROID) AND NOT APPLE) OR OPENCV_FORCE_3RDPARTY_BUILD) )

# Optional 3rd party components
# ===================================================
OCV_OPTION(WITH_1394 "Include IEEE1394 support" OFF
  VISIBLE_IF NOT ANDROID AND NOT IOS AND NOT XROS AND NOT WINRT
  VERIFY HAVE_DC1394_2)
OCV_OPTION(WITH_AVFOUNDATION "Use AVFoundation for Video I/O (iOS/visionOS/Mac)" ON
  VISIBLE_IF APPLE
  VERIFY HAVE_AVFOUNDATION)
OCV_OPTION(WITH_AVIF "Enable AVIF support" ON
  VERIFY HAVE_AVIF)
OCV_OPTION(WITH_CAP_IOS "Enable iOS video capture" ON
  VISIBLE_IF IOS
  VERIFY HAVE_CAP_IOS)
OCV_OPTION(WITH_CAROTENE "Use NVidia carotene acceleration library for ARM platform" (NOT CV_DISABLE_OPTIMIZATION)
  VISIBLE_IF (ARM OR AARCH64) AND NOT IOS AND NOT XROS)
OCV_OPTION(WITH_KLEIDICV "Use KleidiCV library for ARM platforms" (ANDROID AND AARCH64 AND NOT CV_DISABLE_OPTIMIZATION)
  VISIBLE_IF (AARCH64 AND (ANDROID OR UNIX AND NOT IOS AND NOT XROS)))
OCV_OPTION(WITH_NDSRVP "Use Andes RVP extension" (NOT CV_DISABLE_OPTIMIZATION)
  VISIBLE_IF RISCV)
OCV_OPTION(WITH_HAL_RVV "Use HAL RVV optimizations" (NOT CV_DISABLE_OPTIMIZATION)
  VISIBLE_IF RISCV)
OCV_OPTION(WITH_FASTCV "Use Qualcomm FastCV acceleration library for ARM platform" OFF
  VISIBLE_IF ((ARM OR AARCH64) AND (ANDROID OR (UNIX AND NOT APPLE AND NOT IOS AND NOT XROS))))
OCV_OPTION(WITH_CPUFEATURES "Use cpufeatures Android library" ON
  VISIBLE_IF ANDROID
  VERIFY HAVE_CPUFEATURES)
OCV_OPTION(WITH_VTK "Include VTK library support (and build opencv_viz module eiher)" ON
  VISIBLE_IF NOT ANDROID AND NOT IOS AND NOT XROS AND NOT WINRT AND NOT CMAKE_CROSSCOMPILING
  VERIFY HAVE_VTK)
OCV_OPTION(WITH_CUDA "Include NVidia Cuda Runtime support" OFF
  VISIBLE_IF NOT IOS AND NOT XROS AND NOT WINRT
  VERIFY HAVE_CUDA)
OCV_OPTION(WITH_CUFFT "Include NVidia Cuda Fast Fourier Transform (FFT) library support" WITH_CUDA
  VISIBLE_IF WITH_CUDA
  VERIFY HAVE_CUFFT)
OCV_OPTION(WITH_CUBLAS "Include NVidia Cuda Basic Linear Algebra Subprograms (BLAS) library support" WITH_CUDA
  VISIBLE_IF WITH_CUDA
  VERIFY HAVE_CUBLAS)
OCV_OPTION(WITH_CUDNN "Include NVIDIA CUDA Deep Neural Network (cuDNN) library support" WITH_CUDA
  VISIBLE_IF WITH_CUDA
  VERIFY HAVE_CUDNN)
OCV_OPTION(WITH_NVCUVID "Include NVidia Video Decoding library support" ON
  VISIBLE_IF WITH_CUDA
  VERIFY HAVE_NVCUVID)
OCV_OPTION(WITH_NVCUVENC "Include NVidia Video Encoding library support" ON
  VISIBLE_IF WITH_CUDA
  VERIFY HAVE_NVCUVENC)
OCV_OPTION(WITH_EIGEN "Include Eigen2/Eigen3 support" (NOT CV_DISABLE_OPTIMIZATION AND NOT CMAKE_CROSSCOMPILING)
  VISIBLE_IF NOT WINRT
  VERIFY HAVE_EIGEN)
OCV_OPTION(WITH_FFMPEG "Include FFMPEG support" (NOT ANDROID)
  VISIBLE_IF NOT IOS AND NOT XROS AND NOT WINRT
  VERIFY HAVE_FFMPEG)
OCV_OPTION(WITH_GSTREAMER "Include Gstreamer support" ON
  VISIBLE_IF NOT ANDROID AND NOT IOS AND NOT XROS AND NOT WINRT
  VERIFY HAVE_GSTREAMER AND GSTREAMER_VERSION VERSION_GREATER "0.99")
OCV_OPTION(WITH_GTK "Include GTK support" ON
  VISIBLE_IF UNIX AND NOT APPLE AND NOT ANDROID
  VERIFY HAVE_GTK)
OCV_OPTION(WITH_GTK_2_X "Use GTK version 2" OFF
  VISIBLE_IF UNIX AND NOT APPLE AND NOT ANDROID
  VERIFY HAVE_GTK AND NOT HAVE_GTK3)
OCV_OPTION(WITH_FRAMEBUFFER "Include framebuffer support" OFF
  VISIBLE_IF UNIX AND NOT APPLE AND NOT ANDROID)
OCV_OPTION(WITH_FRAMEBUFFER_XVFB "Include virtual framebuffer support" OFF
  VISIBLE_IF UNIX AND NOT APPLE AND NOT ANDROID)
OCV_OPTION(WITH_WAYLAND "Include Wayland support" OFF
        VISIBLE_IF UNIX AND NOT APPLE AND NOT ANDROID
        VERIFY HAVE_WAYLAND)
OCV_OPTION(WITH_IPP "Include Intel IPP support" (NOT MINGW AND NOT CV_DISABLE_OPTIMIZATION)
  VISIBLE_IF (X86_64 OR X86) AND NOT WINRT AND NOT IOS AND NOT XROS
  VERIFY HAVE_IPP)
OCV_OPTION(WITH_VULKAN "Include Vulkan support" OFF
  VISIBLE_IF TRUE
  VERIFY HAVE_VULKAN)
# replacement for deprecated options: WITH_INF_ENGINE, WITH_NGRAPH
OCV_OPTION(WITH_OPENVINO "Include Intel OpenVINO toolkit support" (WITH_INF_ENGINE)
  VISIBLE_IF TRUE
  VERIFY TARGET ocv.3rdparty.openvino)
OCV_OPTION(WITH_WEBNN "Include WebNN support" OFF
  VISIBLE_IF TRUE
  VERIFY HAVE_WEBNN)
OCV_OPTION(WITH_JASPER "Include JPEG2K support (Jasper)" ON
  VISIBLE_IF NOT IOS AND NOT XROS
  VERIFY HAVE_JASPER)
OCV_OPTION(WITH_OPENJPEG "Include JPEG2K support (OpenJPEG)" ON
  VISIBLE_IF NOT IOS AND NOT XROS
  VERIFY HAVE_OPENJPEG)
OCV_OPTION(WITH_JPEG "Include JPEG support" ON
  VISIBLE_IF TRUE
  VERIFY HAVE_JPEG)
OCV_OPTION(WITH_JPEGXL "Include JPEG XL support" OFF
  VISIBLE_IF TRUE
  VERIFY HAVE_JPEGXL)
OCV_OPTION(WITH_WEBP "Include WebP support" ON
  VISIBLE_IF NOT WINRT
  VERIFY HAVE_WEBP)
OCV_OPTION(WITH_OPENEXR "Include ILM support via OpenEXR" (WIN32 OR ANDROID OR APPLE) OR NOT CMAKE_CROSSCOMPILING
  VISIBLE_IF NOT APPLE_FRAMEWORK AND NOT WINRT
  VERIFY HAVE_OPENEXR)
OCV_OPTION(WITH_OPENGL "Include OpenGL support" OFF
  VISIBLE_IF NOT ANDROID AND NOT WINRT
  VERIFY HAVE_OPENGL)
OCV_OPTION(WITH_OPENNI "Include OpenNI support" OFF
  VISIBLE_IF NOT ANDROID AND NOT IOS AND NOT XROS AND NOT WINRT
  VERIFY HAVE_OPENNI)
OCV_OPTION(WITH_OPENNI2 "Include OpenNI2 support" OFF
  VISIBLE_IF NOT ANDROID AND NOT IOS AND NOT XROS AND NOT WINRT
  VERIFY HAVE_OPENNI2)
OCV_OPTION(WITH_PNG "Include PNG support" ON
  VISIBLE_IF TRUE
  VERIFY HAVE_PNG)
OCV_OPTION(WITH_SPNG "Include SPNG support" OFF
  VISIBLE_IF TRUE
  VERIFY HAVE_SPNG)
OCV_OPTION(WITH_GDCM "Include DICOM support" OFF
  VISIBLE_IF TRUE
  VERIFY HAVE_GDCM)
OCV_OPTION(WITH_PVAPI "Include Prosilica GigE support" OFF
  VISIBLE_IF NOT ANDROID AND NOT IOS AND NOT XROS AND NOT WINRT
  VERIFY HAVE_PVAPI)
OCV_OPTION(WITH_ARAVIS "Include Aravis GigE support" OFF
  VISIBLE_IF NOT ANDROID AND NOT IOS AND NOT XROS AND NOT WINRT AND NOT WIN32
  VERIFY HAVE_ARAVIS_API)
OCV_OPTION(WITH_QT "Build with Qt Backend support" OFF
  VISIBLE_IF NOT ANDROID AND NOT IOS AND NOT XROS AND NOT WINRT
  VERIFY HAVE_QT)
OCV_OPTION(WITH_WIN32UI "Build with Win32 UI Backend support" ON
  VISIBLE_IF WIN32 AND NOT WINRT
  VERIFY HAVE_WIN32UI)
OCV_OPTION(WITH_TBB "Include Intel TBB support" OFF
  VISIBLE_IF NOT IOS AND NOT XROS AND NOT WINRT
  VERIFY HAVE_TBB)
OCV_OPTION(WITH_HPX "Include Ste||ar Group HPX support" OFF
  VISIBLE_IF TRUE
  VERIFY HAVE_HPX)
OCV_OPTION(WITH_OPENMP "Include OpenMP support" OFF
  VISIBLE_IF TRUE
  VERIFY HAVE_OPENMP)
OCV_OPTION(WITH_PTHREADS_PF "Use pthreads-based parallel_for" ON
  VISIBLE_IF NOT WIN32 OR MINGW
  VERIFY HAVE_PTHREADS_PF)
OCV_OPTION(WITH_TIFF "Include TIFF support" ON
  VISIBLE_IF NOT IOS AND NOT XROS
  VERIFY HAVE_TIFF)
OCV_OPTION(WITH_V4L "Include Video 4 Linux support" ON
  VISIBLE_IF UNIX AND NOT ANDROID AND NOT APPLE
  VERIFY HAVE_CAMV4L OR HAVE_CAMV4L2 OR HAVE_VIDEOIO)
OCV_OPTION(WITH_DSHOW "Build VideoIO with DirectShow support" ON
  VISIBLE_IF WIN32 AND NOT ARM AND NOT WINRT
  VERIFY HAVE_DSHOW)
OCV_OPTION(WITH_MSMF "Build VideoIO with Media Foundation support" NOT MINGW
  VISIBLE_IF WIN32
  VERIFY HAVE_MSMF)
OCV_OPTION(WITH_MSMF_DXVA "Enable hardware acceleration in Media Foundation backend" WITH_MSMF
  VISIBLE_IF WIN32
  VERIFY HAVE_MSMF_DXVA)
OCV_OPTION(WITH_XIMEA "Include XIMEA cameras support" OFF
  VISIBLE_IF NOT ANDROID AND NOT WINRT
  VERIFY HAVE_XIMEA)
OCV_OPTION(WITH_UEYE "Include UEYE camera support" OFF
  VISIBLE_IF NOT ANDROID AND NOT APPLE AND NOT WINRT
  VERIFY HAVE_UEYE)
OCV_OPTION(WITH_XINE "Include Xine support (GPL)" OFF
  VISIBLE_IF UNIX AND NOT APPLE AND NOT ANDROID
  VERIFY HAVE_XINE)
OCV_OPTION(WITH_CLP "Include Clp support (EPL)" OFF
  VISIBLE_IF TRUE
  VERIFY HAVE_CLP)
OCV_OPTION(WITH_OPENCL "Include OpenCL Runtime support" (NOT ANDROID AND NOT CV_DISABLE_OPTIMIZATION)
  VISIBLE_IF NOT IOS AND NOT XROS AND NOT WINRT
  VERIFY HAVE_OPENCL)
OCV_OPTION(WITH_OPENCL_SVM "Include OpenCL Shared Virtual Memory support" OFF
  VISIBLE_IF TRUE
  VERIFY HAVE_OPENCL_SVM) # experimental
OCV_OPTION(WITH_OPENCLAMDFFT "Include AMD OpenCL FFT library support" ON
  VISIBLE_IF NOT ANDROID AND NOT IOS AND NOT XROS AND NOT WINRT
  VERIFY HAVE_CLAMDFFT)
OCV_OPTION(WITH_OPENCLAMDBLAS "Include AMD OpenCL BLAS library support" ON
  VISIBLE_IF NOT ANDROID AND NOT IOS AND NOT XROS AND NOT WINRT
  VERIFY HAVE_CLAMDBLAS)
OCV_OPTION(WITH_DIRECTX "Include DirectX support" ON
  VISIBLE_IF WIN32 AND NOT WINRT
  VERIFY HAVE_DIRECTX)
OCV_OPTION(WITH_DIRECTML "Include DirectML support" ON
  VISIBLE_IF WIN32 AND NOT WINRT
  VERIFY HAVE_DIRECTML)
OCV_OPTION(WITH_OPENCL_D3D11_NV "Include NVIDIA OpenCL D3D11 support" WITH_DIRECTX
  VISIBLE_IF WIN32 AND NOT WINRT
  VERIFY HAVE_OPENCL_D3D11_NV)
OCV_OPTION(WITH_LIBREALSENSE "Include Intel librealsense support" OFF
  VISIBLE_IF NOT WITH_INTELPERC
  VERIFY HAVE_LIBREALSENSE)
OCV_OPTION(WITH_VA "Include VA support" (X86_64 OR X86)
  VISIBLE_IF UNIX AND NOT APPLE AND NOT ANDROID
  VERIFY HAVE_VA)
OCV_OPTION(WITH_VA_INTEL "Include Intel VA-API/OpenCL support" (X86_64 OR X86)
  VISIBLE_IF UNIX AND NOT APPLE AND NOT ANDROID
  VERIFY HAVE_VA_INTEL)
OCV_OPTION(WITH_MFX "Include Intel Media SDK support" OFF
  VISIBLE_IF (UNIX AND NOT ANDROID) OR (WIN32 AND NOT WINRT AND NOT MINGW)
  VERIFY HAVE_MFX)
OCV_OPTION(WITH_GDAL "Include GDAL Support" OFF
  VISIBLE_IF NOT ANDROID AND NOT IOS AND NOT XROS AND NOT WINRT
  VERIFY HAVE_GDAL)
OCV_OPTION(WITH_GPHOTO2 "Include gPhoto2 library support" OFF
  VISIBLE_IF UNIX AND NOT ANDROID AND NOT IOS AND NOT XROS
  VERIFY HAVE_GPHOTO2)
OCV_OPTION(WITH_LAPACK "Include Lapack library support" (NOT CV_DISABLE_OPTIMIZATION)
  VISIBLE_IF NOT ANDROID AND NOT IOS AND NOT XROS
  VERIFY HAVE_LAPACK)
OCV_OPTION(WITH_ITT "Include Intel ITT support" ON
  VISIBLE_IF NOT APPLE_FRAMEWORK
  VERIFY HAVE_ITT)
OCV_OPTION(WITH_PROTOBUF "Enable libprotobuf" ON
  VISIBLE_IF TRUE
  VERIFY HAVE_PROTOBUF)
OCV_OPTION(WITH_IMGCODEC_GIF "Include GIF support" ON
  VISIBLE_IF TRUE
  VERIFY HAVE_IMGCODEC_GIF)
OCV_OPTION(WITH_IMGCODEC_HDR "Include HDR support" ON
  VISIBLE_IF TRUE
  VERIFY HAVE_IMGCODEC_HDR)
OCV_OPTION(WITH_IMGCODEC_SUNRASTER "Include SUNRASTER support" ON
  VISIBLE_IF TRUE
  VERIFY HAVE_IMGCODEC_SUNRASTER)
OCV_OPTION(WITH_IMGCODEC_PXM "Include PNM (PBM,PGM,PPM) and PAM formats support" ON
  VISIBLE_IF TRUE
  VERIFY HAVE_IMGCODEC_PXM)
OCV_OPTION(WITH_IMGCODEC_PFM "Include PFM formats support" ON
  VISIBLE_IF TRUE
  VERIFY HAVE_IMGCODEC_PFM)
OCV_OPTION(WITH_QUIRC "Include library QR-code decoding" OFF
  VISIBLE_IF TRUE
  VERIFY HAVE_QUIRC)
OCV_OPTION(WITH_ANDROID_MEDIANDK "Use Android Media NDK for Video I/O (Android)" (ANDROID_NATIVE_API_LEVEL GREATER 20)
  VISIBLE_IF ANDROID
  VERIFY HAVE_ANDROID_MEDIANDK)
OCV_OPTION(WITH_ANDROID_NATIVE_CAMERA "Use Android NDK for Camera I/O (Android)" (ANDROID_NATIVE_API_LEVEL GREATER 23)
  VISIBLE_IF ANDROID
  VERIFY HAVE_ANDROID_NATIVE_CAMERA)
OCV_OPTION(WITH_ONNX "Include Microsoft ONNX Runtime support" OFF
  VISIBLE_IF TRUE
  VERIFY HAVE_ONNX)
OCV_OPTION(WITH_TIMVX "Include Tim-VX support" OFF
  VISIBLE_IF TRUE
  VERIFY HAVE_TIMVX)
# Attention when OBSENSOR_USE_ORBBEC_SDK set to off:
#   Astra2 cameras currently only support Windows and Linux kernel versions no higher than 4.15, and higher versions of Linux kernel may have exceptions.
OCV_OPTION(OBSENSOR_USE_ORBBEC_SDK "Use Orbbec SDK as backend to support more camera models and platforms (force to ON on MacOS)" OFF)
OCV_OPTION(WITH_OBSENSOR "Include obsensor support (Orbbec 3D Cameras)" ON
  VISIBLE_IF (WIN32 AND NOT ARM AND NOT WINRT AND NOT MINGW) OR ( UNIX AND NOT APPLE AND NOT ANDROID) OR (APPLE AND AARCH64 AND NOT IOS)
  VERIFY HAVE_OBSENSOR)
OCV_OPTION(WITH_CANN "Include CANN support" OFF
  VISIBLE_IF TRUE
  VERIFY HAVE_CANN)
OCV_OPTION(WITH_FLATBUFFERS "Include Flatbuffers support (required by DNN/TFLite importer)" ON
  VISIBLE_IF TRUE
  VERIFY HAVE_FLATBUFFERS)
OCV_OPTION(WITH_ZLIB_NG "Use zlib-ng instead of zlib" OFF
  VISIBLE_IF TRUE
  VERIFY HAVE_ZLIB_NG)

# OpenCV build components
# ===================================================
OCV_OPTION(BUILD_SHARED_LIBS        "Build shared libraries (.dll/.so) instead of static ones (.lib/.a)" NOT (ANDROID OR APPLE_FRAMEWORK) )
OCV_OPTION(BUILD_opencv_apps        "Build utility applications (used for example to train classifiers)" (NOT ANDROID AND NOT WINRT) IF (NOT APPLE_FRAMEWORK) )
OCV_OPTION(BUILD_opencv_js          "Build JavaScript bindings by Emscripten" OFF )
OCV_OPTION(BUILD_ANDROID_PROJECTS   "Build Android projects providing .apk files" ON  IF ANDROID )
OCV_OPTION(BUILD_ANDROID_EXAMPLES   "Build examples for Android platform"         ON  IF ANDROID )
OCV_OPTION(BUILD_DOCS               "Create build rules for OpenCV Documentation" OFF  IF (NOT WINRT AND NOT APPLE_FRAMEWORK))
OCV_OPTION(BUILD_EXAMPLES           "Build all examples"                          OFF )
OCV_OPTION(BUILD_PACKAGE            "Enables 'make package_source' command"       ON  IF NOT WINRT)
OCV_OPTION(BUILD_PERF_TESTS         "Build performance tests"                     NOT INSTALL_CREATE_DISTRIB  IF (NOT APPLE_FRAMEWORK) )
OCV_OPTION(BUILD_TESTS              "Build accuracy & regression tests"           NOT INSTALL_CREATE_DISTRIB  IF (NOT APPLE_FRAMEWORK) )
OCV_OPTION(BUILD_WITH_DEBUG_INFO    "Include debug info into release binaries ('OFF' means default settings)" OFF )
OCV_OPTION(BUILD_WITH_STATIC_CRT    "Enables use of statically linked CRT for statically linked OpenCV" ON IF MSVC )
OCV_OPTION(BUILD_WITH_DYNAMIC_IPP   "Enables dynamic linking of IPP (only for standalone IPP)" OFF )
OCV_OPTION(BUILD_FAT_JAVA_LIB       "Create Java wrapper exporting all functions of OpenCV library (requires static build of OpenCV modules)" ANDROID IF NOT BUILD_SHARED_LIBS)
OCV_OPTION(BUILD_ANDROID_SERVICE    "Build OpenCV Manager for Google Play" OFF IF ANDROID )
OCV_OPTION(BUILD_CUDA_STUBS         "Build CUDA modules stubs when no CUDA SDK" OFF  IF (NOT APPLE_FRAMEWORK) )
OCV_OPTION(BUILD_JAVA               "Enable Java support"                         (ANDROID OR NOT CMAKE_CROSSCOMPILING)  IF (ANDROID OR (NOT APPLE_FRAMEWORK AND NOT WINRT)) )
OCV_OPTION(BUILD_OBJC               "Enable Objective-C support"                  ON  IF APPLE_FRAMEWORK )
OCV_OPTION(BUILD_KOTLIN_EXTENSIONS  "Build Kotlin extensions (Android)"           ON  IF ANDROID )

# OpenCV installation options
# ===================================================
OCV_OPTION(INSTALL_CREATE_DISTRIB   "Change install rules to build the distribution package" OFF )
OCV_OPTION(INSTALL_BIN_EXAMPLES     "Install prebuilt examples" WIN32 IF BUILD_EXAMPLES)
OCV_OPTION(INSTALL_C_EXAMPLES       "Install C examples"        OFF )
OCV_OPTION(INSTALL_PYTHON_EXAMPLES  "Install Python examples"   OFF )
OCV_OPTION(INSTALL_ANDROID_EXAMPLES "Install Android examples"  OFF IF ANDROID )
OCV_OPTION(INSTALL_TO_MANGLED_PATHS "Enables mangled install paths, that help with side by side installs." OFF IF (UNIX AND NOT ANDROID AND NOT APPLE_FRAMEWORK AND BUILD_SHARED_LIBS) )
OCV_OPTION(INSTALL_TESTS            "Install accuracy and performance test binaries and test data" OFF)

# OpenCV build options
# ===================================================
OCV_OPTION(ENABLE_CCACHE              "Use ccache"                                               (UNIX AND (CMAKE_GENERATOR MATCHES "Makefile" OR CMAKE_GENERATOR MATCHES "Ninja" OR CMAKE_GENERATOR MATCHES "Xcode")) )
OCV_OPTION(ENABLE_PRECOMPILED_HEADERS "Use precompiled headers"                                  MSVC IF (MSVC OR (NOT IOS AND NOT XROS AND NOT CMAKE_CROSSCOMPILING) ) )
OCV_OPTION(ENABLE_DELAYLOAD           "Enable delayed loading of OpenCV DLLs"                    OFF VISIBLE_IF MSVC AND BUILD_SHARED_LIBS)
OCV_OPTION(ENABLE_SOLUTION_FOLDERS    "Solution folder in Visual Studio or in other IDEs"        (MSVC_IDE OR CMAKE_GENERATOR MATCHES Xcode) )
OCV_OPTION(ENABLE_PROFILING           "Enable profiling in the GCC compiler (Add flags: -g -pg)" OFF  IF CV_GCC )
OCV_OPTION(ENABLE_COVERAGE            "Enable coverage collection with  GCov"                    OFF  IF CV_GCC )
OCV_OPTION(OPENCV_ENABLE_MEMORY_SANITIZER "Better support for memory/address sanitizers"         OFF)
OCV_OPTION(ENABLE_OMIT_FRAME_POINTER  "Enable -fomit-frame-pointer for GCC"                      ON   IF CV_GCC )
OCV_OPTION(ENABLE_POWERPC             "Enable PowerPC for GCC"                                   ON   IF (CV_GCC AND CMAKE_SYSTEM_PROCESSOR MATCHES powerpc.*) )
OCV_OPTION(ENABLE_FAST_MATH           "Enable compiler options for fast math optimizations on FP computations (not recommended)" OFF)
OCV_OPTION(ENABLE_NOISY_WARNINGS      "Show all warnings even if they are too noisy"             OFF )
OCV_OPTION(OPENCV_WARNINGS_ARE_ERRORS "Treat warnings as errors"                                 OFF )
OCV_OPTION(ANDROID_EXAMPLES_WITH_LIBS "Build binaries of Android examples with native libraries" OFF  IF ANDROID )
OCV_OPTION(ENABLE_IMPL_COLLECTION     "Collect implementation data on function call"             OFF )
OCV_OPTION(ENABLE_INSTRUMENTATION     "Instrument functions to collect calls trace and performance" OFF )
OCV_OPTION(ENABLE_GNU_STL_DEBUG       "Enable GNU STL Debug mode (defines _GLIBCXX_DEBUG)"       OFF IF CV_GCC )
OCV_OPTION(ENABLE_BUILD_HARDENING     "Enable hardening of the resulting binaries (against security attacks, detects memory corruption, etc)" OFF)
OCV_OPTION(ENABLE_LTO                 "Enable Link Time Optimization" OFF IF CV_GCC OR MSVC)
OCV_OPTION(ENABLE_THIN_LTO            "Enable Thin LTO" OFF IF CV_CLANG)
OCV_OPTION(GENERATE_ABI_DESCRIPTOR    "Generate XML file for abi_compliance_checker tool" OFF IF UNIX)
OCV_OPTION(OPENCV_GENERATE_PKGCONFIG  "Generate .pc file for pkg-config build tool (deprecated)" OFF)
OCV_OPTION(CV_ENABLE_INTRINSICS       "Use intrinsic-based optimized code" ON )
OCV_OPTION(CV_DISABLE_OPTIMIZATION    "Disable explicit optimized code (dispatched code/intrinsics/loop unrolling/etc)" OFF )
OCV_OPTION(CV_TRACE                   "Enable OpenCV code trace" ON)
OCV_OPTION(OPENCV_GENERATE_SETUPVARS  "Generate setup_vars* scripts" ON IF (NOT ANDROID AND NOT APPLE_FRAMEWORK) )
OCV_OPTION(ENABLE_CONFIG_VERIFICATION "Fail build if actual configuration doesn't match requested (WITH_XXX != HAVE_XXX)" OFF)
OCV_OPTION(OPENCV_ENABLE_MEMALIGN     "Enable posix_memalign or memalign usage" ON)
OCV_OPTION(OPENCV_DISABLE_FILESYSTEM_SUPPORT "Disable filesystem support" OFF)
OCV_OPTION(OPENCV_DISABLE_THREAD_SUPPORT "Build the library without multi-threaded code." OFF)
OCV_OPTION(OPENCV_DISABLE_ENV_SUPPORT "Disable environment variables access (getenv)" (CMAKE_SYSTEM_NAME MATCHES "Windows(CE|Phone|Store)"))
OCV_OPTION(OPENCV_SEMIHOSTING         "Build the library for semihosting target (Arm). See https://developer.arm.com/documentation/100863/latest." OFF)
OCV_OPTION(ENABLE_CUDA_FIRST_CLASS_LANGUAGE "Enable CUDA as a first class language, if enabled dependant projects will need to use CMake >= 3.18" OFF
  VISIBLE_IF (WITH_CUDA AND NOT CMAKE_VERSION VERSION_LESS 3.18)
  VERIFY HAVE_CUDA)

OCV_OPTION(ENABLE_PYLINT              "Add target with Pylint checks"                            (BUILD_DOCS OR BUILD_EXAMPLES) IF (NOT CMAKE_CROSSCOMPILING AND NOT APPLE_FRAMEWORK) )
OCV_OPTION(ENABLE_FLAKE8              "Add target with Python flake8 checker"                    (BUILD_DOCS OR BUILD_EXAMPLES) IF (NOT CMAKE_CROSSCOMPILING AND NOT APPLE_FRAMEWORK) )

OCV_OPTION(WITH_UNIFONT               "Build 'uni' font (WQY MicroHei) into OpenCV"              (NOT BUILD_opencv_js)
           VERIFY HAVE_UNIFONT)

if(ENABLE_IMPL_COLLECTION)
  add_definitions(-DCV_COLLECT_IMPL_DATA)
endif()

if(OPENCV_DISABLE_FILESYSTEM_SUPPORT)
  add_definitions(-DOPENCV_HAVE_FILESYSTEM_SUPPORT=0)
endif()

# MathJax is used for math rendering by both Doxygen HTML and JavaDoc, so
# this var have to be defined before "modules" AND "doc" are processed
set(OPENCV_MATHJAX_RELPATH "https://cdn.jsdelivr.net/npm/mathjax@3.0.1" CACHE STRING "URI to a MathJax installation")

# ----------------------------------------------------------------------------
#  Get actual OpenCV version number from sources
# ----------------------------------------------------------------------------
include(cmake/OpenCVVersion.cmake)

ocv_cmake_hook(POST_OPTIONS)

# ----------------------------------------------------------------------------
#  Build & install layouts
# ----------------------------------------------------------------------------

if(OPENCV_TEST_DATA_PATH)
  get_filename_component(OPENCV_TEST_DATA_PATH ${OPENCV_TEST_DATA_PATH} ABSOLUTE)
endif()

# Save libs and executables in the same place
set(EXECUTABLE_OUTPUT_PATH "${CMAKE_BINARY_DIR}/bin" CACHE PATH "Output directory for applications")

if(ANDROID)
  set(LIBRARY_OUTPUT_PATH                "${OpenCV_BINARY_DIR}/lib/${ANDROID_NDK_ABI_NAME}")
  ocv_update(3P_LIBRARY_OUTPUT_PATH      "${OpenCV_BINARY_DIR}/3rdparty/lib/${ANDROID_NDK_ABI_NAME}")
else()
  set(LIBRARY_OUTPUT_PATH                "${OpenCV_BINARY_DIR}/lib")
  ocv_update(3P_LIBRARY_OUTPUT_PATH      "${OpenCV_BINARY_DIR}/3rdparty/lib")
endif()

if(ANDROID)
  if(ANDROID_ABI MATCHES "NEON")
    set(ENABLE_NEON ON)
  endif()
  if(ANDROID_ABI MATCHES "VFPV3")
    set(ENABLE_VFPV3 ON)
  endif()
endif()

if(WIN32)
  # Postfix of DLLs:
  ocv_update(OPENCV_DLLVERSION "${OPENCV_VERSION_MAJOR}${OPENCV_VERSION_MINOR}${OPENCV_VERSION_PATCH}")
  ocv_update(OPENCV_DEBUG_POSTFIX d)
else()
  # Postfix of so's:
  ocv_update(OPENCV_DLLVERSION "")
  ocv_update(OPENCV_DEBUG_POSTFIX "")
endif()

if(DEFINED CMAKE_DEBUG_POSTFIX)
  set(OPENCV_DEBUG_POSTFIX "${CMAKE_DEBUG_POSTFIX}")
endif()

if((INSTALL_CREATE_DISTRIB AND BUILD_SHARED_LIBS AND NOT DEFINED BUILD_opencv_world) OR APPLE_FRAMEWORK)
  set(BUILD_opencv_world ON CACHE INTERNAL "")
endif()

include(cmake/OpenCVInstallLayout.cmake)

# ----------------------------------------------------------------------------
#  Path for build/platform -specific headers
# ----------------------------------------------------------------------------
ocv_update(OPENCV_CONFIG_FILE_INCLUDE_DIR "${CMAKE_BINARY_DIR}/" CACHE PATH "Where to create the platform-dependant cvconfig.h")
ocv_include_directories(${OPENCV_CONFIG_FILE_INCLUDE_DIR})

# ----------------------------------------------------------------------------
#  Path for additional modules
# ----------------------------------------------------------------------------
set(OPENCV_EXTRA_MODULES_PATH "" CACHE PATH "Where to look for additional OpenCV modules (can be ;-separated list of paths)")

# ----------------------------------------------------------------------------
# OpenCV compiler and linker options
# ----------------------------------------------------------------------------

ocv_cmake_hook(POST_CMAKE_BUILD_OPTIONS)

# --- Python Support ---
if(NOT IOS AND NOT XROS)
  include(cmake/OpenCVDetectPython.cmake)
endif()

include(cmake/OpenCVCompilerOptions.cmake)

ocv_cmake_hook(POST_COMPILER_OPTIONS)

# --- CUDA Support ---
if(ENABLE_CUDA_FIRST_CLASS_LANGUAGE)
  if(CMAKE_VERSION VERSION_LESS 3.18)
    message(WARNING "CUDA: First class language only supported for CMake versions >= 3.18, falling back to FindCUDA!")
    set(ENABLE_CUDA_FIRST_CLASS_LANGUAGE OFF CACHE BOOL "Enable CUDA as a first class language, if enabled dependant projects will need to use CMake >= 3.18" FORCE)
  else()

    # Check CUDA_PATH if supplied
    if(UNIX AND CUDA_PATH AND NOT ENV{CUDA_PATH})
      set(ENV{CUDA_PATH} ${CUDA_PATH})
    elseif(WIN32 AND CUDA_PATH)
      set(ENV{PATH} "${CUDA_PATH}\\bin\;$ENV{PATH}")
    endif()
    include(CheckLanguage)
    check_language(CUDA)

    # Fallback to checking default locations
    if(NOT CMAKE_CUDA_COMPILER)
      # Checking windows default search location isn't possible because the CUDA Toolkit is installed to C:/Program Files/NVIDIA GPU Computing Toolkit/CUDA/vXX.X
      if(WIN32)
        if(CMAKE_GENERATOR MATCHES "Visual Studio")
          message(STATUS "CUDA: Not detected, when using stand alone installations with the Visual Studio generator the path to the CUDA toolkit should be manually specified with -Tcuda=. e.g. -Tcuda=\"C:/Program Files/NVIDIA GPU Computing Toolkit/CUDA/vXX.X\"")
        else()
          message(STATUS "CUDA: Not detected, for stand alone installations the path to the CUDA toolkit should be manually specified with -DCUDA_PATH=. e.g. -DCUDA_PATH=\"C:/Program Files/NVIDIA GPU Computing Toolkit/CUDA/vXX.X\"")
        endif()
      elseif(UNIX)
        message(STATUS "CUDA: Not detected, make sure you have performed the mandatory Post-installation actions described in the CUDA installation guide.\n   For stand alone installations you can set the CUDA_PATH environmental or CMake variable. e.g. export CUDA_PATH=/usr/local/cuda-XX.X or -DCUDA_PATH=/usr/local/cuda-XX.X.")
        message(STATUS "CUDA: Falling back to searching for the CUDA compiler in its default location (/usr/local/cuda)")
        set(CUDA_PATH "/usr/local/cuda" CACHE INTERNAL "")
        set(ENV{CUDA_PATH} ${CUDA_PATH})
        unset(CMAKE_CUDA_COMPILER CACHE)
        unset(CMAKE_CUDA_COMPILER)
        check_language(CUDA)
      endif()
    endif()

    cmake_policy(SET CMP0092 NEW) # CMake 3.15+: leave warning flags out of default CMAKE_<LANG>_FLAGS flags.
    if(CMAKE_CUDA_COMPILER)
      #  CMake 3.18+: if CMAKE_CUDA_ARCHITECTURES is empty enable_language(CUDA) sets it to the default architecture chosen by the compiler, to trigger the OpenCV custom CUDA architecture search an empty value needs to be respected see https://github.com/opencv/opencv/pull/25941.
      if(CMAKE_CUDA_ARCHITECTURES)
        set(USER_DEFINED_CMAKE_CUDA_ARCHITECTURES TRUE)
      endif()
      enable_language(CUDA)
      if(NOT USER_DEFINED_CMAKE_CUDA_ARCHITECTURES)
        set(CMAKE_CUDA_ARCHITECTURES "")
      endif()
    elseif(UNIX)
      message(WARNING "CUDA: Not detected!  If you are not using the default host compiler (g++) then you need to specify both CMAKE_CUDA_HOST_COMPILER and CMAKE_CUDA_COMPILER. e.g. -DCMAKE_CUDA_HOST_COMPILER=/usr/bin/clang++ -DCMAKE_CUDA_COMPILER=/usr/local/cuda/bin/nvcc.")
    endif()
  endif()
endif()

# ----------------------------------------------------------------------------
#       CHECK FOR SYSTEM LIBRARIES, OPTIONS, ETC..
# ----------------------------------------------------------------------------
if(UNIX OR MINGW)
  if(NOT APPLE_FRAMEWORK OR OPENCV_ENABLE_PKG_CONFIG)
    if(CMAKE_CROSSCOMPILING AND NOT DEFINED ENV{PKG_CONFIG_LIBDIR} AND NOT DEFINED ENV{PKG_CONFIG_SYSROOT_DIR}
        AND NOT OPENCV_ENABLE_PKG_CONFIG
    )
      if(NOT PkgConfig_FOUND)
        message(STATUS "OpenCV disables pkg-config to avoid using of host libraries. Consider using PKG_CONFIG_LIBDIR to specify target SYSROOT")
      elseif(OPENCV_SKIP_PKG_CONFIG_WARNING)
        message(WARNING "pkg-config is enabled in cross-compilation mode without defining of PKG_CONFIG_LIBDIR environment variable. This may lead to misconfigured host-based dependencies.")
      endif()
    elseif(OPENCV_DISABLE_PKG_CONFIG)
      if(PkgConfig_FOUND)
        message(WARNING "OPENCV_DISABLE_PKG_CONFIG flag has no effect")
      endif()
    else()
      find_package(PkgConfig QUIET)
    endif()
  endif()
  include(CheckFunctionExists)
  include(CheckIncludeFile)
  include(CheckLibraryExists)
  include(CheckSymbolExists)

  if(NOT APPLE)
    CHECK_INCLUDE_FILE(pthread.h HAVE_PTHREAD)
    if(ANDROID)
      set(OPENCV_LINKER_LIBS ${OPENCV_LINKER_LIBS} dl m log)
    elseif(CMAKE_SYSTEM_NAME MATCHES "FreeBSD|NetBSD|DragonFly|OpenBSD|Haiku")
      set(OPENCV_LINKER_LIBS ${OPENCV_LINKER_LIBS} m pthread)
    elseif(EMSCRIPTEN)
      # no need to link to system libs with emscripten
    elseif(QNXNTO)
      set(OPENCV_LINKER_LIBS ${OPENCV_LINKER_LIBS} m)
      CHECK_LIBRARY_EXISTS(regex regexec "" HAVE_REGEX_LIBRARY)
      if(HAVE_REGEX_LIBRARY)
        set(OPENCV_LINKER_LIBS ${OPENCV_LINKER_LIBS} regex)
      endif()
    elseif(MINGW)
      set(OPENCV_LINKER_LIBS ${OPENCV_LINKER_LIBS} pthread)
    else()
      set(OPENCV_LINKER_LIBS ${OPENCV_LINKER_LIBS} dl m pthread rt)
    endif()
  else()
    set(HAVE_PTHREAD 1)
  endif()

  # Ensure that libpthread is not listed as one of the libraries to pass to the linker.
  if (OPENCV_DISABLE_THREAD_SUPPORT)
    list(REMOVE_ITEM OPENCV_LINKER_LIBS pthread)
  endif()

  if(OPENCV_ENABLE_MEMALIGN)
    CHECK_SYMBOL_EXISTS(posix_memalign stdlib.h HAVE_POSIX_MEMALIGN)
    CHECK_INCLUDE_FILE(malloc.h HAVE_MALLOC_H)
    if(HAVE_MALLOC_H)
      CHECK_SYMBOL_EXISTS(memalign malloc.h HAVE_MEMALIGN)
    endif()
    # TODO:
    # - std::aligned_alloc() C++17 / C11
  endif()

  CHECK_SYMBOL_EXISTS(getauxval sys/auxv.h HAVE_GETAUXVAL)
  CHECK_SYMBOL_EXISTS(elf_aux_info sys/auxv.h HAVE_ELF_AUX_INFO)
elseif(WIN32)
  include(CheckIncludeFile)
  include(CheckSymbolExists)

  if(OPENCV_ENABLE_MEMALIGN)
    CHECK_INCLUDE_FILE(malloc.h HAVE_MALLOC_H)
    if(HAVE_MALLOC_H)
      CHECK_SYMBOL_EXISTS(_aligned_malloc malloc.h HAVE_WIN32_ALIGNED_MALLOC)
    endif()
  endif()
endif()

if(DEFINED OPENCV_ALGO_HINT_DEFAULT)
  if(NOT OPENCV_ALGO_HINT_DEFAULT STREQUAL "ALGO_HINT_ACCURATE" AND
     NOT OPENCV_ALGO_HINT_DEFAULT STREQUAL "ALGO_HINT_APPROX")
    message(FATAL_ERROR "OPENCV_ALGO_HINT_DEFAULT should be one of ALGO_HINT_ACCURATE or ALGO_HINT_APPROX.")
  endif()
endif()

include(cmake/OpenCVPCHSupport.cmake)
include(cmake/OpenCVModule.cmake)

# ----------------------------------------------------------------------------
#  Detect endianness of build platform
# ----------------------------------------------------------------------------

if(IOS OR XROS)
  # test_big_endian needs try_compile, which doesn't work for iOS
  # http://public.kitware.com/Bug/view.php?id=12288
  set(WORDS_BIGENDIAN 0)
else()
  include(TestBigEndian)
  test_big_endian(WORDS_BIGENDIAN)
endif()

# ----------------------------------------------------------------------------
#  Detect 3rd-party libraries
# ----------------------------------------------------------------------------

if(ANDROID AND WITH_CPUFEATURES)
  add_subdirectory(3rdparty/cpufeatures)
  set(HAVE_CPUFEATURES 1)
endif()

include(cmake/OpenCVFindFrameworks.cmake)

include(cmake/OpenCVFindLibsGrfmt.cmake)
include(cmake/OpenCVFindLibsGUI.cmake)
include(cmake/OpenCVFindLibsVideo.cmake)
include(cmake/OpenCVFindLibsPerf.cmake)
include(cmake/OpenCVFindLAPACK.cmake)
if(WITH_LAPACK)
  ocv_assert(HAVE_LAPACK)  # Lapack is required for OpenCV 5.0+
endif()
include(cmake/OpenCVFindProtobuf.cmake)
include(cmake/OpenCVDetectFlatbuffers.cmake)
if(WITH_TIMVX)
  include(cmake/OpenCVFindTIMVX.cmake)
endif()
if(WITH_CANN)
  include(cmake/OpenCVFindCANN.cmake)
endif()

# ----------------------------------------------------------------------------
#  Detect other 3rd-party libraries/tools
# ----------------------------------------------------------------------------

# --- Java Support ---
if(BUILD_JAVA)
  if(ANDROID)
    include(cmake/android/OpenCVDetectAndroidSDK.cmake)
  else()
    include(cmake/OpenCVDetectApacheAnt.cmake)
    if(ANT_EXECUTABLE AND NOT OPENCV_JAVA_IGNORE_ANT)
      ocv_update(OPENCV_JAVA_SDK_BUILD_TYPE "ANT")
    elseif(NOT ANDROID)
      find_package(Java)
      if(Java_FOUND)
        include(UseJava)
        ocv_update(OPENCV_JAVA_SDK_BUILD_TYPE "JAVA")
      endif()
    endif()
    find_package(JNI)
  endif()
endif()

if(ENABLE_PYLINT AND PYTHON_DEFAULT_AVAILABLE)
  include(cmake/OpenCVPylint.cmake)
endif()
if(ENABLE_FLAKE8 AND PYTHON_DEFAULT_AVAILABLE)
  find_package(Flake8 QUIET)
  if(NOT FLAKE8_FOUND OR NOT FLAKE8_EXECUTABLE)
    include("${CMAKE_CURRENT_LIST_DIR}/cmake/FindFlake8.cmake")
  endif()
  if(FLAKE8_FOUND)
    list(APPEND OPENCV_FLAKE8_EXCLUDES ".git" "__pycache__" "config.py" "*.config.py" "config-*.py")
    list(APPEND OPENCV_FLAKE8_EXCLUDES "svgfig.py")  # 3rdparty
    if(NOT PYTHON3_VERSION_STRING VERSION_GREATER 3.6)
      # Python 3.6+ (PEP 526): variable annotations (type hints)
      list(APPEND OPENCV_FLAKE8_EXCLUDES "samples/dnn/dnn_model_runner/dnn_conversion/common/test/configs")
    endif()
    string(REPLACE ";" "," OPENCV_FLAKE8_EXCLUDES_STR "${OPENCV_FLAKE8_EXCLUDES}")
    add_custom_target(check_flake8
        COMMAND "${FLAKE8_EXECUTABLE}" . --count --select=E9,E901,E999,F821,F822,F823 --show-source --statistics --exclude='${OPENCV_FLAKE8_EXCLUDES_STR}'
        WORKING_DIRECTORY "${OpenCV_SOURCE_DIR}"
        COMMENT "Running flake8"
    )
  endif()
endif()


if(ANDROID AND ANDROID_EXECUTABLE AND ANT_EXECUTABLE AND (ANT_VERSION VERSION_GREATER 1.7) AND (ANDROID_TOOLS_Pkg_Revision GREATER 13))
  SET(CAN_BUILD_ANDROID_PROJECTS TRUE)
else()
  SET(CAN_BUILD_ANDROID_PROJECTS FALSE)
endif()

# --- OpenCL ---
if(WITH_OPENCL)
  include(cmake/OpenCVDetectOpenCL.cmake)
endif()

# --- VkCom ---
if(WITH_VULKAN)
  include(cmake/OpenCVDetectVulkan.cmake)
endif()

# --- WebNN ---
if(WITH_WEBNN)
  include(cmake/OpenCVDetectWebNN.cmake)
endif()

# --- Inference Engine ---
if(WITH_INF_ENGINE OR WITH_OPENVINO)
  include(cmake/OpenCVDetectInferenceEngine.cmake)
endif()

# --- DirectX ---
if(WITH_DIRECTX)
  include(cmake/OpenCVDetectDirectX.cmake)
endif()
# --- DirectML ---
if(WITH_DIRECTML)
  include(cmake/OpenCVDetectDirectML.cmake)
endif()

if(WITH_VTK)
  include(cmake/OpenCVDetectVTK.cmake)
endif()

if(WITH_QUIRC)
  add_subdirectory(3rdparty/quirc)
  set(HAVE_QUIRC TRUE)
endif()

if(WITH_ONNX)
  include(cmake/FindONNX.cmake)
endif()

# ----------------------------------------------------------------------------
# OpenCV HAL
# ----------------------------------------------------------------------------
set(_hal_includes "")
macro(ocv_hal_register HAL_LIBRARIES_VAR HAL_HEADERS_VAR HAL_INCLUDE_DIRS_VAR)
  # 1. libraries
  foreach (l ${${HAL_LIBRARIES_VAR}})
    if(NOT TARGET ${l})
      get_filename_component(l "${l}" ABSOLUTE)
    endif()
    list(APPEND OPENCV_HAL_LINKER_LIBS ${l})
  endforeach()
  # 2. headers
  foreach (h ${${HAL_HEADERS_VAR}})
    set(_hal_includes "${_hal_includes}\n#include \"${h}\"")
  endforeach()
  # 3. include paths
  ocv_include_directories(${${HAL_INCLUDE_DIRS_VAR}})
endmacro()

if(NOT DEFINED OpenCV_HAL)
  set(OpenCV_HAL "OpenCV_HAL")
endif()

<<<<<<< HEAD
=======
if(HAVE_IPP)
  ocv_debug_message(STATUS "Enable IPP acceleration")
  if(NOT ";${OpenCV_HAL};" MATCHES ";ipp;")
    set(OpenCV_HAL "ipp;${OpenCV_HAL}")
  endif()
endif()

if(HAVE_OPENVX)
  ocv_debug_message(STATUS "Enable OpenVX acceleration")
  if(NOT ";${OpenCV_HAL};" MATCHES ";openvx;")
    set(OpenCV_HAL "openvx;${OpenCV_HAL}")
  endif()
endif()

>>>>>>> 4ad4bd5d
if(HAVE_FASTCV)
  ocv_debug_message(STATUS "Enable FastCV acceleration")
  if(NOT ";${OpenCV_HAL};" MATCHES ";fastcv;")
    set(OpenCV_HAL "fastcv;${OpenCV_HAL}")
  endif()
endif()

if(HAVE_KLEIDICV)
  ocv_debug_message(STATUS "Enable KleidiCV acceleration")
  if(NOT ";${OpenCV_HAL};" MATCHES ";kleidicv;")
    set(OpenCV_HAL "kleidicv;${OpenCV_HAL}")
  endif()
endif()

if(WITH_CAROTENE)
  ocv_debug_message(STATUS "Enable carotene acceleration")
  if(NOT ";${OpenCV_HAL};" MATCHES ";carotene;")
    set(OpenCV_HAL "carotene;${OpenCV_HAL}")
  endif()
endif()

if(WITH_NDSRVP)
  ocv_debug_message(STATUS "Andes RVP 3rdparty NDSRVP enabled")
  if(NOT ";${OpenCV_HAL};" MATCHES ";ndsrvp;")
    set(OpenCV_HAL "ndsrvp;${OpenCV_HAL}")
  endif()
endif()

if(WITH_HAL_RVV)
  ocv_debug_message(STATUS "Enable HAL RVV acceleration")
  if(NOT ";${OpenCV_HAL};" MATCHES ";halrvv;")
    set(OpenCV_HAL "halrvv;${OpenCV_HAL}")
  endif()
endif()

foreach(hal ${OpenCV_HAL})
  if(hal STREQUAL "carotene")
    if(";${CPU_BASELINE_FINAL};" MATCHES ";NEON;")
      add_subdirectory(hal/carotene/hal)
      ocv_hal_register(CAROTENE_HAL_LIBRARIES CAROTENE_HAL_HEADERS CAROTENE_HAL_INCLUDE_DIRS)
      list(APPEND OpenCV_USED_HAL "carotene (ver ${CAROTENE_HAL_VERSION})")
    else()
      message(STATUS "Carotene: NEON is not available, disabling carotene...")
    endif()
  elseif(hal STREQUAL "fastcv")
    if((ARM OR AARCH64) AND (ANDROID OR (UNIX AND NOT APPLE AND NOT IOS AND NOT XROS)))
      add_subdirectory(hal/fastcv)
      ocv_hal_register(FASTCV_HAL_LIBRARIES FASTCV_HAL_HEADERS FASTCV_HAL_INCLUDE_DIRS)
      list(APPEND OpenCV_USED_HAL "fastcv (ver ${FASTCV_HAL_VERSION})")
    else()
      message(STATUS "FastCV: fastcv is not available, disabling fastcv...")
    endif()
  elseif(hal STREQUAL "kleidicv")
    add_subdirectory(hal/kleidicv)
    ocv_hal_register(KLEIDICV_HAL_LIBRARIES KLEIDICV_HAL_HEADERS KLEIDICV_HAL_INCLUDE_DIRS)
    list(APPEND OpenCV_USED_HAL "KleidiCV (ver ${KLEIDICV_HAL_VERSION})")
  elseif(hal STREQUAL "ndsrvp")
    if(CMAKE_C_FLAGS MATCHES "-mext-dsp" AND CMAKE_CXX_FLAGS MATCHES "-mext-dsp" AND NOT ";${CPU_BASELINE_FINAL};" MATCHES ";RVV;")
      add_subdirectory(hal/ndsrvp)
      ocv_hal_register(NDSRVP_HAL_LIBRARIES NDSRVP_HAL_HEADERS NDSRVP_HAL_INCLUDE_DIRS)
      list(APPEND OpenCV_USED_HAL "ndsrvp (ver ${NDSRVP_HAL_VERSION})")
    else()
      message(STATUS "NDSRVP: Andes GNU Toolchain DSP extension is not enabled, disabling ndsrvp...")
    endif()
  elseif(hal STREQUAL "halrvv")
    if(";${CPU_BASELINE_FINAL};" MATCHES ";RVV;")
      add_subdirectory(hal/riscv-rvv)
      ocv_hal_register(RVV_HAL_LIBRARIES RVV_HAL_HEADERS RVV_HAL_INCLUDE_DIRS)
      list(APPEND OpenCV_USED_HAL "HAL RVV (ver ${RVV_HAL_VERSION})")
    else()
      message(STATUS "HAL RVV: RVV is not available, disabling halrvv...")
    endif()
<<<<<<< HEAD
=======
  elseif(hal STREQUAL "ipp")
    add_subdirectory(hal/ipp)
    ocv_hal_register(IPP_HAL_LIBRARIES IPP_HAL_HEADERS IPP_HAL_INCLUDE_DIRS)
    list(APPEND OpenCV_USED_HAL "ipp (ver ${IPP_HAL_VERSION})")
  elseif(hal STREQUAL "openvx")
    add_subdirectory(hal/openvx)
    ocv_hal_register(OPENVX_HAL_LIBRARIES OPENVX_HAL_HEADERS OPENVX_HAL_INCLUDE_DIRS)
    list(APPEND OpenCV_USED_HAL "openvx (ver ${OPENVX_HAL_VERSION})")
>>>>>>> 4ad4bd5d
  else()
    ocv_debug_message(STATUS "OpenCV HAL: ${hal} ...")
    ocv_clear_vars(OpenCV_HAL_LIBRARIES OpenCV_HAL_HEADERS OpenCV_HAL_INCLUDE_DIRS)
    find_package(${hal} NO_MODULE QUIET)
    if(${hal}_FOUND)
      ocv_hal_register(OpenCV_HAL_LIBRARIES OpenCV_HAL_HEADERS OpenCV_HAL_INCLUDE_DIRS)
      list(APPEND OpenCV_USED_HAL "${hal} (ver ${${hal}_VERSION})")
    endif()
  endif()
endforeach()
configure_file("${OpenCV_SOURCE_DIR}/cmake/templates/custom_hal.hpp.in" "${OPENCV_CONFIG_FILE_INCLUDE_DIR}/custom_hal.hpp" @ONLY)
unset(_hal_includes)


# ----------------------------------------------------------------------------
# Code trace support
# ----------------------------------------------------------------------------
if(CV_TRACE)
  include(cmake/OpenCVDetectTrace.cmake)
endif()

ocv_cmake_hook(POST_DETECT_DEPENDECIES)  # typo, deprecated (2019-06)
ocv_cmake_hook(POST_DETECT_DEPENDENCIES)

# ----------------------------------------------------------------------------
# Solution folders:
# ----------------------------------------------------------------------------
if(ENABLE_SOLUTION_FOLDERS)
  set_property(GLOBAL PROPERTY USE_FOLDERS ON)
  set_property(GLOBAL PROPERTY PREDEFINED_TARGETS_FOLDER "CMakeTargets")
endif()

# Extra OpenCV targets: uninstall, package_source, perf, etc.
include(cmake/OpenCVExtraTargets.cmake)

# ----------------------------------------------------------------------------
# Process subdirectories
# ----------------------------------------------------------------------------

# opencv.hpp and legacy headers
add_subdirectory(include)

# Enable compiler options for OpenCV modules/apps/samples only (ignore 3rdparty)
ocv_add_modules_compiler_options()

# OpenCV modules
ocv_register_modules()

# Generate targets for documentation
add_subdirectory(doc)

# various data that is used by cv libraries and/or demo applications.
# add_subdirectory(data)

# extra applications
if(BUILD_opencv_apps)
  add_subdirectory(apps)
endif()

# examples
if(BUILD_EXAMPLES OR BUILD_ANDROID_EXAMPLES OR INSTALL_ANDROID_EXAMPLES OR INSTALL_PYTHON_EXAMPLES OR INSTALL_C_EXAMPLES)
  add_subdirectory(samples)
endif()

# ----------------------------------------------------------------------------
# Finalization: generate configuration-based files
# ----------------------------------------------------------------------------

ocv_cmake_hook(PRE_FINALIZE)

# Generate platform-dependent and configuration-dependent headers
include(cmake/OpenCVGenHeaders.cmake)

# Generate opencv.pc for pkg-config command
if(OPENCV_GENERATE_PKGCONFIG)
  include(cmake/OpenCVGenPkgconfig.cmake)
endif()

# Generate OpenCV.mk for ndk-build (Android build tool)
include(cmake/OpenCVGenAndroidMK.cmake)

# Generate OpenCVConfig.cmake and OpenCVConfig-version.cmake for cmake projects
include(cmake/OpenCVGenConfig.cmake)

# Generate Info.plist for the iOS/visionOS framework
if(APPLE_FRAMEWORK)
  include(cmake/OpenCVGenInfoPlist.cmake)
endif()

# Generate ABI descriptor
include(cmake/OpenCVGenABI.cmake)

# Generate environment setup file
if(INSTALL_TESTS AND OPENCV_TEST_DATA_PATH)
  if(ANDROID)
    get_filename_component(TEST_PATH ${OPENCV_TEST_INSTALL_PATH} DIRECTORY)
    configure_file("${CMAKE_CURRENT_SOURCE_DIR}/cmake/templates/opencv_run_all_tests_android.sh.in"
                   "${CMAKE_BINARY_DIR}/unix-install/opencv_run_all_tests.sh" @ONLY)
    install(PROGRAMS "${CMAKE_BINARY_DIR}/unix-install/opencv_run_all_tests.sh"
            DESTINATION ./ COMPONENT tests)
  elseif(WIN32)
    configure_file("${CMAKE_CURRENT_SOURCE_DIR}/cmake/templates/opencv_run_all_tests_windows.cmd.in"
                   "${CMAKE_BINARY_DIR}/win-install/opencv_run_all_tests.cmd" @ONLY)
    install(PROGRAMS "${CMAKE_BINARY_DIR}/win-install/opencv_run_all_tests.cmd"
            DESTINATION ${OPENCV_TEST_INSTALL_PATH} COMPONENT tests)
  elseif(UNIX)
    configure_file("${CMAKE_CURRENT_SOURCE_DIR}/cmake/templates/opencv_run_all_tests_unix.sh.in"
                   "${CMAKE_BINARY_DIR}/unix-install/opencv_run_all_tests.sh" @ONLY)
    install(PROGRAMS "${CMAKE_BINARY_DIR}/unix-install/opencv_run_all_tests.sh"
            DESTINATION ${OPENCV_TEST_INSTALL_PATH} COMPONENT tests)
  endif()
endif()

if(NOT OPENCV_README_FILE)
  if(ANDROID)
    set(OPENCV_README_FILE ${CMAKE_CURRENT_SOURCE_DIR}/platforms/android/README.android)
  endif()
endif()

if(NOT OPENCV_LICENSE_FILE)
  set(OPENCV_LICENSE_FILE ${CMAKE_CURRENT_SOURCE_DIR}/LICENSE)
endif()

# for UNIX it does not make sense as LICENSE and readme will be part of the package automatically
if(ANDROID OR NOT UNIX)
  install(FILES ${OPENCV_LICENSE_FILE}
        PERMISSIONS OWNER_READ OWNER_WRITE GROUP_READ WORLD_READ
        DESTINATION ./ COMPONENT libs)
  if(OPENCV_README_FILE)
    install(FILES ${OPENCV_README_FILE}
            PERMISSIONS OWNER_READ OWNER_WRITE GROUP_READ WORLD_READ
            DESTINATION ./ COMPONENT libs)
  endif()
endif()

if(COMMAND ocv_pylint_finalize)
  ocv_pylint_add_directory(${CMAKE_CURRENT_LIST_DIR}/modules/python/test)
  ocv_pylint_add_directory(${CMAKE_CURRENT_LIST_DIR}/samples/python)
  ocv_pylint_add_directory(${CMAKE_CURRENT_LIST_DIR}/samples/dnn)
  ocv_pylint_add_directory_recurse(${CMAKE_CURRENT_LIST_DIR}/samples/python/tutorial_code)
  ocv_pylint_finalize()
endif()
if(TARGET check_pylint)
  message(STATUS "Registered 'check_pylint' target: using ${PYLINT_EXECUTABLE} (ver: ${PYLINT_VERSION}), checks: ${PYLINT_TOTAL_TARGETS}")
endif()
if(TARGET check_flake8)
  message(STATUS "Registered 'check_flake8' target: using ${FLAKE8_EXECUTABLE} (ver: ${FLAKE8_VERSION})")
endif()

if(OPENCV_GENERATE_SETUPVARS)
  include(cmake/OpenCVGenSetupVars.cmake)
endif()

# ----------------------------------------------------------------------------
# Summary:
# ----------------------------------------------------------------------------
status("")
status("General configuration for OpenCV ${OPENCV_VERSION} =====================================")
if(OPENCV_VCSVERSION)
  status("  Version control:" ${OPENCV_VCSVERSION})
endif()
if(OPENCV_EXTRA_MODULES_PATH AND NOT BUILD_INFO_SKIP_EXTRA_MODULES)
  set(__dump_extra_header OFF)
  foreach(p ${OPENCV_EXTRA_MODULES_PATH})
    if(EXISTS ${p})
      if(NOT __dump_extra_header)
        set(__dump_extra_header ON)
        status("")
        status("  Extra modules:")
      else()
        status("")
      endif()
      ocv_git_describe(EXTRA_MODULES_VCSVERSION "${p}")
      status("    Location (extra):" ${p})
      status("    Version control (extra):" ${EXTRA_MODULES_VCSVERSION})
    endif()
  endforeach()
  unset(__dump_extra_header)
endif()

# ========================== build platform ==========================
status("")
status("  Platform:")
if(NOT DEFINED OPENCV_TIMESTAMP
    AND NOT BUILD_INFO_SKIP_TIMESTAMP
)
  string(TIMESTAMP OPENCV_TIMESTAMP "" UTC)
  set(OPENCV_TIMESTAMP "${OPENCV_TIMESTAMP}" CACHE STRING "Timestamp of OpenCV build configuration" FORCE)
endif()
if(OPENCV_TIMESTAMP)
  status("    Timestamp:"      ${OPENCV_TIMESTAMP})
endif()
status("    Host:"             ${CMAKE_HOST_SYSTEM_NAME} ${CMAKE_HOST_SYSTEM_VERSION} ${CMAKE_HOST_SYSTEM_PROCESSOR})
if(CMAKE_CROSSCOMPILING)
  status("    Target:"         ${CMAKE_SYSTEM_NAME} ${CMAKE_SYSTEM_VERSION} ${CMAKE_SYSTEM_PROCESSOR})
endif()
status("    CMake:"            ${CMAKE_VERSION})
status("    CMake generator:"  ${CMAKE_GENERATOR})
status("    CMake build tool:" ${CMAKE_BUILD_TOOL})
if(MSVC)
  status("    MSVC:"           ${MSVC_VERSION})
endif()
if(CMAKE_GENERATOR MATCHES Xcode)
  status("    Xcode:"          ${XCODE_VERSION})
endif()
if(CMAKE_GENERATOR MATCHES "Xcode|Visual Studio|Multi-Config")
  status("    Configuration:"  ${CMAKE_CONFIGURATION_TYPES})
else()
  status("    Configuration:"  ${CMAKE_BUILD_TYPE})
endif()
if(DEFINED OPENCV_ALGO_HINT_DEFAULT)
  status("    Algorithm Hint:"  ${OPENCV_ALGO_HINT_DEFAULT})
else()
  status("    Algorithm Hint:" " ALGO_HINT_ACCURATE")
endif()

# ========================= CPU code generation mode =========================
status("")
status("  CPU/HW features:")
status("    Baseline:"  "${CPU_BASELINE_FINAL}")
if(NOT CPU_BASELINE STREQUAL CPU_BASELINE_FINAL)
  status("      requested:"  "${CPU_BASELINE}")
endif()
if(CPU_BASELINE_REQUIRE)
  status("      required:"  "${CPU_BASELINE_REQUIRE}")
endif()
if(CPU_BASELINE_DISABLE)
  status("      disabled:"  "${CPU_BASELINE_DISABLE}")
endif()
if(CPU_DISPATCH_FINAL OR CPU_DISPATCH)
  status("    Dispatched code generation:"  "${CPU_DISPATCH_FINAL}")
  if(NOT CPU_DISPATCH STREQUAL CPU_DISPATCH_FINAL)
    status("      requested:"  "${CPU_DISPATCH}")
  endif()
  if(CPU_DISPATCH_REQUIRE)
    status("      required:"  "${CPU_DISPATCH_REQUIRE}")
  endif()
  foreach(OPT ${CPU_DISPATCH_FINAL})
    status("      ${OPT} (${CPU_${OPT}_USAGE_COUNT} files):"  "+ ${CPU_DISPATCH_${OPT}_INCLUDED}")
  endforeach()
endif()

# ========================== C/C++ options ==========================
if(CMAKE_CXX_COMPILER_VERSION)
  set(OPENCV_COMPILER_STR "${CMAKE_CXX_COMPILER} ${CMAKE_CXX_COMPILER_ARG1} (ver ${CMAKE_CXX_COMPILER_VERSION})")
else()
  set(OPENCV_COMPILER_STR "${CMAKE_CXX_COMPILER} ${CMAKE_CXX_COMPILER_ARG1}")
endif()
string(STRIP "${OPENCV_COMPILER_STR}" OPENCV_COMPILER_STR)

status("")
status("  C/C++:")
status("    Built as dynamic libs?:" BUILD_SHARED_LIBS THEN YES ELSE NO)
if(DEFINED CMAKE_CXX_STANDARD AND CMAKE_CXX_STANDARD)
  status("    C++ standard:"           "${CMAKE_CXX_STANDARD}")
endif()
status("    C++ Compiler:"           ${OPENCV_COMPILER_STR})
status("    C++ flags (Release):"    ${CMAKE_CXX_FLAGS} ${CMAKE_CXX_FLAGS_RELEASE})
status("    C++ flags (Debug):"      ${CMAKE_CXX_FLAGS} ${CMAKE_CXX_FLAGS_DEBUG})
status("    C Compiler:"             ${CMAKE_C_COMPILER} ${CMAKE_C_COMPILER_ARG1})
status("    C flags (Release):"      ${CMAKE_C_FLAGS} ${CMAKE_C_FLAGS_RELEASE})
status("    C flags (Debug):"        ${CMAKE_C_FLAGS} ${CMAKE_C_FLAGS_DEBUG})
if(WIN32)
  status("    Linker flags (Release):" ${CMAKE_EXE_LINKER_FLAGS} ${CMAKE_EXE_LINKER_FLAGS_RELEASE})
  status("    Linker flags (Debug):"   ${CMAKE_EXE_LINKER_FLAGS} ${CMAKE_EXE_LINKER_FLAGS_DEBUG})
else()
  status("    Linker flags (Release):" ${CMAKE_SHARED_LINKER_FLAGS} ${CMAKE_SHARED_LINKER_FLAGS_RELEASE})
  status("    Linker flags (Debug):"   ${CMAKE_SHARED_LINKER_FLAGS} ${CMAKE_SHARED_LINKER_FLAGS_DEBUG})
endif()
status("    ccache:"                  OPENCV_COMPILER_IS_CCACHE THEN YES ELSE NO)
status("    Precompiled headers:"     PCHSupport_FOUND AND ENABLE_PRECOMPILED_HEADERS THEN YES ELSE NO)

if(OPENCV_DISABLE_FILESYSTEM_SUPPORT)
  status("    Filesystem support is disabled")
endif()

# ========================== Dependencies ============================
ocv_get_all_libs(deps_modules deps_extra deps_3rdparty)
status("    Extra dependencies:" ${deps_extra})
status("    3rdparty dependencies:" ${deps_3rdparty})

# ========================== OpenCV modules ==========================
status("")
status("  OpenCV modules:")
set(OPENCV_MODULES_BUILD_ST "")
foreach(the_module ${OPENCV_MODULES_BUILD})
  if(NOT OPENCV_MODULE_${the_module}_CLASS STREQUAL "INTERNAL" OR the_module STREQUAL "opencv_ts")
    list(APPEND OPENCV_MODULES_BUILD_ST "${the_module}")
  endif()
endforeach()
string(REPLACE "opencv_" "" OPENCV_MODULES_BUILD_ST          "${OPENCV_MODULES_BUILD_ST}")
string(REPLACE "opencv_" "" OPENCV_MODULES_DISABLED_USER_ST  "${OPENCV_MODULES_DISABLED_USER}")
string(REPLACE "opencv_" "" OPENCV_MODULES_DISABLED_AUTO_ST  "${OPENCV_MODULES_DISABLED_AUTO}")
string(REPLACE "opencv_" "" OPENCV_MODULES_DISABLED_FORCE_ST "${OPENCV_MODULES_DISABLED_FORCE}")
list(SORT OPENCV_MODULES_BUILD_ST)
list(SORT OPENCV_MODULES_DISABLED_USER_ST)
list(SORT OPENCV_MODULES_DISABLED_AUTO_ST)
list(SORT OPENCV_MODULES_DISABLED_FORCE_ST)
status("    To be built:"            OPENCV_MODULES_BUILD          THEN ${OPENCV_MODULES_BUILD_ST}          ELSE "-")
status("    Disabled:"               OPENCV_MODULES_DISABLED_USER  THEN ${OPENCV_MODULES_DISABLED_USER_ST}  ELSE "-")
status("    Disabled by dependency:" OPENCV_MODULES_DISABLED_AUTO  THEN ${OPENCV_MODULES_DISABLED_AUTO_ST}  ELSE "-")
status("    Unavailable:"            OPENCV_MODULES_DISABLED_FORCE THEN ${OPENCV_MODULES_DISABLED_FORCE_ST} ELSE "-")

ocv_build_features_string(apps_status
  IF BUILD_TESTS AND HAVE_opencv_ts THEN "tests"
  IF BUILD_PERF_TESTS AND HAVE_opencv_ts THEN "perf_tests"
  IF BUILD_EXAMPLES THEN "examples"
  IF BUILD_opencv_apps THEN "apps"
  IF BUILD_ANDROID_SERVICE THEN "android_service"
  IF (BUILD_ANDROID_EXAMPLES OR INSTALL_ANDROID_EXAMPLES) AND CAN_BUILD_ANDROID_PROJECTS THEN "android_examples"
  ELSE "-")
status("    Applications:" "${apps_status}")
ocv_build_features_string(docs_status
    IF TARGET doxygen_cpp THEN "doxygen"
    IF TARGET doxygen_python THEN "python"
    IF TARGET doxygen_javadoc THEN "javadoc"
    IF BUILD_opencv_js OR DEFINED OPENCV_JS_LOCATION THEN "js"
    ELSE "NO"
)
status("    Documentation:" "${docs_status}")
status("    Non-free algorithms:" OPENCV_ENABLE_NONFREE THEN "YES" ELSE "NO")

# ========================== Android details ==========================
if(ANDROID)
  status("")
  if(DEFINED ANDROID_NDK_REVISION)
    set(__msg "${ANDROID_NDK} (ver ${ANDROID_NDK_REVISION})")
  else()
    set(__msg "location: ${ANDROID_NDK}")
  endif()
  status("  Android NDK: " ${__msg})
  status("    Android ABI:" ${ANDROID_ABI})
  if(BUILD_WITH_STANDALONE_TOOLCHAIN)
    status("    NDK toolchain:" "standalone: ${ANDROID_STANDALONE_TOOLCHAIN}")
  elseif(BUILD_WITH_ANDROID_NDK OR DEFINED ANDROID_TOOLCHAIN_NAME)
    status("    NDK toolchain:" "${ANDROID_TOOLCHAIN_NAME}")
  endif()
  status("    STL type:" ${ANDROID_STL})
  status("    Native API level:" ${ANDROID_NATIVE_API_LEVEL})

  if(BUILD_ANDROID_PROJECTS)
    status("  Android SDK: " "${ANDROID_SDK} (tools: ${ANDROID_SDK_TOOLS_VERSION} build tools: ${ANDROID_SDK_BUILD_TOOLS_VERSION})")
    if(ANDROID_EXECUTABLE)
      status("    android tool:"  "${ANDROID_EXECUTABLE}")
    endif()
  else()
    status("  Android SDK: " "not used, projects are not built")
  endif()
  if(DEFINED ANDROID_SDK_COMPATIBLE_TARGET)
    status("    SDK target:" "${ANDROID_SDK_COMPATIBLE_TARGET}")
  endif()
  if(DEFINED ANDROID_PROJECTS_BUILD_TYPE)
    if(ANDROID_PROJECTS_BUILD_TYPE STREQUAL "ANT")
      status("    Projects build scripts:" "Ant/Eclipse compatible")
    elseif(ANDROID_PROJECTS_BUILD_TYPE STREQUAL "ANT")
      status("    Projects build scripts:" "Gradle")
    endif()
  endif()
endif()

# ================== Windows RT features ==================
if(WIN32)
status("")
status("  Windows RT support:" WINRT THEN YES ELSE NO)
  if(WINRT)
    status("    Building for Microsoft platform: " ${CMAKE_SYSTEM_NAME})
    status("    Building for architectures: " ${CMAKE_VS_EFFECTIVE_PLATFORMS})
    status("    Building for version: " ${CMAKE_SYSTEM_VERSION})
    if (DEFINED ENABLE_WINRT_MODE_NATIVE)
      status("    Building for C++ without CX extensions")
    endif()
  endif()
endif(WIN32)

# ========================== GUI ==========================
status("")
status("  GUI: " "${OPENCV_HIGHGUI_BUILTIN_BACKEND}")

if(WITH_WAYLAND OR HAVE_WAYLAND)
  status("    Wayland:" HAVE_WAYLAND THEN "(Experimental) YES" ELSE "NO")
  status("      Wayland Client:" HAVE_WAYLAND_CLIENT THEN "YES (ver ${WAYLAND_CLIENT_VERSION})" ELSE "NO")
  status("      Wayland Cursor:" HAVE_WAYLAND_CURSOR THEN "YES (ver ${WAYLAND_CURSOR_VERSION})" ELSE "NO")
  status("      Wayland Protocols:" HAVE_WAYLAND_PROTOCOLS THEN "YES (ver ${WAYLAND_PROTOCOLS_VERSION})" ELSE "NO")
  status("      Xkbcommon:" HAVE_XKBCOMMON THEN "YES (ver ${XKBCOMMON_VERSION})" ELSE "NO")
  status("      Wayland EGL(Option):" HAVE_WAYLAND_EGL THEN "YES (ver ${WAYLAND_EGL_VERSION})" ELSE "NO")
endif()

if(WITH_QT OR HAVE_QT)
  if(HAVE_QT)
    status("    QT:" "YES (ver ${QT_VERSION_MAJOR}.${QT_VERSION_MINOR}.${QT_VERSION_PATCH} ${QT_EDITION})")
    if(HAVE_QT_OPENGL)
      if(Qt${QT_VERSION_MAJOR}OpenGL_LIBRARIES)
        status("      QT OpenGL support:" HAVE_QT_OPENGL THEN "YES (${Qt${QT_VERSION_MAJOR}OpenGL_LIBRARIES} ${Qt${QT_VERSION_MAJOR}OpenGL_VERSION_STRING})" ELSE NO)
      else()
        status("      QT OpenGL support:" HAVE_QT_OPENGL THEN "YES (${QT_QTOPENGL_LIBRARY})" ELSE NO)
      endif()
    else()
      status("      QT OpenGL support:" "NO")
    endif()
  else()
    status("    QT:" "NO")
  endif()
endif()

if(WITH_WIN32UI)
  status("    Win32 UI:" HAVE_WIN32UI THEN YES ELSE NO)
endif()

if(HAVE_COCOA)  # APPLE
  status("    Cocoa:"  YES)
endif()

if(WITH_GTK OR HAVE_GTK)
  if(HAVE_GTK3)
    status("    GTK+:" "YES (ver ${GTK3_VERSION})")
  elseif(HAVE_GTK)
    status("    GTK+:" "YES (ver ${GTK2_VERSION})")
    status("      GtkGlExt:" HAVE_GTKGLEXT THEN "YES (ver ${GTKGLEXT_VERSION})" ELSE NO)
  else()
    status("    GTK+:" "NO")
  endif()
endif()

if(WITH_FRAMEBUFFER OR HAVE_FRAMEBUFFER)
  status("    Framebuffer UI:" HAVE_FRAMEBUFFER THEN YES ELSE NO)
  if(WITH_FRAMEBUFFER_XVFB OR HAVE_FRAMEBUFFER_XVFB)
    status("    Virtual framebuffer UI:" HAVE_FRAMEBUFFER_XVFB THEN YES ELSE NO)
  endif()
endif()

if(WITH_OPENGL OR HAVE_OPENGL)
  status("    OpenGL support:" HAVE_OPENGL THEN "YES (${OPENGL_LIBRARIES})" ELSE NO)
endif()

if(WITH_VTK OR HAVE_VTK)
  status("    VTK support:" HAVE_VTK THEN "YES (ver ${VTK_VERSION})" ELSE NO)
endif()

if(WITH_UNIFONT OR HAVE_UNIFONT)
  status("    Built-in Unicode font:" HAVE_UNIFONT THEN "YES" ELSE "NO")
endif()

# ========================== MEDIA IO ==========================
status("")
status("  Media I/O: ")
if(WITH_ZLIB_NG OR HAVE_ZLIB_NG)
  status("    ZLib-Ng:" "build (zlib ver ${ZLIB_VERSION_STRING}, zlib-ng ver ${ZLIBNG_VERSION_STRING})")
else()
  status("    ZLib:"   ZLIB_FOUND THEN "${ZLIB_LIBRARIES} (ver ${ZLIB_VERSION_STRING})" ELSE "build (ver ${ZLIB_VERSION_STRING})")
endif()

if(WITH_JPEG OR HAVE_JPEG)
  if(NOT HAVE_JPEG)
    status("    JPEG:" NO)
  elseif(BUILD_JPEG OR NOT JPEG_FOUND)
    status("    JPEG:" "build-${JPEG_LIBRARY} (ver ${JPEG_LIB_VERSION})")
    if(ENABLE_LIBJPEG_TURBO_SIMD)
      status("      SIMD Support Request:" "YES")
      if(HAVE_LIBJPEG_TURBO_SIMD)
        status("      SIMD Support:" "YES")
      else()
        status("      SIMD Support:" "NO")
      endif()
    else()
      status("      SIMD Support Request:" "NO")
    endif()
  else()
    status("    JPEG:" "${JPEG_LIBRARY} (ver ${JPEG_LIB_VERSION})")
  endif()
endif()

if(WITH_WEBP OR HAVE_WEBP)
  status("    WEBP:" WEBP_FOUND THEN "${WEBP_LIBRARY} (ver ${WEBP_VERSION})" ELSE "build (ver ${WEBP_VERSION})")
endif()

if(WITH_AVIF OR HAVE_AVIF)
  if(libavif_VERSION)
    status("    AVIF:" AVIF_FOUND THEN "${AVIF_LIBRARY} (ver ${libavif_VERSION})" ELSE "NO")
  else()
    status("    AVIF:" AVIF_FOUND THEN "${AVIF_LIBRARY}" ELSE "NO")
  endif()
endif()

if(WITH_SPNG)
  if(BUILD_SPNG)
    status("    PNG:" "build-${SPNG_LIBRARY} (ver ${SPNG_VERSION})")
  elseif(HAVE_SPNG)
    status("    PNG:" "${SPNG_LIBRARY} (ver ${SPNG_VERSION})")
  endif()
elseif(WITH_PNG OR HAVE_PNG)
  status("    PNG:"  PNG_FOUND  THEN "${PNG_LIBRARY} (ver ${PNG_VERSION_STRING})" ELSE "build (ver ${PNG_VERSION_STRING})")
  if(BUILD_PNG AND PNG_HARDWARE_OPTIMIZATIONS)
    status("      SIMD Support Request:" "YES")
    if(PNG_INTEL_SSE)
    status("      SIMD Support:" "YES (Intel SSE)")
  elseif(PNG_POWERPC_VSX)
    status("      SIMD Support:" "YES (PowerPC VSX)")
  elseif(PNG_ARM_NEON)
    status("      SIMD Support:" "YES (Arm NEON)")
  elseif(PNG_MIPS_MSA OR PNG_MIPS_MMI)
    if(PNG_MIPS_MSA AND PNG_MIPS_MMI)
      status("      SIMD Support:" "YES (Mips MSA & MMI)")
    elseif(PNG_MIPS_MSA AND NOT PNG_MIPS_MMI)
      status("      SIMD Support:" "YES (Mips MSA)")
    else()
      status("      SIMD Support:" "YES (Mips MMI)")
    endif()
  elseif(PNG_LOONGARCH_LSX)
    status("      SIMD Support:" "YES (LoongArch LSX)")
  else()
    status("      SIMD Support:" "NO")
  endif()
  elseif(BUILD_PNG)
    status("      SIMD Support Request:" "NO")
  endif()
endif()

if(WITH_TIFF OR HAVE_TIFF)
  status("    TIFF:" TIFF_FOUND THEN "${TIFF_LIBRARY} (ver ${TIFF_VERSION} / ${TIFF_VERSION_STRING})" ELSE "build (ver ${TIFF_VERSION} - ${TIFF_VERSION_STRING})")
endif()

if(WITH_JPEGXL OR HAVE_JPEGXL)
  status("    JPEG XL:" JPEGXL_FOUND THEN "${JPEGXL_LIBRARY} (ver ${JPEGXL_VERSION})" ELSE "NO")
endif()

if(HAVE_OPENJPEG)
  status("    JPEG 2000:" OpenJPEG_FOUND
      THEN "OpenJPEG (ver ${OPENJPEG_VERSION})"
      ELSE "build (ver ${OPENJPEG_VERSION})"
  )
elseif(HAVE_JASPER)
  status("    JPEG 2000:" JASPER_FOUND THEN "${JASPER_LIBRARY} (ver ${JASPER_VERSION_STRING})" ELSE "build Jasper (ver ${JASPER_VERSION_STRING})")
elseif(WITH_OPENJPEG OR WITH_JASPER)
  status("    JPEG 2000:" "NO")
endif()

if(WITH_OPENEXR OR HAVE_OPENEXR)
  if(HAVE_OPENEXR)
    status("    OpenEXR:" OPENEXR_FOUND THEN "${OPENEXR_LIBRARIES} (ver ${OPENEXR_VERSION})" ELSE "NO")
  else()
    status("    OpenEXR:" "NO")
  endif()
endif()

if(WITH_GDAL OR HAVE_GDAL)
  status("    GDAL:" HAVE_GDAL THEN "YES (${GDAL_LIBRARY})" ELSE "NO")
endif()

if(WITH_GDCM OR HAVE_GDCM)
  status("    GDCM:" HAVE_GDCM THEN "YES (${GDCM_VERSION})" ELSE "NO")
endif()

if(WITH_IMGCODEC_GIF OR DEFINED HAVE_IMGCODEC_GIF)
  status("    GIF:" HAVE_IMGCODEC_GIF THEN "YES" ELSE "NO")
endif()

if(WITH_IMGCODEC_HDR OR DEFINED HAVE_IMGCODEC_HDR)
  status("    HDR:" HAVE_IMGCODEC_HDR THEN "YES" ELSE "NO")
endif()

if(WITH_IMGCODEC_SUNRASTER OR DEFINED HAVE_IMGCODEC_SUNRASTER)
  status("    SUNRASTER:" HAVE_IMGCODEC_SUNRASTER THEN "YES" ELSE "NO")
endif()

if(WITH_IMGCODEC_PXM OR DEFINED HAVE_IMGCODEC_PXM)
  status("    PXM:" HAVE_IMGCODEC_PXM THEN "YES" ELSE "NO")
endif()

if(WITH_IMGCODEC_PFM OR DEFINED HAVE_IMGCODEC_PFM)
  status("    PFM:" HAVE_IMGCODEC_PFM THEN "YES" ELSE "NO")
endif()

# ========================== VIDEO IO ==========================
status("")
status("  Video I/O:")

if(WITH_1394 OR HAVE_DC1394_2)
  status("    DC1394:" HAVE_DC1394_2 THEN "YES (${DC1394_2_VERSION})" ELSE NO)
endif()

if(WITH_FFMPEG OR HAVE_FFMPEG)
  if(OPENCV_FFMPEG_USE_FIND_PACKAGE)
    status("    FFMPEG:"       HAVE_FFMPEG         THEN "YES (find_package)"                       ELSE "NO (find_package)")
  elseif(WIN32)
    status("    FFMPEG:"       HAVE_FFMPEG         THEN "YES (prebuilt binaries)"                  ELSE NO)
  else()
    status("    FFMPEG:"       HAVE_FFMPEG         THEN YES ELSE NO)
  endif()
  status("      avcodec:"      FFMPEG_libavcodec_VERSION    THEN "YES (${FFMPEG_libavcodec_VERSION})"    ELSE NO)
  status("      avformat:"     FFMPEG_libavformat_VERSION   THEN "YES (${FFMPEG_libavformat_VERSION})"   ELSE NO)
  status("      avutil:"       FFMPEG_libavutil_VERSION     THEN "YES (${FFMPEG_libavutil_VERSION})"     ELSE NO)
  status("      swscale:"      FFMPEG_libswscale_VERSION    THEN "YES (${FFMPEG_libswscale_VERSION})"    ELSE NO)
  status("      avresample:"   FFMPEG_libavresample_VERSION THEN "YES (${FFMPEG_libavresample_VERSION})" ELSE NO)
  if(OPENCV_FFMPEG_ENABLE_LIBAVDEVICE)
    status("      avdevice:"     FFMPEG_libavdevice_VERSION   THEN "YES (${FFMPEG_libavdevice_VERSION})"   ELSE NO)
  endif()
endif()

if(WITH_GSTREAMER OR HAVE_GSTREAMER)
  status("    GStreamer:" HAVE_GSTREAMER THEN "YES (${GSTREAMER_VERSION})" ELSE NO)
endif()

if(WITH_OPENNI2 OR HAVE_OPENNI2)
  status("    OpenNI2:"        HAVE_OPENNI2    THEN "YES (${OPENNI2_VERSION})" ELSE NO)
endif()

if(WITH_PVAPI OR HAVE_PVAPI)
  status("    PvAPI:" HAVE_PVAPI THEN YES ELSE NO)
endif()

if(WITH_ARAVIS OR HAVE_ARAVIS_API)
  status("    Aravis SDK:" HAVE_ARAVIS_API THEN "YES (${ARAVIS_VERSION})" ELSE NO)
endif()

if(WITH_AVFOUNDATION OR HAVE_AVFOUNDATION)
  status("    AVFoundation:" HAVE_AVFOUNDATION THEN YES ELSE NO)
endif()

if(HAVE_CAP_IOS)
  status("    iOS capture:" YES)
endif()

if(WITH_V4L OR HAVE_V4L)
  ocv_build_features_string(v4l_status
    IF HAVE_CAMV4L2 THEN "linux/videodev2.h"
    IF HAVE_VIDEOIO THEN "sys/videoio.h"
    ELSE "NO")
  status("    v4l/v4l2:" HAVE_V4L THEN "YES (${v4l_status})" ELSE NO)
endif()

if(WITH_DSHOW OR HAVE_DSHOW)
  status("    DirectShow:" HAVE_DSHOW THEN YES ELSE NO)
endif()

if(WITH_MSMF OR HAVE_MSMF)
  status("    Media Foundation:" HAVE_MSMF THEN YES ELSE NO)
  status("      DXVA:" HAVE_MSMF_DXVA THEN YES ELSE NO)
endif()

if(WITH_XIMEA OR HAVE_XIMEA)
  status("    XIMEA:" HAVE_XIMEA THEN YES ELSE NO)
endif()

if(WITH_UEYE OR HAVE_UEYE)
  status("    uEye:" HAVE_UEYE THEN YES ELSE NO)
endif()

if(WITH_XINE OR HAVE_XINE)
  status("    Xine:"           HAVE_XINE           THEN "YES (ver ${XINE_VERSION})"     ELSE NO)
endif()

if(WITH_LIBREALSENSE OR HAVE_LIBREALSENSE)
  status("    Intel RealSense:" HAVE_LIBREALSENSE THEN "YES (${LIBREALSENSE_VERSION})" ELSE NO)
endif()

if(WITH_MFX OR HAVE_MFX)
  if(HAVE_MFX)
    if(MFX_LIBRARY)
      set(__details " (${MFX_LIBRARY})")
    elseif(MFX_LIBRARIES)
      set(__details " (${MFX_LIBRARIES})")
    else()
      set(__details " (unknown)")
    endif()
  endif()
  status("    Intel Media SDK:" HAVE_MFX      THEN "YES${__details}" ELSE NO)
endif()

if(WITH_GPHOTO2 OR HAVE_GPHOTO2)
  status("    gPhoto2:"        HAVE_GPHOTO2        THEN "YES"                                 ELSE NO)
endif()

if(ANDROID)
  status("   MEDIANDK:"         HAVE_ANDROID_MEDIANDK THEN "YES"                              ELSE NO)
  status("   NDK Camera:"       HAVE_ANDROID_NATIVE_CAMERA THEN "YES"                         ELSE NO)
endif()

# Order is similar to CV_PARALLEL_FRAMEWORK in core/src/parallel.cpp
ocv_build_features_string(parallel_status EXCLUSIVE
  IF HAVE_TBB THEN "TBB (ver ${TBB_VERSION_MAJOR}.${TBB_VERSION_MINOR} interface ${TBB_INTERFACE_VERSION})"
  IF HAVE_HPX THEN "HPX"
  IF HAVE_OPENMP THEN "OpenMP"
  IF HAVE_GCD THEN "GCD"
  IF WINRT OR HAVE_CONCURRENCY THEN "Concurrency"
  IF HAVE_PTHREADS_PF THEN "pthreads"
  ELSE "none")
status("")
status("  Parallel framework:" "${parallel_status}")
if (OPENCV_DISABLE_THREAD_SUPPORT)
  status("" "Multi thread code explicitly disabled with OPENCV_DISABLE_THREAD_SUPPORT.")
  if(HAVE_PTHREADS_PF OR HAVE_HPX OR HAVE_OPENMP OR HAVE_GCD OR HAVE_CONCURRENCY)
    message(FATAL_ERROR "Not all parallel frameworks have been disabled (using ${parallel_status}).")
  endif()
  if(HAVE_PTHREAD)
    message(FATAL_ERROR "Thread execution might be in use in some component.")
  endif()
endif()

if(CV_TRACE OR OPENCV_TRACE)
  ocv_build_features_string(trace_status EXCLUSIVE
    IF HAVE_ITT THEN "with Intel ITT(${ITTNOTIFY_VERSION})"
    ELSE "built-in")
  status("")
  status("  Trace: " OPENCV_TRACE THEN "YES (${trace_status})" ELSE NO)
endif()

# ========================== Other third-party libraries ==========================
status("")
status("  Other third-party libraries:")

if(WITH_IPP AND HAVE_IPP)
  status("    Intel IPP:" "${IPP_VERSION_STR} [${IPP_VERSION_MAJOR}.${IPP_VERSION_MINOR}.${IPP_VERSION_BUILD}]")
  status("           at:" "${IPP_ROOT_DIR}")
  if(NOT HAVE_IPP_ICV)
    status("       linked:" BUILD_WITH_DYNAMIC_IPP THEN "dynamic" ELSE "static")
  endif()
  if(HAVE_IPP_IW)
    if(BUILD_IPP_IW)
      status("    Intel IPP IW:" "sources (${IW_VERSION_MAJOR}.${IW_VERSION_MINOR}.${IW_VERSION_UPDATE})")
    else()
      status("    Intel IPP IW:" "binaries (${IW_VERSION_MAJOR}.${IW_VERSION_MINOR}.${IW_VERSION_UPDATE})")
    endif()
    status("              at:" "${IPP_IW_PATH}")
  else()
    status("    Intel IPP IW:"   NO)
  endif()
endif()

if(WITH_VA OR HAVE_VA)
  status("    VA:"            HAVE_VA          THEN "YES" ELSE NO)
endif()

if(WITH_LAPACK OR HAVE_LAPACK)
  status("    Lapack:"      HAVE_LAPACK     THEN "YES (${LAPACK_LIBRARIES} ${LAPACK_VERSION})" ELSE NO)
endif()

if(HAVE_OPENVINO
    OR (WITH_OPENVINO AND NOT WITH_INF_ENGINE AND NOT INF_ENGINE_TARGET)
)
  status("    OpenVINO:" TARGET openvino::runtime THEN "YES (${OpenVINO_VERSION})" ELSE "NO")
else()
  if(WITH_INF_ENGINE OR INF_ENGINE_TARGET)
    if(INF_ENGINE_TARGET)
      list(GET INF_ENGINE_TARGET 0 ie_target)
      set(__msg "YES (${INF_ENGINE_RELEASE} / ${INF_ENGINE_VERSION})")
      ocv_get_imported_target(ie_target "${ie_target}")
      get_target_property(_lib ${ie_target} IMPORTED_LOCATION)
      get_target_property(_lib_imp_rel ${ie_target} IMPORTED_IMPLIB_RELEASE)
      get_target_property(_lib_imp_dbg ${ie_target} IMPORTED_IMPLIB_DEBUG)
      get_target_property(_lib_rel ${ie_target} IMPORTED_LOCATION_RELEASE)
      get_target_property(_lib_dbg ${ie_target} IMPORTED_LOCATION_DEBUG)
      ocv_build_features_string(_lib
        IF _lib THEN "${_lib}"
        IF _lib_imp_rel AND _lib_imp_dbg THEN "${_lib_imp_rel} / ${_lib_imp_dbg}"
        IF _lib_rel AND _lib_dbg THEN "${_lib_rel} / ${_lib_dbg}"
        IF _lib_rel  THEN "${_lib_rel}"
        IF _lib_dbg  THEN "${_lib_dbg}"
        ELSE "unknown"
      )
      get_target_property(_inc ${ie_target} INTERFACE_INCLUDE_DIRECTORIES)
      status("    Inference Engine:" "${__msg}")
      status("        * libs:" "${_lib}")
      status("        * includes:" "${_inc}")
    else()
      status("    Inference Engine:"     "NO")
    endif()
  endif()
  if(WITH_NGRAPH OR HAVE_NGRAPH)
    if(HAVE_NGRAPH)
      ocv_get_imported_target(__target ngraph::ngraph)
      set(__msg "YES (${ngraph_VERSION})")
      get_target_property(_lib ${__target} IMPORTED_LOCATION)
      get_target_property(_lib_imp_rel ${__target} IMPORTED_IMPLIB_RELEASE)
      get_target_property(_lib_imp_dbg ${__target} IMPORTED_IMPLIB_DEBUG)
      get_target_property(_lib_rel ${__target} IMPORTED_LOCATION_RELEASE)
      get_target_property(_lib_dbg ${__target} IMPORTED_LOCATION_DEBUG)
      ocv_build_features_string(_lib
        IF _lib THEN "${_lib}"
        IF _lib_imp_rel AND _lib_imp_dbg THEN "${_lib_imp_rel} / ${_lib_imp_dbg}"
        IF _lib_rel AND _lib_dbg THEN "${_lib_rel} / ${_lib_dbg}"
        IF _lib_rel  THEN "${_lib_rel}"
        IF _lib_dbg  THEN "${_lib_dbg}"
        ELSE "unknown"
      )
      get_target_property(_inc ${__target} INTERFACE_INCLUDE_DIRECTORIES)
      status("    nGraph:" "${__msg}")
      status("        * libs:" "${_lib}")
      status("        * includes:" "${_inc}")
    else()
      status("    nGraph:"     "NO")
    endif()
  endif()
endif()

if(BUILD_opencv_dnn AND OPENCV_DNN_BACKEND_DEFAULT)
    status("    Default DNN backend:" ${OPENCV_DNN_BACKEND_DEFAULT})
endif()

if(WITH_EIGEN OR HAVE_EIGEN)
  status("    Eigen:"      HAVE_EIGEN       THEN "YES (ver ${EIGEN_WORLD_VERSION}.${EIGEN_MAJOR_VERSION}.${EIGEN_MINOR_VERSION})" ELSE NO)
endif()

if(WITH_FASTCV OR HAVE_FASTCV)
  status("    FastCV:"     HAVE_FASTCV      THEN "YES (${FASTCV_LIBRARY})" ELSE "NO")
endif()

status("    Custom HAL:" OpenCV_USED_HAL  THEN "YES (${OpenCV_USED_HAL})" ELSE "NO")

foreach(s ${CUSTOM_STATUS})
  status(${CUSTOM_STATUS_${s}})
endforeach()

if(WITH_CUDA OR HAVE_CUDA)
  ocv_build_features_string(cuda_features
    IF HAVE_CUFFT THEN "CUFFT"
    IF HAVE_CUBLAS THEN "CUBLAS"
    IF HAVE_NVCUVID THEN "NVCUVID"
    IF HAVE_NVCUVENC THEN "NVCUVENC"
    IF CUDA_FAST_MATH THEN "FAST_MATH"
    ELSE "no extra features")
  status("")
  status("  NVIDIA CUDA:" HAVE_CUDA THEN "YES (ver ${CUDA_VERSION_STRING}, ${cuda_features})" ELSE NO)
  if(HAVE_CUDA)
    status("    NVIDIA GPU arch:"      ${OPENCV_CUDA_ARCH_BIN})
    status("    NVIDIA PTX archs:"     ${OPENCV_CUDA_ARCH_PTX})
  endif()
 endif()

 if(WITH_CUDNN OR HAVE_CUDNN)
    status("")
    status("  cuDNN:" HAVE_CUDNN THEN "YES (ver ${CUDNN_VERSION})" ELSE NO)
endif()

if(WITH_VULKAN OR HAVE_VULKAN)
  status("")
  status("  Vulkan:"     HAVE_VULKAN THEN "YES" ELSE "NO")
  if(HAVE_VULKAN)
    status("    Include path:"  VULKAN_INCLUDE_DIRS THEN "${VULKAN_INCLUDE_DIRS}" ELSE "NO")
    status("    Link libraries:" VULKAN_LIBRARIES THEN "${VULKAN_LIBRARIES}" ELSE "Dynamic load")
  endif()
endif()

if(WITH_WEBNN OR HAVE_WEBNN)
  status("")
  status("  WebNN:"     HAVE_WEBNN THEN "YES" ELSE "NO")
  if(HAVE_WEBNN AND NOT EMSCRIPTEN)
    status("    Include path:"  WEBNN_HEADER_DIRS THEN "${WEBNN_HEADER_DIRS}" ELSE "NO")
    status("    Link libraries:" WEBNN_LIBRARIES THEN "${WEBNN_LIBRARIES}" ELSE "NO")
  endif()
endif()

if(WITH_TIMVX)
  status("")
  status("  Tim-VX:"     HAVE_TIMVX THEN "YES" ELSE "NO")
  if(HAVE_TIMVX)
    status("    Include path"  TIMVX_INCLUDE_DIR THEN "${TIMVX_INCLUDE_DIR}" ELSE "NO")
    status("    Link libraries:" TIMVX_LIBRARY THEN "${TIMVX_LIBRARY}" ELSE "NO")
    status("    VIVANTE SDK path" VIVANTE_SDK_DIR THEN "${VIVANTE_SDK_DIR}" ELSE "NO")
  endif()
endif()

if(WITH_OPENCL OR HAVE_OPENCL)
  ocv_build_features_string(opencl_features
    IF HAVE_OPENCL_SVM THEN "SVM"
    IF HAVE_CLAMDFFT THEN "AMDFFT"
    IF HAVE_CLAMDBLAS THEN "AMDBLAS"
    IF HAVE_OPENCL_D3D11_NV THEN "NVD3D11"
    IF HAVE_VA_INTEL THEN "INTELVA"
    ELSE "no extra features")
  status("")
  status("  OpenCL:"     HAVE_OPENCL   THEN   "YES (${opencl_features})" ELSE "NO")
  if(HAVE_OPENCL)
    status("    Include path:"  OPENCL_INCLUDE_DIRS THEN "${OPENCL_INCLUDE_DIRS}" ELSE "NO")
    status("    Link libraries:"       OPENCL_LIBRARIES THEN "${OPENCL_LIBRARIES}" ELSE "Dynamic load")
  endif()
endif()

if(WITH_ONNX OR HAVE_ONNX)
  status("")
  status("  ONNX:"     HAVE_ONNX THEN "YES" ELSE "NO")
  if(HAVE_ONNX)
    status("    Include path:"  ONNX_INCLUDE_DIR THEN "${ONNX_INCLUDE_DIR}" ELSE "NO")
    status("    Link libraries:" ONNX_LIBRARIES THEN "${ONNX_LIBRARIES}" ELSE "NO")
  endif()
endif()

if(WITH_CANN)
  status("")
  status("  CANN:"    HAVE_CANN THEN "YES" ELSE "NO")
  if(HAVE_CANN)
    status("    Include path"     CANN_INCLUDE_DIRS THEN "${CANN_INCLUDE_DIRS}" ELSE "NO")
    status("    Link libraries:"  CANN_LIBRARIES    THEN "${CANN_LIBRARIES}"    ELSE "NO")
  endif()
endif()

# ========================== python ==========================
if(BUILD_opencv_python3)
  status("")
  status("  Python 3:")
  status("    Interpreter:"     PYTHON3INTERP_FOUND  THEN "${PYTHON3_EXECUTABLE} (ver ${PYTHON3_VERSION_STRING})"       ELSE NO)
  if(PYTHON3LIBS_VERSION_STRING)
    status("    Libraries:"   HAVE_opencv_python3  THEN  "${PYTHON3_LIBRARIES} (ver ${PYTHON3LIBS_VERSION_STRING})"   ELSE NO)
  else()
    status("    Libraries:"   HAVE_opencv_python3  THEN  "${PYTHON3_LIBRARIES}"                                      ELSE NO)
  endif()
  status("    Limited API:" PYTHON3_LIMITED_API THEN "YES (ver ${PYTHON3_LIMITED_API_VERSION})"                    ELSE NO)
  status("    numpy:"         PYTHON3_NUMPY_INCLUDE_DIRS THEN "${PYTHON3_NUMPY_INCLUDE_DIRS} (ver ${PYTHON3_NUMPY_VERSION})" ELSE "NO (Python3 wrappers can not be generated)")
  status("    install path:"  HAVE_opencv_python3  THEN "${__INSTALL_PATH_PYTHON3}"                            ELSE "-")
endif()

status("")
status("  Python (for build):"  PYTHON_DEFAULT_AVAILABLE THEN "${PYTHON_DEFAULT_EXECUTABLE}" ELSE NO)

# ========================== java ==========================
if(BUILD_JAVA)
  status("")
  status("  Java:"            BUILD_FAT_JAVA_LIB  THEN "export all functions"                                      ELSE "")
  status("    ant:"           ANT_EXECUTABLE      THEN "${ANT_EXECUTABLE} (ver ${ANT_VERSION})"                    ELSE NO)
  if(NOT ANDROID)
    status("    Java:"        Java_FOUND     THEN "YES (ver ${Java_VERSION})"                                      ELSE NO)
    status("    JNI:"         JNI_INCLUDE_DIRS    THEN "${JNI_INCLUDE_DIRS}"                                       ELSE NO)
  endif()
  status("    Java wrappers:" HAVE_opencv_java                                                            THEN "YES (${OPENCV_JAVA_SDK_BUILD_TYPE})" ELSE NO)
  status("    Java tests:"    BUILD_TESTS AND (opencv_test_java_BINARY_DIR OR opencv_test_android_BINARY_DIR) THEN YES ELSE NO)
endif()

# ========================== Objective-C =======================
if(BUILD_OBJC)
  status("")
  status("  Objective-C wrappers:" HAVE_opencv_objc                                                       THEN YES ELSE NO)
endif()

ocv_cmake_hook(STATUS_DUMP_EXTRA)

# ========================== auxiliary ==========================
status("")
status("  Install to:" "${CMAKE_INSTALL_PREFIX}")
status("-----------------------------------------------------------------")
status("")


ocv_finalize_status()

if(ENABLE_CONFIG_VERIFICATION)
  ocv_verify_config()
endif()

if(HAVE_CUDA AND COMMAND CUDA_BUILD_CLEAN_TARGET)
  CUDA_BUILD_CLEAN_TARGET()
endif()

ocv_cmake_hook(POST_FINALIZE)

# ----------------------------------------------------------------------------
# CPack stuff
# ----------------------------------------------------------------------------

include(cmake/OpenCVPackaging.cmake)

# This should be the last command
ocv_cmake_dump_vars("" TOFILE "CMakeVars.txt")
ocv_cmake_eval(DEBUG_POST ONCE)<|MERGE_RESOLUTION|>--- conflicted
+++ resolved
@@ -15,19 +15,7 @@
 
 include(cmake/OpenCVMinDepVersions.cmake)
 
-<<<<<<< HEAD
 cmake_minimum_required(VERSION "${MIN_VER_CMAKE}" FATAL_ERROR)
-=======
-if(CMAKE_SYSTEM_NAME MATCHES WindowsPhone OR CMAKE_SYSTEM_NAME MATCHES WindowsStore)
-  cmake_minimum_required(VERSION 3.5 FATAL_ERROR)
-  #Required to resolve linker error issues due to incompatibility with CMake v3.0+ policies.
-  #CMake fails to find _fseeko() which leads to subsequent linker error.
-  #See details here: http://www.cmake.org/Wiki/CMake/Policies
-  cmake_policy(VERSION 2.8)
-else()
-  cmake_minimum_required(VERSION "${MIN_VER_CMAKE}" FATAL_ERROR)
-endif()
->>>>>>> 4ad4bd5d
 
 #
 # Configure CMake policies
@@ -896,8 +884,6 @@
   set(OpenCV_HAL "OpenCV_HAL")
 endif()
 
-<<<<<<< HEAD
-=======
 if(HAVE_IPP)
   ocv_debug_message(STATUS "Enable IPP acceleration")
   if(NOT ";${OpenCV_HAL};" MATCHES ";ipp;")
@@ -905,14 +891,6 @@
   endif()
 endif()
 
-if(HAVE_OPENVX)
-  ocv_debug_message(STATUS "Enable OpenVX acceleration")
-  if(NOT ";${OpenCV_HAL};" MATCHES ";openvx;")
-    set(OpenCV_HAL "openvx;${OpenCV_HAL}")
-  endif()
-endif()
-
->>>>>>> 4ad4bd5d
 if(HAVE_FASTCV)
   ocv_debug_message(STATUS "Enable FastCV acceleration")
   if(NOT ";${OpenCV_HAL};" MATCHES ";fastcv;")
@@ -985,17 +963,10 @@
     else()
       message(STATUS "HAL RVV: RVV is not available, disabling halrvv...")
     endif()
-<<<<<<< HEAD
-=======
   elseif(hal STREQUAL "ipp")
     add_subdirectory(hal/ipp)
     ocv_hal_register(IPP_HAL_LIBRARIES IPP_HAL_HEADERS IPP_HAL_INCLUDE_DIRS)
     list(APPEND OpenCV_USED_HAL "ipp (ver ${IPP_HAL_VERSION})")
-  elseif(hal STREQUAL "openvx")
-    add_subdirectory(hal/openvx)
-    ocv_hal_register(OPENVX_HAL_LIBRARIES OPENVX_HAL_HEADERS OPENVX_HAL_INCLUDE_DIRS)
-    list(APPEND OpenCV_USED_HAL "openvx (ver ${OPENVX_HAL_VERSION})")
->>>>>>> 4ad4bd5d
   else()
     ocv_debug_message(STATUS "OpenCV HAL: ${hal} ...")
     ocv_clear_vars(OpenCV_HAL_LIBRARIES OpenCV_HAL_HEADERS OpenCV_HAL_INCLUDE_DIRS)
