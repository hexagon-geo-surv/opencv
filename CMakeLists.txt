--- conflicted
+++ resolved
@@ -572,13 +572,10 @@
   add_definitions(-DOPENCV_HAVE_FILESYSTEM_SUPPORT=0)
 endif()
 
-<<<<<<< HEAD
-=======
 # MathJax is used for math rendering by both Doxygen HTML and JavaDoc, so
 # this var have to be defined before "modules" AND "doc" are processed
 set(OPENCV_MATHJAX_RELPATH "https://cdn.jsdelivr.net/npm/mathjax@3.0.1" CACHE STRING "URI to a MathJax installation")
 
->>>>>>> 2eedec74
 # ----------------------------------------------------------------------------
 #  Get actual OpenCV version number from sources
 # ----------------------------------------------------------------------------
