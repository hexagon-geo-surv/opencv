# ----------------------------------------------------------------------------
#  Root CMake file for OpenCV
#
#    From the off-tree build directory, invoke:
#      $ cmake <PATH_TO_OPENCV_ROOT>
#
# ----------------------------------------------------------------------------
# Disable in-source builds to prevent source tree corruption.
if(" ${CMAKE_SOURCE_DIR}" STREQUAL " ${CMAKE_BINARY_DIR}")
  message(FATAL_ERROR "
FATAL: In-source builds are not allowed.
       You should create a separate directory for build files.
")
endif()

include(cmake/OpenCVMinDepVersions.cmake)

cmake_minimum_required(VERSION "${MIN_VER_CMAKE}" FATAL_ERROR)

#
# Configure CMake policies
#
if(POLICY CMP0091)
  cmake_policy(SET CMP0091 NEW) # CMake 3.15+: leave MSVC runtime selection out of default CMAKE_<LANG>_FLAGS_<CONFIG> flags
endif()

if(POLICY CMP0146)
  cmake_policy(SET CMP0146 OLD)  # CMake 3.27+: use CMake FindCUDA if available.
endif()

if(POLICY CMP0148)
  cmake_policy(SET CMP0148 OLD)  # CMake 3.27+: use CMake FindPythonInterp and FindPythonLib if available.
endif()

#
# Configure OpenCV CMake hooks
#
include(cmake/OpenCVUtils.cmake)
ocv_cmake_reset_hooks()
ocv_check_environment_variables(OPENCV_CMAKE_HOOKS_DIR)
if(DEFINED OPENCV_CMAKE_HOOKS_DIR)
  foreach(__dir ${OPENCV_CMAKE_HOOKS_DIR})
    get_filename_component(__dir "${__dir}" ABSOLUTE)
    ocv_cmake_hook_register_dir(${__dir})
  endforeach()
endif()

ocv_cmake_hook(CMAKE_INIT)

# must go before the project()/enable_language() commands
ocv_update(CMAKE_CONFIGURATION_TYPES "Debug;Release" CACHE STRING "Configs" FORCE)
if(NOT DEFINED CMAKE_BUILD_TYPE
    AND NOT OPENCV_SKIP_DEFAULT_BUILD_TYPE
)
  message(STATUS "'Release' build type is used by default. Use CMAKE_BUILD_TYPE to specify build type (Release or Debug)")
  set(CMAKE_BUILD_TYPE "Release" CACHE STRING "Choose the type of build")
endif()
if(DEFINED CMAKE_BUILD_TYPE)
  set_property(CACHE CMAKE_BUILD_TYPE PROPERTY STRINGS "${CMAKE_CONFIGURATION_TYPES}")
endif()

option(ENABLE_PIC "Generate position independent code (necessary for shared libraries)" TRUE)
set(CMAKE_POSITION_INDEPENDENT_CODE ${ENABLE_PIC})

ocv_cmake_hook(PRE_CMAKE_BOOTSTRAP)

# Bootstrap CMake system: setup CMAKE_SYSTEM_NAME and other vars

# workaround: https://gitlab.kitware.com/cmake/cmake/-/issues/20989
if(OPENCV_WORKAROUND_CMAKE_20989)
  set(CMAKE_SYSTEM_PROCESSOR_BACKUP ${CMAKE_SYSTEM_PROCESSOR})
endif()

project(OpenCV CXX C)

if(OPENCV_WORKAROUND_CMAKE_20989)
  set(CMAKE_SYSTEM_PROCESSOR ${CMAKE_SYSTEM_PROCESSOR_BACKUP})
endif()

enable_testing()

ocv_cmake_hook(POST_CMAKE_BOOTSTRAP)

if(NOT OPENCV_SKIP_CMAKE_SYSTEM_FILE)
  include("cmake/platforms/OpenCV-${CMAKE_SYSTEM_NAME}.cmake" OPTIONAL RESULT_VARIABLE "OPENCV_CMAKE_SYSTEM_FILE")
  if(NOT OPENCV_CMAKE_SYSTEM_FILE)
    message(STATUS "OpenCV: system-specific configuration file is not found: '${CMAKE_SYSTEM_NAME}'")
  endif()
endif()

if(CMAKE_INSTALL_PREFIX_INITIALIZED_TO_DEFAULT)  # https://cmake.org/cmake/help/latest/variable/CMAKE_INSTALL_PREFIX_INITIALIZED_TO_DEFAULT.html
  if(NOT CMAKE_CROSSCOMPILING)
    if(WIN32)
      set(CMAKE_INSTALL_PREFIX "${CMAKE_BINARY_DIR}/install" CACHE PATH "Installation Directory" FORCE)
    else()
      set(CMAKE_INSTALL_PREFIX "/usr/local" CACHE PATH "Installation Directory" FORCE)
    endif()
  else()
    # any cross-compiling
    set(CMAKE_INSTALL_PREFIX "${CMAKE_BINARY_DIR}/install" CACHE PATH "Installation Directory" FORCE)
  endif()
endif()

if(MSVC)
  set(CMAKE_USE_RELATIVE_PATHS ON CACHE INTERNAL "" FORCE)
endif()

ocv_cmake_eval(DEBUG_PRE ONCE)

ocv_clear_vars(OpenCVModules_TARGETS)

# ----------------------------------------------------------------------------
#  Autodetect if we are in a GIT repository
# ----------------------------------------------------------------------------
find_host_package(Git QUIET)

if(NOT DEFINED OPENCV_VCSVERSION AND GIT_FOUND)
  ocv_git_describe(OPENCV_VCSVERSION "${OpenCV_SOURCE_DIR}")
elseif(NOT DEFINED OPENCV_VCSVERSION)
  # We don't have git:
  set(OPENCV_VCSVERSION "unknown")
endif()

include(cmake/OpenCVDownload.cmake)

# ----------------------------------------------------------------------------
# Detect compiler and target platform architecture
# ----------------------------------------------------------------------------
include(cmake/OpenCVDetectCXXCompiler.cmake)
ocv_cmake_hook(POST_DETECT_COMPILER)

# ----------------------------------------------------------------------------
# OpenCV cmake options
# ----------------------------------------------------------------------------
set(BUILD_LIST "" CACHE STRING "Build only listed modules (comma-separated, e.g. 'videoio,dnn,ts')")
OCV_OPTION(OPENCV_ENABLE_NONFREE "Enable non-free algorithms" OFF)

# 3rd party libs
OCV_OPTION(OPENCV_FORCE_3RDPARTY_BUILD   "Force using 3rdparty code from source" OFF)
OCV_OPTION(BUILD_ZLIB               "Build zlib from source"             (WIN32 OR APPLE OR OPENCV_FORCE_3RDPARTY_BUILD) )
OCV_OPTION(BUILD_TIFF               "Build libtiff from source"          (WIN32 OR ANDROID OR APPLE OR OPENCV_FORCE_3RDPARTY_BUILD) )
OCV_OPTION(BUILD_OPENJPEG           "Build OpenJPEG from source"         (WIN32 OR ANDROID OR APPLE OR OPENCV_FORCE_3RDPARTY_BUILD) )
OCV_OPTION(BUILD_JASPER             "Build libjasper from source"        (WIN32 OR ANDROID OR APPLE OR OPENCV_FORCE_3RDPARTY_BUILD) )
OCV_OPTION(BUILD_JPEG               "Build libjpeg from source"          (WIN32 OR ANDROID OR APPLE OR OPENCV_FORCE_3RDPARTY_BUILD) )
OCV_OPTION(BUILD_PNG                "Build libpng from source"           (WIN32 OR ANDROID OR APPLE OR OPENCV_FORCE_3RDPARTY_BUILD) )
OCV_OPTION(BUILD_OPENEXR            "Build openexr from source"          (OPENCV_FORCE_3RDPARTY_BUILD) )
OCV_OPTION(BUILD_WEBP               "Build WebP from source"             (((WIN32 OR ANDROID OR APPLE) AND NOT WINRT) OR OPENCV_FORCE_3RDPARTY_BUILD) )
OCV_OPTION(BUILD_TBB                "Download and build TBB from source" (ANDROID OR OPENCV_FORCE_3RDPARTY_BUILD) )
OCV_OPTION(BUILD_IPP_IW             "Build IPP IW from source"           (NOT MINGW OR OPENCV_FORCE_3RDPARTY_BUILD) IF (X86_64 OR X86) AND NOT WINRT )
OCV_OPTION(BUILD_ITT                "Build Intel ITT from source"
    (NOT MINGW OR OPENCV_FORCE_3RDPARTY_BUILD)
    IF (X86_64 OR X86 OR ARM OR AARCH64 OR PPC64 OR PPC64LE) AND NOT WINRT AND NOT APPLE_FRAMEWORK
)
OCV_OPTION(BUILD_CLAPACK            "Build CLapack from source"          (((WIN32 OR ANDROID) AND NOT APPLE) OR OPENCV_FORCE_3RDPARTY_BUILD) )

# Optional 3rd party components
# ===================================================
OCV_OPTION(WITH_1394 "Include IEEE1394 support" OFF
  VISIBLE_IF NOT ANDROID AND NOT IOS AND NOT XROS AND NOT WINRT
  VERIFY HAVE_DC1394_2)
OCV_OPTION(WITH_AVFOUNDATION "Use AVFoundation for Video I/O (iOS/visionOS/Mac)" ON
  VISIBLE_IF APPLE
  VERIFY HAVE_AVFOUNDATION)
OCV_OPTION(WITH_AVIF "Enable AVIF support" ON
  VERIFY HAVE_AVIF)
OCV_OPTION(WITH_CAP_IOS "Enable iOS video capture" ON
  VISIBLE_IF IOS
  VERIFY HAVE_CAP_IOS)
OCV_OPTION(WITH_CAROTENE "Use NVidia carotene acceleration library for ARM platform" (NOT CV_DISABLE_OPTIMIZATION)
  VISIBLE_IF (ARM OR AARCH64) AND NOT IOS AND NOT XROS)
OCV_OPTION(WITH_KLEIDICV "Use KleidiCV library for ARM platforms" (ANDROID AND AARCH64 AND NOT CV_DISABLE_OPTIMIZATION)
  VISIBLE_IF (AARCH64 AND (ANDROID OR UNIX AND NOT IOS AND NOT XROS)))
OCV_OPTION(WITH_NDSRVP "Use Andes RVP extension" (NOT CV_DISABLE_OPTIMIZATION)
  VISIBLE_IF RISCV)
OCV_OPTION(WITH_HAL_RVV "Use HAL RVV optimizations" (NOT CV_DISABLE_OPTIMIZATION)
  VISIBLE_IF RISCV)
OCV_OPTION(WITH_FASTCV "Use Qualcomm FastCV acceleration library for ARM platform" OFF
  VISIBLE_IF ((ARM OR AARCH64) AND (ANDROID OR (UNIX AND NOT APPLE AND NOT IOS AND NOT XROS))))
OCV_OPTION(WITH_CPUFEATURES "Use cpufeatures Android library" ON
  VISIBLE_IF ANDROID
  VERIFY HAVE_CPUFEATURES)
OCV_OPTION(WITH_VTK "Include VTK library support (and build opencv_viz module eiher)" ON
  VISIBLE_IF NOT ANDROID AND NOT IOS AND NOT XROS AND NOT WINRT AND NOT CMAKE_CROSSCOMPILING
  VERIFY HAVE_VTK)
OCV_OPTION(WITH_CUDA "Include NVidia Cuda Runtime support" OFF
  VISIBLE_IF NOT IOS AND NOT XROS AND NOT WINRT
  VERIFY HAVE_CUDA)
OCV_OPTION(WITH_CUFFT "Include NVidia Cuda Fast Fourier Transform (FFT) library support" WITH_CUDA
  VISIBLE_IF WITH_CUDA
  VERIFY HAVE_CUFFT)
OCV_OPTION(WITH_CUBLAS "Include NVidia Cuda Basic Linear Algebra Subprograms (BLAS) library support" WITH_CUDA
  VISIBLE_IF WITH_CUDA
  VERIFY HAVE_CUBLAS)
OCV_OPTION(WITH_CUDNN "Include NVIDIA CUDA Deep Neural Network (cuDNN) library support" WITH_CUDA
  VISIBLE_IF WITH_CUDA
  VERIFY HAVE_CUDNN)
OCV_OPTION(WITH_NVCUVID "Include NVidia Video Decoding library support" ON
  VISIBLE_IF WITH_CUDA
  VERIFY HAVE_NVCUVID)
OCV_OPTION(WITH_NVCUVENC "Include NVidia Video Encoding library support" ON
  VISIBLE_IF WITH_CUDA
  VERIFY HAVE_NVCUVENC)
OCV_OPTION(WITH_EIGEN "Include Eigen2/Eigen3 support" (NOT CV_DISABLE_OPTIMIZATION AND NOT CMAKE_CROSSCOMPILING)
  VISIBLE_IF NOT WINRT
  VERIFY HAVE_EIGEN)
OCV_OPTION(WITH_FFMPEG "Include FFMPEG support" (NOT ANDROID)
  VISIBLE_IF NOT IOS AND NOT XROS AND NOT WINRT
  VERIFY HAVE_FFMPEG)
OCV_OPTION(WITH_GSTREAMER "Include Gstreamer support" ON
  VISIBLE_IF NOT ANDROID AND NOT IOS AND NOT XROS AND NOT WINRT
  VERIFY HAVE_GSTREAMER AND GSTREAMER_VERSION VERSION_GREATER "0.99")
OCV_OPTION(WITH_GTK "Include GTK support" ON
  VISIBLE_IF UNIX AND NOT APPLE AND NOT ANDROID
  VERIFY HAVE_GTK)
OCV_OPTION(WITH_GTK_2_X "Use GTK version 2" OFF
  VISIBLE_IF UNIX AND NOT APPLE AND NOT ANDROID
  VERIFY HAVE_GTK AND NOT HAVE_GTK3)
OCV_OPTION(WITH_FRAMEBUFFER "Include framebuffer support" OFF
  VISIBLE_IF UNIX AND NOT APPLE AND NOT ANDROID)
OCV_OPTION(WITH_FRAMEBUFFER_XVFB "Include virtual framebuffer support" OFF
  VISIBLE_IF UNIX AND NOT APPLE AND NOT ANDROID)
OCV_OPTION(WITH_WAYLAND "Include Wayland support" OFF
        VISIBLE_IF UNIX AND NOT APPLE AND NOT ANDROID
        VERIFY HAVE_WAYLAND)
OCV_OPTION(WITH_IPP "Include Intel IPP support" (NOT MINGW AND NOT CV_DISABLE_OPTIMIZATION)
  VISIBLE_IF (X86_64 OR X86) AND NOT WINRT AND NOT IOS AND NOT XROS
  VERIFY HAVE_IPP)
OCV_OPTION(WITH_VULKAN "Include Vulkan support" OFF
  VISIBLE_IF TRUE
  VERIFY HAVE_VULKAN)
# replacement for deprecated options: WITH_INF_ENGINE, WITH_NGRAPH
OCV_OPTION(WITH_OPENVINO "Include Intel OpenVINO toolkit support" (WITH_INF_ENGINE)
  VISIBLE_IF TRUE
  VERIFY TARGET ocv.3rdparty.openvino)
OCV_OPTION(WITH_WEBNN "Include WebNN support" OFF
  VISIBLE_IF TRUE
  VERIFY HAVE_WEBNN)
OCV_OPTION(WITH_JASPER "Include JPEG2K support (Jasper)" ON
  VISIBLE_IF NOT IOS AND NOT XROS
  VERIFY HAVE_JASPER)
OCV_OPTION(WITH_OPENJPEG "Include JPEG2K support (OpenJPEG)" ON
  VISIBLE_IF NOT IOS AND NOT XROS
  VERIFY HAVE_OPENJPEG)
OCV_OPTION(WITH_JPEG "Include JPEG support" ON
  VISIBLE_IF TRUE
  VERIFY HAVE_JPEG)
OCV_OPTION(WITH_JPEGXL "Include JPEG XL support" OFF
  VISIBLE_IF TRUE
  VERIFY HAVE_JPEGXL)
OCV_OPTION(WITH_WEBP "Include WebP support" ON
  VISIBLE_IF NOT WINRT
  VERIFY HAVE_WEBP)
OCV_OPTION(WITH_OPENEXR "Include ILM support via OpenEXR" ((WIN32 OR ANDROID OR APPLE) OR BUILD_OPENEXR) OR NOT CMAKE_CROSSCOMPILING
  VISIBLE_IF NOT APPLE_FRAMEWORK AND NOT WINRT
  VERIFY HAVE_OPENEXR)
OCV_OPTION(WITH_OPENGL "Include OpenGL support" OFF
  VISIBLE_IF NOT ANDROID AND NOT WINRT
  VERIFY HAVE_OPENGL)
OCV_OPTION(WITH_OPENNI "Include OpenNI support" OFF
  VISIBLE_IF NOT ANDROID AND NOT IOS AND NOT XROS AND NOT WINRT
  VERIFY HAVE_OPENNI)
OCV_OPTION(WITH_OPENNI2 "Include OpenNI2 support" OFF
  VISIBLE_IF NOT ANDROID AND NOT IOS AND NOT XROS AND NOT WINRT
  VERIFY HAVE_OPENNI2)
OCV_OPTION(WITH_PNG "Include PNG support" ON
  VISIBLE_IF TRUE
  VERIFY HAVE_PNG)
OCV_OPTION(WITH_SPNG "Include SPNG support" OFF
  VISIBLE_IF TRUE
  VERIFY HAVE_SPNG)
OCV_OPTION(WITH_GDCM "Include DICOM support" OFF
  VISIBLE_IF TRUE
  VERIFY HAVE_GDCM)
OCV_OPTION(WITH_PVAPI "Include Prosilica GigE support" OFF
  VISIBLE_IF NOT ANDROID AND NOT IOS AND NOT XROS AND NOT WINRT
  VERIFY HAVE_PVAPI)
OCV_OPTION(WITH_ARAVIS "Include Aravis GigE support" OFF
  VISIBLE_IF NOT ANDROID AND NOT IOS AND NOT XROS AND NOT WINRT AND NOT WIN32
  VERIFY HAVE_ARAVIS_API)
OCV_OPTION(WITH_QT "Build with Qt Backend support" OFF
  VISIBLE_IF NOT ANDROID AND NOT IOS AND NOT XROS AND NOT WINRT
  VERIFY HAVE_QT)
OCV_OPTION(WITH_WIN32UI "Build with Win32 UI Backend support" ON
  VISIBLE_IF WIN32 AND NOT WINRT
  VERIFY HAVE_WIN32UI)
OCV_OPTION(WITH_TBB "Include Intel TBB support" OFF
  VISIBLE_IF NOT IOS AND NOT XROS AND NOT WINRT
  VERIFY HAVE_TBB)
OCV_OPTION(WITH_HPX "Include Ste||ar Group HPX support" OFF
  VISIBLE_IF TRUE
  VERIFY HAVE_HPX)
OCV_OPTION(WITH_OPENMP "Include OpenMP support" OFF
  VISIBLE_IF TRUE
  VERIFY HAVE_OPENMP)
OCV_OPTION(WITH_PTHREADS_PF "Use pthreads-based parallel_for" ON
  VISIBLE_IF NOT WIN32 OR MINGW
  VERIFY HAVE_PTHREADS_PF)
OCV_OPTION(WITH_TIFF "Include TIFF support" ON
  VISIBLE_IF NOT IOS AND NOT XROS
  VERIFY HAVE_TIFF)
OCV_OPTION(WITH_V4L "Include Video 4 Linux support" ON
  VISIBLE_IF UNIX AND NOT ANDROID AND NOT APPLE
  VERIFY HAVE_CAMV4L OR HAVE_CAMV4L2 OR HAVE_VIDEOIO)
OCV_OPTION(WITH_DSHOW "Build VideoIO with DirectShow support" ON
  VISIBLE_IF WIN32 AND NOT ARM AND NOT WINRT
  VERIFY HAVE_DSHOW)
OCV_OPTION(WITH_MSMF "Build VideoIO with Media Foundation support" NOT MINGW
  VISIBLE_IF WIN32
  VERIFY HAVE_MSMF)
OCV_OPTION(WITH_MSMF_DXVA "Enable hardware acceleration in Media Foundation backend" WITH_MSMF
  VISIBLE_IF WIN32
  VERIFY HAVE_MSMF_DXVA)
OCV_OPTION(WITH_XIMEA "Include XIMEA cameras support" OFF
  VISIBLE_IF NOT ANDROID AND NOT WINRT
  VERIFY HAVE_XIMEA)
OCV_OPTION(WITH_UEYE "Include UEYE camera support" OFF
  VISIBLE_IF NOT ANDROID AND NOT APPLE AND NOT WINRT
  VERIFY HAVE_UEYE)
OCV_OPTION(WITH_XINE "Include Xine support (GPL)" OFF
  VISIBLE_IF UNIX AND NOT APPLE AND NOT ANDROID
  VERIFY HAVE_XINE)
OCV_OPTION(WITH_CLP "Include Clp support (EPL)" OFF
  VISIBLE_IF TRUE
  VERIFY HAVE_CLP)
OCV_OPTION(WITH_OPENCL "Include OpenCL Runtime support" (NOT ANDROID AND NOT CV_DISABLE_OPTIMIZATION)
  VISIBLE_IF NOT IOS AND NOT XROS AND NOT WINRT
  VERIFY HAVE_OPENCL)
OCV_OPTION(WITH_OPENCL_SVM "Include OpenCL Shared Virtual Memory support" OFF
  VISIBLE_IF TRUE
  VERIFY HAVE_OPENCL_SVM) # experimental
OCV_OPTION(WITH_OPENCLAMDFFT "Include AMD OpenCL FFT library support" ON
  VISIBLE_IF NOT ANDROID AND NOT IOS AND NOT XROS AND NOT WINRT
  VERIFY HAVE_CLAMDFFT)
OCV_OPTION(WITH_OPENCLAMDBLAS "Include AMD OpenCL BLAS library support" ON
  VISIBLE_IF NOT ANDROID AND NOT IOS AND NOT XROS AND NOT WINRT
  VERIFY HAVE_CLAMDBLAS)
OCV_OPTION(WITH_DIRECTX "Include DirectX support" ON
  VISIBLE_IF WIN32 AND NOT WINRT
  VERIFY HAVE_DIRECTX)
OCV_OPTION(WITH_DIRECTML "Include DirectML support" ON
  VISIBLE_IF WIN32 AND NOT WINRT
  VERIFY HAVE_DIRECTML)
OCV_OPTION(WITH_OPENCL_D3D11_NV "Include NVIDIA OpenCL D3D11 support" WITH_DIRECTX
  VISIBLE_IF WIN32 AND NOT WINRT
  VERIFY HAVE_OPENCL_D3D11_NV)
OCV_OPTION(WITH_LIBREALSENSE "Include Intel librealsense support" OFF
  VISIBLE_IF NOT WITH_INTELPERC
  VERIFY HAVE_LIBREALSENSE)
OCV_OPTION(WITH_VA "Include VA support" (X86_64 OR X86)
  VISIBLE_IF UNIX AND NOT APPLE AND NOT ANDROID
  VERIFY HAVE_VA)
OCV_OPTION(WITH_VA_INTEL "Include Intel VA-API/OpenCL support" (X86_64 OR X86)
  VISIBLE_IF UNIX AND NOT APPLE AND NOT ANDROID
  VERIFY HAVE_VA_INTEL)
OCV_OPTION(WITH_MFX "Include Intel Media SDK support" OFF
  VISIBLE_IF (UNIX AND NOT ANDROID) OR (WIN32 AND NOT WINRT AND NOT MINGW)
  VERIFY HAVE_MFX)
OCV_OPTION(WITH_GDAL "Include GDAL Support" OFF
  VISIBLE_IF NOT ANDROID AND NOT IOS AND NOT XROS AND NOT WINRT
  VERIFY HAVE_GDAL)
OCV_OPTION(WITH_GPHOTO2 "Include gPhoto2 library support" OFF
  VISIBLE_IF UNIX AND NOT ANDROID AND NOT IOS AND NOT XROS
  VERIFY HAVE_GPHOTO2)
OCV_OPTION(WITH_LAPACK "Include Lapack library support" (NOT CV_DISABLE_OPTIMIZATION)
  VISIBLE_IF NOT ANDROID AND NOT IOS AND NOT XROS
  VERIFY HAVE_LAPACK)
OCV_OPTION(WITH_ITT "Include Intel ITT support" ON
  VISIBLE_IF NOT APPLE_FRAMEWORK
  VERIFY HAVE_ITT)
OCV_OPTION(WITH_PROTOBUF "Enable libprotobuf" ON
  VISIBLE_IF TRUE
  VERIFY HAVE_PROTOBUF)
OCV_OPTION(WITH_IMGCODEC_GIF "Include GIF support" OFF
  VISIBLE_IF TRUE
  VERIFY HAVE_IMGCODEC_GIF)
OCV_OPTION(WITH_IMGCODEC_HDR "Include HDR support" ON
  VISIBLE_IF TRUE
  VERIFY HAVE_IMGCODEC_HDR)
OCV_OPTION(WITH_IMGCODEC_SUNRASTER "Include SUNRASTER support" ON
  VISIBLE_IF TRUE
  VERIFY HAVE_IMGCODEC_SUNRASTER)
OCV_OPTION(WITH_IMGCODEC_PXM "Include PNM (PBM,PGM,PPM) and PAM formats support" ON
  VISIBLE_IF TRUE
  VERIFY HAVE_IMGCODEC_PXM)
OCV_OPTION(WITH_IMGCODEC_PFM "Include PFM formats support" ON
  VISIBLE_IF TRUE
  VERIFY HAVE_IMGCODEC_PFM)
OCV_OPTION(WITH_QUIRC "Include library QR-code decoding" OFF
  VISIBLE_IF TRUE
  VERIFY HAVE_QUIRC)
OCV_OPTION(WITH_ANDROID_MEDIANDK "Use Android Media NDK for Video I/O (Android)" (ANDROID_NATIVE_API_LEVEL GREATER 20)
  VISIBLE_IF ANDROID
  VERIFY HAVE_ANDROID_MEDIANDK)
OCV_OPTION(WITH_ANDROID_NATIVE_CAMERA "Use Android NDK for Camera I/O (Android)" (ANDROID_NATIVE_API_LEVEL GREATER 23)
  VISIBLE_IF ANDROID
  VERIFY HAVE_ANDROID_NATIVE_CAMERA)
OCV_OPTION(WITH_ONNX "Include Microsoft ONNX Runtime support" OFF
  VISIBLE_IF TRUE
  VERIFY HAVE_ONNX)
OCV_OPTION(WITH_TIMVX "Include Tim-VX support" OFF
  VISIBLE_IF TRUE
  VERIFY HAVE_TIMVX)
# Attention when OBSENSOR_USE_ORBBEC_SDK set to off:
#   Astra2 cameras currently only support Windows and Linux kernel versions no higher than 4.15, and higher versions of Linux kernel may have exceptions.
OCV_OPTION(OBSENSOR_USE_ORBBEC_SDK "Use Orbbec SDK as backend to support more camera models and platforms (force to ON on MacOS)" OFF)
OCV_OPTION(WITH_OBSENSOR "Include obsensor support (Orbbec 3D Cameras)" ON
  VISIBLE_IF (WIN32 AND NOT ARM AND NOT WINRT AND NOT MINGW) OR ( UNIX AND NOT APPLE AND NOT ANDROID) OR (APPLE AND AARCH64 AND NOT IOS)
  VERIFY HAVE_OBSENSOR)
OCV_OPTION(WITH_CANN "Include CANN support" OFF
  VISIBLE_IF TRUE
  VERIFY HAVE_CANN)
OCV_OPTION(WITH_FLATBUFFERS "Include Flatbuffers support (required by DNN/TFLite importer)" ON
  VISIBLE_IF TRUE
  VERIFY HAVE_FLATBUFFERS)
OCV_OPTION(WITH_ZLIB_NG "Use zlib-ng instead of zlib" OFF
  VISIBLE_IF TRUE
  VERIFY HAVE_ZLIB_NG)

# OpenCV build components
# ===================================================
OCV_OPTION(BUILD_SHARED_LIBS        "Build shared libraries (.dll/.so) instead of static ones (.lib/.a)" NOT (ANDROID OR APPLE_FRAMEWORK) )
OCV_OPTION(BUILD_opencv_apps        "Build utility applications (used for example to train classifiers)" (NOT ANDROID AND NOT WINRT) IF (NOT APPLE_FRAMEWORK) )
OCV_OPTION(BUILD_opencv_js          "Build JavaScript bindings by Emscripten" OFF )
OCV_OPTION(BUILD_ANDROID_PROJECTS   "Build Android projects providing .apk files" ON  IF ANDROID )
OCV_OPTION(BUILD_ANDROID_EXAMPLES   "Build examples for Android platform"         ON  IF ANDROID )
OCV_OPTION(BUILD_DOCS               "Create build rules for OpenCV Documentation" OFF  IF (NOT WINRT AND NOT APPLE_FRAMEWORK))
OCV_OPTION(BUILD_EXAMPLES           "Build all examples"                          OFF )
OCV_OPTION(BUILD_PACKAGE            "Enables 'make package_source' command"       ON  IF NOT WINRT)
OCV_OPTION(BUILD_PERF_TESTS         "Build performance tests"                     NOT INSTALL_CREATE_DISTRIB  IF (NOT APPLE_FRAMEWORK) )
OCV_OPTION(BUILD_TESTS              "Build accuracy & regression tests"           NOT INSTALL_CREATE_DISTRIB  IF (NOT APPLE_FRAMEWORK) )
OCV_OPTION(BUILD_WITH_DEBUG_INFO    "Include debug info into release binaries ('OFF' means default settings)" OFF )
OCV_OPTION(BUILD_WITH_STATIC_CRT    "Enables use of statically linked CRT for statically linked OpenCV" ON IF MSVC )
OCV_OPTION(BUILD_WITH_DYNAMIC_IPP   "Enables dynamic linking of IPP (only for standalone IPP)" OFF )
OCV_OPTION(BUILD_FAT_JAVA_LIB       "Create Java wrapper exporting all functions of OpenCV library (requires static build of OpenCV modules)" ANDROID IF NOT BUILD_SHARED_LIBS)
OCV_OPTION(BUILD_ANDROID_SERVICE    "Build OpenCV Manager for Google Play" OFF IF ANDROID )
OCV_OPTION(BUILD_CUDA_STUBS         "Build CUDA modules stubs when no CUDA SDK" OFF  IF (NOT APPLE_FRAMEWORK) )
OCV_OPTION(BUILD_JAVA               "Enable Java support"                         (ANDROID OR NOT CMAKE_CROSSCOMPILING)  IF (ANDROID OR (NOT APPLE_FRAMEWORK AND NOT WINRT)) )
OCV_OPTION(BUILD_OBJC               "Enable Objective-C support"                  ON  IF APPLE_FRAMEWORK )
OCV_OPTION(BUILD_KOTLIN_EXTENSIONS  "Build Kotlin extensions (Android)"           ON  IF ANDROID )

# OpenCV installation options
# ===================================================
OCV_OPTION(INSTALL_CREATE_DISTRIB   "Change install rules to build the distribution package" OFF )
OCV_OPTION(INSTALL_BIN_EXAMPLES     "Install prebuilt examples" WIN32 IF BUILD_EXAMPLES)
OCV_OPTION(INSTALL_C_EXAMPLES       "Install C examples"        OFF )
OCV_OPTION(INSTALL_PYTHON_EXAMPLES  "Install Python examples"   OFF )
OCV_OPTION(INSTALL_ANDROID_EXAMPLES "Install Android examples"  OFF IF ANDROID )
OCV_OPTION(INSTALL_TO_MANGLED_PATHS "Enables mangled install paths, that help with side by side installs." OFF IF (UNIX AND NOT ANDROID AND NOT APPLE_FRAMEWORK AND BUILD_SHARED_LIBS) )
OCV_OPTION(INSTALL_TESTS            "Install accuracy and performance test binaries and test data" OFF)

# OpenCV build options
# ===================================================
OCV_OPTION(ENABLE_CCACHE              "Use ccache"                                               (UNIX AND (CMAKE_GENERATOR MATCHES "Makefile" OR CMAKE_GENERATOR MATCHES "Ninja" OR CMAKE_GENERATOR MATCHES "Xcode")) )
OCV_OPTION(ENABLE_PRECOMPILED_HEADERS "Use precompiled headers"                                  MSVC IF (MSVC OR (NOT IOS AND NOT XROS AND NOT CMAKE_CROSSCOMPILING) ) )
OCV_OPTION(ENABLE_DELAYLOAD           "Enable delayed loading of OpenCV DLLs"                    OFF VISIBLE_IF MSVC AND BUILD_SHARED_LIBS)
OCV_OPTION(ENABLE_SOLUTION_FOLDERS    "Solution folder in Visual Studio or in other IDEs"        (MSVC_IDE OR CMAKE_GENERATOR MATCHES Xcode) )
OCV_OPTION(ENABLE_PROFILING           "Enable profiling in the GCC compiler (Add flags: -g -pg)" OFF  IF CV_GCC )
OCV_OPTION(ENABLE_COVERAGE            "Enable coverage collection with  GCov"                    OFF  IF CV_GCC )
OCV_OPTION(OPENCV_ENABLE_MEMORY_SANITIZER "Better support for memory/address sanitizers"         OFF)
OCV_OPTION(ENABLE_OMIT_FRAME_POINTER  "Enable -fomit-frame-pointer for GCC"                      ON   IF CV_GCC )
OCV_OPTION(ENABLE_POWERPC             "Enable PowerPC for GCC"                                   ON   IF (CV_GCC AND CMAKE_SYSTEM_PROCESSOR MATCHES powerpc.*) )
OCV_OPTION(ENABLE_FAST_MATH           "Enable compiler options for fast math optimizations on FP computations (not recommended)" OFF)
OCV_OPTION(ENABLE_NOISY_WARNINGS      "Show all warnings even if they are too noisy"             OFF )
OCV_OPTION(OPENCV_WARNINGS_ARE_ERRORS "Treat warnings as errors"                                 OFF )
OCV_OPTION(ANDROID_EXAMPLES_WITH_LIBS "Build binaries of Android examples with native libraries" OFF  IF ANDROID )
OCV_OPTION(ENABLE_IMPL_COLLECTION     "Collect implementation data on function call"             OFF )
OCV_OPTION(ENABLE_INSTRUMENTATION     "Instrument functions to collect calls trace and performance" OFF )
OCV_OPTION(ENABLE_GNU_STL_DEBUG       "Enable GNU STL Debug mode (defines _GLIBCXX_DEBUG)"       OFF IF CV_GCC )
OCV_OPTION(ENABLE_BUILD_HARDENING     "Enable hardening of the resulting binaries (against security attacks, detects memory corruption, etc)" OFF)
OCV_OPTION(ENABLE_LTO                 "Enable Link Time Optimization" OFF IF CV_GCC OR MSVC)
OCV_OPTION(ENABLE_THIN_LTO            "Enable Thin LTO" OFF IF CV_CLANG)
OCV_OPTION(GENERATE_ABI_DESCRIPTOR    "Generate XML file for abi_compliance_checker tool" OFF IF UNIX)
OCV_OPTION(OPENCV_GENERATE_PKGCONFIG  "Generate .pc file for pkg-config build tool (deprecated)" OFF)
OCV_OPTION(CV_ENABLE_INTRINSICS       "Use intrinsic-based optimized code" ON )
OCV_OPTION(CV_DISABLE_OPTIMIZATION    "Disable explicit optimized code (dispatched code/intrinsics/loop unrolling/etc)" OFF )
OCV_OPTION(CV_TRACE                   "Enable OpenCV code trace" ON)
OCV_OPTION(OPENCV_GENERATE_SETUPVARS  "Generate setup_vars* scripts" ON IF (NOT ANDROID AND NOT APPLE_FRAMEWORK) )
OCV_OPTION(ENABLE_CONFIG_VERIFICATION "Fail build if actual configuration doesn't match requested (WITH_XXX != HAVE_XXX)" OFF)
OCV_OPTION(OPENCV_ENABLE_MEMALIGN     "Enable posix_memalign or memalign usage" ON)
OCV_OPTION(OPENCV_DISABLE_FILESYSTEM_SUPPORT "Disable filesystem support" OFF)
OCV_OPTION(OPENCV_DISABLE_THREAD_SUPPORT "Build the library without multi-threaded code." OFF)
OCV_OPTION(OPENCV_DISABLE_ENV_SUPPORT "Disable environment variables access (getenv)" (CMAKE_SYSTEM_NAME MATCHES "Windows(CE|Phone|Store)"))
OCV_OPTION(OPENCV_SEMIHOSTING         "Build the library for semihosting target (Arm). See https://developer.arm.com/documentation/100863/latest." OFF)
OCV_OPTION(ENABLE_CUDA_FIRST_CLASS_LANGUAGE "Enable CUDA as a first class language, if enabled dependant projects will need to use CMake >= 3.18" OFF
  VISIBLE_IF (WITH_CUDA AND NOT CMAKE_VERSION VERSION_LESS 3.18)
  VERIFY HAVE_CUDA)

OCV_OPTION(ENABLE_PYLINT              "Add target with Pylint checks"                            (BUILD_DOCS OR BUILD_EXAMPLES) IF (NOT CMAKE_CROSSCOMPILING AND NOT APPLE_FRAMEWORK) )
OCV_OPTION(ENABLE_FLAKE8              "Add target with Python flake8 checker"                    (BUILD_DOCS OR BUILD_EXAMPLES) IF (NOT CMAKE_CROSSCOMPILING AND NOT APPLE_FRAMEWORK) )

OCV_OPTION(WITH_UNIFONT               "Build 'uni' font (WQY MicroHei) into OpenCV"              (NOT BUILD_opencv_js)
           VERIFY HAVE_UNIFONT)

if(ENABLE_IMPL_COLLECTION)
  add_definitions(-DCV_COLLECT_IMPL_DATA)
endif()

if(OPENCV_DISABLE_FILESYSTEM_SUPPORT)
  add_definitions(-DOPENCV_HAVE_FILESYSTEM_SUPPORT=0)
endif()

# MathJax is used for math rendering by both Doxygen HTML and JavaDoc, so
# this var have to be defined before "modules" AND "doc" are processed
set(OPENCV_MATHJAX_RELPATH "https://cdn.jsdelivr.net/npm/mathjax@3.0.1" CACHE STRING "URI to a MathJax installation")

# ----------------------------------------------------------------------------
#  Get actual OpenCV version number from sources
# ----------------------------------------------------------------------------
include(cmake/OpenCVVersion.cmake)

ocv_cmake_hook(POST_OPTIONS)

# ----------------------------------------------------------------------------
#  Build & install layouts
# ----------------------------------------------------------------------------

if(OPENCV_TEST_DATA_PATH)
  get_filename_component(OPENCV_TEST_DATA_PATH ${OPENCV_TEST_DATA_PATH} ABSOLUTE)
endif()

# Save libs and executables in the same place
set(EXECUTABLE_OUTPUT_PATH "${CMAKE_BINARY_DIR}/bin" CACHE PATH "Output directory for applications")

if(ANDROID)
  set(LIBRARY_OUTPUT_PATH                "${OpenCV_BINARY_DIR}/lib/${ANDROID_NDK_ABI_NAME}")
  ocv_update(3P_LIBRARY_OUTPUT_PATH      "${OpenCV_BINARY_DIR}/3rdparty/lib/${ANDROID_NDK_ABI_NAME}")
else()
  set(LIBRARY_OUTPUT_PATH                "${OpenCV_BINARY_DIR}/lib")
  ocv_update(3P_LIBRARY_OUTPUT_PATH      "${OpenCV_BINARY_DIR}/3rdparty/lib")
endif()

if(ANDROID)
  if(ANDROID_ABI MATCHES "NEON")
    set(ENABLE_NEON ON)
  endif()
  if(ANDROID_ABI MATCHES "VFPV3")
    set(ENABLE_VFPV3 ON)
  endif()
endif()

if(WIN32)
  # Postfix of DLLs:
  ocv_update(OPENCV_DLLVERSION "${OPENCV_VERSION_MAJOR}${OPENCV_VERSION_MINOR}${OPENCV_VERSION_PATCH}")
  ocv_update(OPENCV_DEBUG_POSTFIX d)
else()
  # Postfix of so's:
  ocv_update(OPENCV_DLLVERSION "")
  ocv_update(OPENCV_DEBUG_POSTFIX "")
endif()

if(DEFINED CMAKE_DEBUG_POSTFIX)
  set(OPENCV_DEBUG_POSTFIX "${CMAKE_DEBUG_POSTFIX}")
endif()

if((INSTALL_CREATE_DISTRIB AND BUILD_SHARED_LIBS AND NOT DEFINED BUILD_opencv_world) OR APPLE_FRAMEWORK)
  set(BUILD_opencv_world ON CACHE INTERNAL "")
endif()

include(cmake/OpenCVInstallLayout.cmake)

# ----------------------------------------------------------------------------
#  Path for build/platform -specific headers
# ----------------------------------------------------------------------------
ocv_update(OPENCV_CONFIG_FILE_INCLUDE_DIR "${CMAKE_BINARY_DIR}/" CACHE PATH "Where to create the platform-dependant cvconfig.h")
ocv_include_directories(${OPENCV_CONFIG_FILE_INCLUDE_DIR})

# ----------------------------------------------------------------------------
#  Path for additional modules
# ----------------------------------------------------------------------------
set(OPENCV_EXTRA_MODULES_PATH "" CACHE PATH "Where to look for additional OpenCV modules (can be ;-separated list of paths)")

# ----------------------------------------------------------------------------
# OpenCV compiler and linker options
# ----------------------------------------------------------------------------

ocv_cmake_hook(POST_CMAKE_BUILD_OPTIONS)

# --- Python Support ---
if(NOT IOS AND NOT XROS)
  include(cmake/OpenCVDetectPython.cmake)
endif()

include(cmake/OpenCVCompilerOptions.cmake)

ocv_cmake_hook(POST_COMPILER_OPTIONS)

# --- CUDA Support ---
if(ENABLE_CUDA_FIRST_CLASS_LANGUAGE)
  if(CMAKE_VERSION VERSION_LESS 3.18)
    message(WARNING "CUDA: First class language only supported for CMake versions >= 3.18, falling back to FindCUDA!")
    set(ENABLE_CUDA_FIRST_CLASS_LANGUAGE OFF CACHE BOOL "Enable CUDA as a first class language, if enabled dependant projects will need to use CMake >= 3.18" FORCE)
  else()

    # Check CUDA_PATH if supplied
    if(UNIX AND CUDA_PATH AND NOT ENV{CUDA_PATH})
      set(ENV{CUDA_PATH} ${CUDA_PATH})
    elseif(WIN32 AND CUDA_PATH)
      set(ENV{PATH} "${CUDA_PATH}\\bin\;$ENV{PATH}")
    endif()
    include(CheckLanguage)
    check_language(CUDA)

    # Fallback to checking default locations
    if(NOT CMAKE_CUDA_COMPILER)
      # Checking windows default search location isn't possible because the CUDA Toolkit is installed to C:/Program Files/NVIDIA GPU Computing Toolkit/CUDA/vXX.X
      if(WIN32)
        if(CMAKE_GENERATOR MATCHES "Visual Studio")
          message(STATUS "CUDA: Not detected, when using stand alone installations with the Visual Studio generator the path to the CUDA toolkit should be manually specified with -Tcuda=. e.g. -Tcuda=\"C:/Program Files/NVIDIA GPU Computing Toolkit/CUDA/vXX.X\"")
        else()
          message(STATUS "CUDA: Not detected, for stand alone installations the path to the CUDA toolkit should be manually specified with -DCUDA_PATH=. e.g. -DCUDA_PATH=\"C:/Program Files/NVIDIA GPU Computing Toolkit/CUDA/vXX.X\"")
        endif()
      elseif(UNIX)
        message(STATUS "CUDA: Not detected, make sure you have performed the mandatory Post-installation actions described in the CUDA installation guide.\n   For stand alone installations you can set the CUDA_PATH environmental or CMake variable. e.g. export CUDA_PATH=/usr/local/cuda-XX.X or -DCUDA_PATH=/usr/local/cuda-XX.X.")
        message(STATUS "CUDA: Falling back to searching for the CUDA compiler in its default location (/usr/local/cuda)")
        set(CUDA_PATH "/usr/local/cuda" CACHE INTERNAL "")
        set(ENV{CUDA_PATH} ${CUDA_PATH})
        unset(CMAKE_CUDA_COMPILER CACHE)
        unset(CMAKE_CUDA_COMPILER)
        check_language(CUDA)
      endif()
    endif()

    cmake_policy(SET CMP0092 NEW) # CMake 3.15+: leave warning flags out of default CMAKE_<LANG>_FLAGS flags.
    if(CMAKE_CUDA_COMPILER)
      if(CMAKE_CUDA_ARCHITECTURES)
        set(USER_DEFINED_CMAKE_CUDA_ARCHITECTURES TRUE)
      endif()
      enable_language(CUDA)
      if(NOT USER_DEFINED_CMAKE_CUDA_ARCHITECTURES)
        set(CMAKE_CUDA_ARCHITECTURES "")
      endif()
    elseif(UNIX)
      message(WARNING "CUDA: Not detected!  If you are not using the default host compiler (g++) then you need to specify both CMAKE_CUDA_HOST_COMPILER and CMAKE_CUDA_COMPILER. e.g. -DCMAKE_CUDA_HOST_COMPILER=/usr/bin/clang++ -DCMAKE_CUDA_COMPILER=/usr/local/cuda/bin/nvcc.")
    endif()
  endif()
endif()

# ----------------------------------------------------------------------------
#       CHECK FOR SYSTEM LIBRARIES, OPTIONS, ETC..
# ----------------------------------------------------------------------------
if(UNIX OR MINGW)
  if(NOT APPLE_FRAMEWORK OR OPENCV_ENABLE_PKG_CONFIG)
    if(CMAKE_CROSSCOMPILING AND NOT DEFINED ENV{PKG_CONFIG_LIBDIR} AND NOT DEFINED ENV{PKG_CONFIG_SYSROOT_DIR}
        AND NOT OPENCV_ENABLE_PKG_CONFIG
    )
      if(NOT PkgConfig_FOUND)
        message(STATUS "OpenCV disables pkg-config to avoid using of host libraries. Consider using PKG_CONFIG_LIBDIR to specify target SYSROOT")
      elseif(OPENCV_SKIP_PKG_CONFIG_WARNING)
        message(WARNING "pkg-config is enabled in cross-compilation mode without defining of PKG_CONFIG_LIBDIR environment variable. This may lead to misconfigured host-based dependencies.")
      endif()
    elseif(OPENCV_DISABLE_PKG_CONFIG)
      if(PkgConfig_FOUND)
        message(WARNING "OPENCV_DISABLE_PKG_CONFIG flag has no effect")
      endif()
    else()
      find_package(PkgConfig QUIET)
    endif()
  endif()
  include(CheckFunctionExists)
  include(CheckIncludeFile)
  include(CheckSymbolExists)

  if(NOT APPLE)
    CHECK_INCLUDE_FILE(pthread.h HAVE_PTHREAD)
    if(ANDROID)
      set(OPENCV_LINKER_LIBS ${OPENCV_LINKER_LIBS} dl m log)
    elseif(CMAKE_SYSTEM_NAME MATCHES "FreeBSD|NetBSD|DragonFly|OpenBSD|Haiku")
      set(OPENCV_LINKER_LIBS ${OPENCV_LINKER_LIBS} m pthread)
    elseif(EMSCRIPTEN)
      # no need to link to system libs with emscripten
    elseif(QNXNTO)
      set(OPENCV_LINKER_LIBS ${OPENCV_LINKER_LIBS} m regex)
    elseif(MINGW)
      set(OPENCV_LINKER_LIBS ${OPENCV_LINKER_LIBS} pthread)
    else()
      set(OPENCV_LINKER_LIBS ${OPENCV_LINKER_LIBS} dl m pthread rt)
    endif()
  else()
    set(HAVE_PTHREAD 1)
  endif()

  # Ensure that libpthread is not listed as one of the libraries to pass to the linker.
  if (OPENCV_DISABLE_THREAD_SUPPORT)
    list(REMOVE_ITEM OPENCV_LINKER_LIBS pthread)
  endif()

  if(OPENCV_ENABLE_MEMALIGN)
    CHECK_SYMBOL_EXISTS(posix_memalign stdlib.h HAVE_POSIX_MEMALIGN)
    CHECK_INCLUDE_FILE(malloc.h HAVE_MALLOC_H)
    if(HAVE_MALLOC_H)
      CHECK_SYMBOL_EXISTS(memalign malloc.h HAVE_MEMALIGN)
    endif()
    # TODO:
    # - std::aligned_alloc() C++17 / C11
  endif()
elseif(WIN32)
  include(CheckIncludeFile)
  include(CheckSymbolExists)

  if(OPENCV_ENABLE_MEMALIGN)
    CHECK_INCLUDE_FILE(malloc.h HAVE_MALLOC_H)
    if(HAVE_MALLOC_H)
      CHECK_SYMBOL_EXISTS(_aligned_malloc malloc.h HAVE_WIN32_ALIGNED_MALLOC)
    endif()
  endif()
endif()

if(DEFINED OPENCV_ALGO_HINT_DEFAULT)
  if(NOT OPENCV_ALGO_HINT_DEFAULT STREQUAL "ALGO_HINT_ACCURATE" AND
     NOT OPENCV_ALGO_HINT_DEFAULT STREQUAL "ALGO_HINT_APPROX")
    message(FATAL_ERROR "OPENCV_ALGO_HINT_DEFAULT should be one of ALGO_HINT_ACCURATE or ALGO_HINT_APPROX.")
  endif()
endif()

include(cmake/OpenCVPCHSupport.cmake)
include(cmake/OpenCVModule.cmake)

# ----------------------------------------------------------------------------
#  Detect endianness of build platform
# ----------------------------------------------------------------------------

if(IOS OR XROS)
  # test_big_endian needs try_compile, which doesn't work for iOS
  # http://public.kitware.com/Bug/view.php?id=12288
  set(WORDS_BIGENDIAN 0)
else()
  include(TestBigEndian)
  test_big_endian(WORDS_BIGENDIAN)
endif()

# ----------------------------------------------------------------------------
#  Detect 3rd-party libraries
# ----------------------------------------------------------------------------

if(ANDROID AND WITH_CPUFEATURES)
  add_subdirectory(3rdparty/cpufeatures)
  set(HAVE_CPUFEATURES 1)
endif()

include(cmake/OpenCVFindFrameworks.cmake)

include(cmake/OpenCVFindLibsGrfmt.cmake)
include(cmake/OpenCVFindLibsGUI.cmake)
include(cmake/OpenCVFindLibsVideo.cmake)
include(cmake/OpenCVFindLibsPerf.cmake)
include(cmake/OpenCVFindLAPACK.cmake)
if(WITH_LAPACK)
  ocv_assert(HAVE_LAPACK)  # Lapack is required for OpenCV 5.0+
endif()
include(cmake/OpenCVFindProtobuf.cmake)
include(cmake/OpenCVDetectFlatbuffers.cmake)
if(WITH_TIMVX)
  include(cmake/OpenCVFindTIMVX.cmake)
endif()
if(WITH_CANN)
  include(cmake/OpenCVFindCANN.cmake)
endif()

# ----------------------------------------------------------------------------
#  Detect other 3rd-party libraries/tools
# ----------------------------------------------------------------------------

# --- Java Support ---
if(BUILD_JAVA)
  if(ANDROID)
    include(cmake/android/OpenCVDetectAndroidSDK.cmake)
  else()
    include(cmake/OpenCVDetectApacheAnt.cmake)
    if(ANT_EXECUTABLE AND NOT OPENCV_JAVA_IGNORE_ANT)
      ocv_update(OPENCV_JAVA_SDK_BUILD_TYPE "ANT")
    elseif(NOT ANDROID)
      find_package(Java)
      if(Java_FOUND)
        include(UseJava)
        ocv_update(OPENCV_JAVA_SDK_BUILD_TYPE "JAVA")
      endif()
    endif()
    find_package(JNI)
  endif()
endif()

if(ENABLE_PYLINT AND PYTHON_DEFAULT_AVAILABLE)
  include(cmake/OpenCVPylint.cmake)
endif()
if(ENABLE_FLAKE8 AND PYTHON_DEFAULT_AVAILABLE)
  find_package(Flake8 QUIET)
  if(NOT FLAKE8_FOUND OR NOT FLAKE8_EXECUTABLE)
    include("${CMAKE_CURRENT_LIST_DIR}/cmake/FindFlake8.cmake")
  endif()
  if(FLAKE8_FOUND)
    list(APPEND OPENCV_FLAKE8_EXCLUDES ".git" "__pycache__" "config.py" "*.config.py" "config-*.py")
    list(APPEND OPENCV_FLAKE8_EXCLUDES "svgfig.py")  # 3rdparty
    if(NOT PYTHON3_VERSION_STRING VERSION_GREATER 3.6)
      # Python 3.6+ (PEP 526): variable annotations (type hints)
      list(APPEND OPENCV_FLAKE8_EXCLUDES "samples/dnn/dnn_model_runner/dnn_conversion/common/test/configs")
    endif()
    string(REPLACE ";" "," OPENCV_FLAKE8_EXCLUDES_STR "${OPENCV_FLAKE8_EXCLUDES}")
    add_custom_target(check_flake8
        COMMAND "${FLAKE8_EXECUTABLE}" . --count --select=E9,E901,E999,F821,F822,F823 --show-source --statistics --exclude='${OPENCV_FLAKE8_EXCLUDES_STR}'
        WORKING_DIRECTORY "${OpenCV_SOURCE_DIR}"
        COMMENT "Running flake8"
    )
  endif()
endif()


if(ANDROID AND ANDROID_EXECUTABLE AND ANT_EXECUTABLE AND (ANT_VERSION VERSION_GREATER 1.7) AND (ANDROID_TOOLS_Pkg_Revision GREATER 13))
  SET(CAN_BUILD_ANDROID_PROJECTS TRUE)
else()
  SET(CAN_BUILD_ANDROID_PROJECTS FALSE)
endif()

# --- OpenCL ---
if(WITH_OPENCL)
  include(cmake/OpenCVDetectOpenCL.cmake)
endif()

# --- VkCom ---
if(WITH_VULKAN)
  include(cmake/OpenCVDetectVulkan.cmake)
endif()

# --- WebNN ---
if(WITH_WEBNN)
  include(cmake/OpenCVDetectWebNN.cmake)
endif()

# --- Inference Engine ---
if(WITH_INF_ENGINE OR WITH_OPENVINO)
  include(cmake/OpenCVDetectInferenceEngine.cmake)
endif()

# --- DirectX ---
if(WITH_DIRECTX)
  include(cmake/OpenCVDetectDirectX.cmake)
endif()
# --- DirectML ---
if(WITH_DIRECTML)
  include(cmake/OpenCVDetectDirectML.cmake)
endif()

if(WITH_VTK)
  include(cmake/OpenCVDetectVTK.cmake)
endif()

if(WITH_QUIRC)
  add_subdirectory(3rdparty/quirc)
  set(HAVE_QUIRC TRUE)
endif()

if(WITH_ONNX)
  include(cmake/FindONNX.cmake)
endif()

# ----------------------------------------------------------------------------
# OpenCV HAL
# ----------------------------------------------------------------------------
set(_hal_includes "")
macro(ocv_hal_register HAL_LIBRARIES_VAR HAL_HEADERS_VAR HAL_INCLUDE_DIRS_VAR)
  # 1. libraries
  foreach (l ${${HAL_LIBRARIES_VAR}})
    if(NOT TARGET ${l})
      get_filename_component(l "${l}" ABSOLUTE)
    endif()
    list(APPEND OPENCV_HAL_LINKER_LIBS ${l})
  endforeach()
  # 2. headers
  foreach (h ${${HAL_HEADERS_VAR}})
    set(_hal_includes "${_hal_includes}\n#include \"${h}\"")
  endforeach()
  # 3. include paths
  ocv_include_directories(${${HAL_INCLUDE_DIRS_VAR}})
endmacro()

if(NOT DEFINED OpenCV_HAL)
  set(OpenCV_HAL "OpenCV_HAL")
endif()

<<<<<<< HEAD
=======
if(HAVE_OPENVX)
  if(NOT ";${OpenCV_HAL};" MATCHES ";openvx;")
    set(OpenCV_HAL "openvx;${OpenCV_HAL}")
  endif()
endif()

if(HAVE_FASTCV)
  ocv_debug_message(STATUS "Enable FastCV acceleration")
  if(NOT ";${OpenCV_HAL};" MATCHES ";fastcv;")
    set(OpenCV_HAL "fastcv;${OpenCV_HAL}")
  endif()
endif()

>>>>>>> 342ced1e
if(HAVE_KLEIDICV)
  ocv_debug_message(STATUS "Enable KleidiCV acceleration")
  if(NOT ";${OpenCV_HAL};" MATCHES ";kleidicv;")
    set(OpenCV_HAL "kleidicv;${OpenCV_HAL}")
  endif()
endif()

if(WITH_CAROTENE)
  ocv_debug_message(STATUS "Enable carotene acceleration")
  if(NOT ";${OpenCV_HAL};" MATCHES ";carotene;")
    set(OpenCV_HAL "carotene;${OpenCV_HAL}")
  endif()
endif()

if(WITH_NDSRVP)
  ocv_debug_message(STATUS "Andes RVP 3rdparty NDSRVP enabled")
  if(NOT ";${OpenCV_HAL};" MATCHES ";ndsrvp;")
    set(OpenCV_HAL "ndsrvp;${OpenCV_HAL}")
  endif()
endif()

if(WITH_HAL_RVV)
  ocv_debug_message(STATUS "Enable HAL RVV acceleration")
  if(NOT ";${OpenCV_HAL};" MATCHES ";halrvv;")
    set(OpenCV_HAL "halrvv;${OpenCV_HAL}")
  endif()
endif()

foreach(hal ${OpenCV_HAL})
  if(hal STREQUAL "carotene")
    if(";${CPU_BASELINE_FINAL};" MATCHES ";NEON;")
      add_subdirectory(3rdparty/carotene/hal)
      ocv_hal_register(CAROTENE_HAL_LIBRARIES CAROTENE_HAL_HEADERS CAROTENE_HAL_INCLUDE_DIRS)
      list(APPEND OpenCV_USED_HAL "carotene (ver ${CAROTENE_HAL_VERSION})")
    else()
      message(STATUS "Carotene: NEON is not available, disabling carotene...")
    endif()
  elseif(hal STREQUAL "fastcv")
    if((ARM OR AARCH64) AND (ANDROID OR (UNIX AND NOT APPLE AND NOT IOS AND NOT XROS)))
      add_subdirectory(3rdparty/fastcv)
      ocv_hal_register(FASTCV_HAL_LIBRARIES FASTCV_HAL_HEADERS FASTCV_HAL_INCLUDE_DIRS)
      list(APPEND OpenCV_USED_HAL "fastcv (ver ${FASTCV_HAL_VERSION})")
    else()
      message(STATUS "FastCV: fastcv is not available, disabling fastcv...")
    endif()
  elseif(hal STREQUAL "kleidicv")
    add_subdirectory(3rdparty/kleidicv)
    ocv_hal_register(KLEIDICV_HAL_LIBRARIES KLEIDICV_HAL_HEADERS KLEIDICV_HAL_INCLUDE_DIRS)
    list(APPEND OpenCV_USED_HAL "KleidiCV (ver ${KLEIDICV_HAL_VERSION})")
  elseif(hal STREQUAL "ndsrvp")
    if(CMAKE_C_FLAGS MATCHES "-mext-dsp" AND CMAKE_CXX_FLAGS MATCHES "-mext-dsp" AND NOT ";${CPU_BASELINE_FINAL};" MATCHES ";RVV;")
      add_subdirectory(3rdparty/ndsrvp)
      ocv_hal_register(NDSRVP_HAL_LIBRARIES NDSRVP_HAL_HEADERS NDSRVP_HAL_INCLUDE_DIRS)
      list(APPEND OpenCV_USED_HAL "ndsrvp (ver ${NDSRVP_HAL_VERSION})")
    else()
      message(STATUS "NDSRVP: Andes GNU Toolchain DSP extension is not enabled, disabling ndsrvp...")
    endif()
  elseif(hal STREQUAL "halrvv")
    if(";${CPU_BASELINE_FINAL};" MATCHES ";RVV;")
      add_subdirectory(3rdparty/hal_rvv/)
      ocv_hal_register(RVV_HAL_LIBRARIES RVV_HAL_HEADERS RVV_HAL_INCLUDE_DIRS)
      list(APPEND OpenCV_USED_HAL "HAL RVV (ver ${RVV_HAL_VERSION})")
    else()
      message(STATUS "HAL RVV: RVV is not available, disabling halrvv...")
    endif()
  else()
    ocv_debug_message(STATUS "OpenCV HAL: ${hal} ...")
    ocv_clear_vars(OpenCV_HAL_LIBRARIES OpenCV_HAL_HEADERS OpenCV_HAL_INCLUDE_DIRS)
    find_package(${hal} NO_MODULE QUIET)
    if(${hal}_FOUND)
      ocv_hal_register(OpenCV_HAL_LIBRARIES OpenCV_HAL_HEADERS OpenCV_HAL_INCLUDE_DIRS)
      list(APPEND OpenCV_USED_HAL "${hal} (ver ${${hal}_VERSION})")
    endif()
  endif()
endforeach()
configure_file("${OpenCV_SOURCE_DIR}/cmake/templates/custom_hal.hpp.in" "${OPENCV_CONFIG_FILE_INCLUDE_DIR}/custom_hal.hpp" @ONLY)
unset(_hal_includes)


# ----------------------------------------------------------------------------
# Code trace support
# ----------------------------------------------------------------------------
if(CV_TRACE)
  include(cmake/OpenCVDetectTrace.cmake)
endif()

ocv_cmake_hook(POST_DETECT_DEPENDECIES)  # typo, deprecated (2019-06)
ocv_cmake_hook(POST_DETECT_DEPENDENCIES)

# ----------------------------------------------------------------------------
# Solution folders:
# ----------------------------------------------------------------------------
if(ENABLE_SOLUTION_FOLDERS)
  set_property(GLOBAL PROPERTY USE_FOLDERS ON)
  set_property(GLOBAL PROPERTY PREDEFINED_TARGETS_FOLDER "CMakeTargets")
endif()

# Extra OpenCV targets: uninstall, package_source, perf, etc.
include(cmake/OpenCVExtraTargets.cmake)

# ----------------------------------------------------------------------------
# Process subdirectories
# ----------------------------------------------------------------------------

# opencv.hpp and legacy headers
add_subdirectory(include)

# Enable compiler options for OpenCV modules/apps/samples only (ignore 3rdparty)
ocv_add_modules_compiler_options()

# OpenCV modules
ocv_register_modules()

# Generate targets for documentation
add_subdirectory(doc)

# various data that is used by cv libraries and/or demo applications.
# add_subdirectory(data)

# extra applications
if(BUILD_opencv_apps)
  add_subdirectory(apps)
endif()

# examples
if(BUILD_EXAMPLES OR BUILD_ANDROID_EXAMPLES OR INSTALL_ANDROID_EXAMPLES OR INSTALL_PYTHON_EXAMPLES OR INSTALL_C_EXAMPLES)
  add_subdirectory(samples)
endif()

# ----------------------------------------------------------------------------
# Finalization: generate configuration-based files
# ----------------------------------------------------------------------------

ocv_cmake_hook(PRE_FINALIZE)

# Generate platform-dependent and configuration-dependent headers
include(cmake/OpenCVGenHeaders.cmake)

# Generate opencv.pc for pkg-config command
if(OPENCV_GENERATE_PKGCONFIG)
  include(cmake/OpenCVGenPkgconfig.cmake)
endif()

# Generate OpenCV.mk for ndk-build (Android build tool)
include(cmake/OpenCVGenAndroidMK.cmake)

# Generate OpenCVConfig.cmake and OpenCVConfig-version.cmake for cmake projects
include(cmake/OpenCVGenConfig.cmake)

# Generate Info.plist for the iOS/visionOS framework
if(APPLE_FRAMEWORK)
  include(cmake/OpenCVGenInfoPlist.cmake)
endif()

# Generate ABI descriptor
include(cmake/OpenCVGenABI.cmake)

# Generate environment setup file
if(INSTALL_TESTS AND OPENCV_TEST_DATA_PATH)
  if(ANDROID)
    get_filename_component(TEST_PATH ${OPENCV_TEST_INSTALL_PATH} DIRECTORY)
    configure_file("${CMAKE_CURRENT_SOURCE_DIR}/cmake/templates/opencv_run_all_tests_android.sh.in"
                   "${CMAKE_BINARY_DIR}/unix-install/opencv_run_all_tests.sh" @ONLY)
    install(PROGRAMS "${CMAKE_BINARY_DIR}/unix-install/opencv_run_all_tests.sh"
            DESTINATION ./ COMPONENT tests)
  elseif(WIN32)
    configure_file("${CMAKE_CURRENT_SOURCE_DIR}/cmake/templates/opencv_run_all_tests_windows.cmd.in"
                   "${CMAKE_BINARY_DIR}/win-install/opencv_run_all_tests.cmd" @ONLY)
    install(PROGRAMS "${CMAKE_BINARY_DIR}/win-install/opencv_run_all_tests.cmd"
            DESTINATION ${OPENCV_TEST_INSTALL_PATH} COMPONENT tests)
  elseif(UNIX)
    configure_file("${CMAKE_CURRENT_SOURCE_DIR}/cmake/templates/opencv_run_all_tests_unix.sh.in"
                   "${CMAKE_BINARY_DIR}/unix-install/opencv_run_all_tests.sh" @ONLY)
    install(PROGRAMS "${CMAKE_BINARY_DIR}/unix-install/opencv_run_all_tests.sh"
            DESTINATION ${OPENCV_TEST_INSTALL_PATH} COMPONENT tests)
  endif()
endif()

if(NOT OPENCV_README_FILE)
  if(ANDROID)
    set(OPENCV_README_FILE ${CMAKE_CURRENT_SOURCE_DIR}/platforms/android/README.android)
  endif()
endif()

if(NOT OPENCV_LICENSE_FILE)
  set(OPENCV_LICENSE_FILE ${CMAKE_CURRENT_SOURCE_DIR}/LICENSE)
endif()

# for UNIX it does not make sense as LICENSE and readme will be part of the package automatically
if(ANDROID OR NOT UNIX)
  install(FILES ${OPENCV_LICENSE_FILE}
        PERMISSIONS OWNER_READ OWNER_WRITE GROUP_READ WORLD_READ
        DESTINATION ./ COMPONENT libs)
  if(OPENCV_README_FILE)
    install(FILES ${OPENCV_README_FILE}
            PERMISSIONS OWNER_READ OWNER_WRITE GROUP_READ WORLD_READ
            DESTINATION ./ COMPONENT libs)
  endif()
endif()

if(COMMAND ocv_pylint_finalize)
  ocv_pylint_add_directory(${CMAKE_CURRENT_LIST_DIR}/modules/python/test)
  ocv_pylint_add_directory(${CMAKE_CURRENT_LIST_DIR}/samples/python)
  ocv_pylint_add_directory(${CMAKE_CURRENT_LIST_DIR}/samples/dnn)
  ocv_pylint_add_directory_recurse(${CMAKE_CURRENT_LIST_DIR}/samples/python/tutorial_code)
  ocv_pylint_finalize()
endif()
if(TARGET check_pylint)
  message(STATUS "Registered 'check_pylint' target: using ${PYLINT_EXECUTABLE} (ver: ${PYLINT_VERSION}), checks: ${PYLINT_TOTAL_TARGETS}")
endif()
if(TARGET check_flake8)
  message(STATUS "Registered 'check_flake8' target: using ${FLAKE8_EXECUTABLE} (ver: ${FLAKE8_VERSION})")
endif()

if(OPENCV_GENERATE_SETUPVARS)
  include(cmake/OpenCVGenSetupVars.cmake)
endif()

# ----------------------------------------------------------------------------
# Summary:
# ----------------------------------------------------------------------------
status("")
status("General configuration for OpenCV ${OPENCV_VERSION} =====================================")
if(OPENCV_VCSVERSION)
  status("  Version control:" ${OPENCV_VCSVERSION})
endif()
if(OPENCV_EXTRA_MODULES_PATH AND NOT BUILD_INFO_SKIP_EXTRA_MODULES)
  set(__dump_extra_header OFF)
  foreach(p ${OPENCV_EXTRA_MODULES_PATH})
    if(EXISTS ${p})
      if(NOT __dump_extra_header)
        set(__dump_extra_header ON)
        status("")
        status("  Extra modules:")
      else()
        status("")
      endif()
      ocv_git_describe(EXTRA_MODULES_VCSVERSION "${p}")
      status("    Location (extra):" ${p})
      status("    Version control (extra):" ${EXTRA_MODULES_VCSVERSION})
    endif()
  endforeach()
  unset(__dump_extra_header)
endif()

# ========================== build platform ==========================
status("")
status("  Platform:")
if(NOT DEFINED OPENCV_TIMESTAMP
    AND NOT BUILD_INFO_SKIP_TIMESTAMP
)
  string(TIMESTAMP OPENCV_TIMESTAMP "" UTC)
  set(OPENCV_TIMESTAMP "${OPENCV_TIMESTAMP}" CACHE STRING "Timestamp of OpenCV build configuration" FORCE)
endif()
if(OPENCV_TIMESTAMP)
  status("    Timestamp:"      ${OPENCV_TIMESTAMP})
endif()
status("    Host:"             ${CMAKE_HOST_SYSTEM_NAME} ${CMAKE_HOST_SYSTEM_VERSION} ${CMAKE_HOST_SYSTEM_PROCESSOR})
if(CMAKE_CROSSCOMPILING)
  status("    Target:"         ${CMAKE_SYSTEM_NAME} ${CMAKE_SYSTEM_VERSION} ${CMAKE_SYSTEM_PROCESSOR})
endif()
status("    CMake:"            ${CMAKE_VERSION})
status("    CMake generator:"  ${CMAKE_GENERATOR})
status("    CMake build tool:" ${CMAKE_BUILD_TOOL})
if(MSVC)
  status("    MSVC:"           ${MSVC_VERSION})
endif()
if(CMAKE_GENERATOR MATCHES Xcode)
  status("    Xcode:"          ${XCODE_VERSION})
endif()
if(CMAKE_GENERATOR MATCHES "Xcode|Visual Studio|Multi-Config")
  status("    Configuration:"  ${CMAKE_CONFIGURATION_TYPES})
else()
  status("    Configuration:"  ${CMAKE_BUILD_TYPE})
endif()
if(DEFINED OPENCV_ALGO_HINT_DEFAULT)
  status("    Algorithm Hint:"  ${OPENCV_ALGO_HINT_DEFAULT})
else()
  status("    Algorithm Hint:" " ALGO_HINT_ACCURATE")
endif()

# ========================= CPU code generation mode =========================
status("")
status("  CPU/HW features:")
status("    Baseline:"  "${CPU_BASELINE_FINAL}")
if(NOT CPU_BASELINE STREQUAL CPU_BASELINE_FINAL)
  status("      requested:"  "${CPU_BASELINE}")
endif()
if(CPU_BASELINE_REQUIRE)
  status("      required:"  "${CPU_BASELINE_REQUIRE}")
endif()
if(CPU_BASELINE_DISABLE)
  status("      disabled:"  "${CPU_BASELINE_DISABLE}")
endif()
if(CPU_DISPATCH_FINAL OR CPU_DISPATCH)
  status("    Dispatched code generation:"  "${CPU_DISPATCH_FINAL}")
  if(NOT CPU_DISPATCH STREQUAL CPU_DISPATCH_FINAL)
    status("      requested:"  "${CPU_DISPATCH}")
  endif()
  if(CPU_DISPATCH_REQUIRE)
    status("      required:"  "${CPU_DISPATCH_REQUIRE}")
  endif()
  foreach(OPT ${CPU_DISPATCH_FINAL})
    status("      ${OPT} (${CPU_${OPT}_USAGE_COUNT} files):"  "+ ${CPU_DISPATCH_${OPT}_INCLUDED}")
  endforeach()
endif()

# ========================== C/C++ options ==========================
if(CMAKE_CXX_COMPILER_VERSION)
  set(OPENCV_COMPILER_STR "${CMAKE_CXX_COMPILER} ${CMAKE_CXX_COMPILER_ARG1} (ver ${CMAKE_CXX_COMPILER_VERSION})")
else()
  set(OPENCV_COMPILER_STR "${CMAKE_CXX_COMPILER} ${CMAKE_CXX_COMPILER_ARG1}")
endif()
string(STRIP "${OPENCV_COMPILER_STR}" OPENCV_COMPILER_STR)

status("")
status("  C/C++:")
status("    Built as dynamic libs?:" BUILD_SHARED_LIBS THEN YES ELSE NO)
if(DEFINED CMAKE_CXX_STANDARD AND CMAKE_CXX_STANDARD)
  status("    C++ standard:"           "${CMAKE_CXX_STANDARD}")
endif()
status("    C++ Compiler:"           ${OPENCV_COMPILER_STR})
status("    C++ flags (Release):"    ${CMAKE_CXX_FLAGS} ${CMAKE_CXX_FLAGS_RELEASE})
status("    C++ flags (Debug):"      ${CMAKE_CXX_FLAGS} ${CMAKE_CXX_FLAGS_DEBUG})
status("    C Compiler:"             ${CMAKE_C_COMPILER} ${CMAKE_C_COMPILER_ARG1})
status("    C flags (Release):"      ${CMAKE_C_FLAGS} ${CMAKE_C_FLAGS_RELEASE})
status("    C flags (Debug):"        ${CMAKE_C_FLAGS} ${CMAKE_C_FLAGS_DEBUG})
if(WIN32)
  status("    Linker flags (Release):" ${CMAKE_EXE_LINKER_FLAGS} ${CMAKE_EXE_LINKER_FLAGS_RELEASE})
  status("    Linker flags (Debug):"   ${CMAKE_EXE_LINKER_FLAGS} ${CMAKE_EXE_LINKER_FLAGS_DEBUG})
else()
  status("    Linker flags (Release):" ${CMAKE_SHARED_LINKER_FLAGS} ${CMAKE_SHARED_LINKER_FLAGS_RELEASE})
  status("    Linker flags (Debug):"   ${CMAKE_SHARED_LINKER_FLAGS} ${CMAKE_SHARED_LINKER_FLAGS_DEBUG})
endif()
status("    ccache:"                  OPENCV_COMPILER_IS_CCACHE THEN YES ELSE NO)
status("    Precompiled headers:"     PCHSupport_FOUND AND ENABLE_PRECOMPILED_HEADERS THEN YES ELSE NO)

if(OPENCV_DISABLE_FILESYSTEM_SUPPORT)
  status("    Filesystem support is disabled")
endif()

# ========================== Dependencies ============================
ocv_get_all_libs(deps_modules deps_extra deps_3rdparty)
status("    Extra dependencies:" ${deps_extra})
status("    3rdparty dependencies:" ${deps_3rdparty})

# ========================== OpenCV modules ==========================
status("")
status("  OpenCV modules:")
set(OPENCV_MODULES_BUILD_ST "")
foreach(the_module ${OPENCV_MODULES_BUILD})
  if(NOT OPENCV_MODULE_${the_module}_CLASS STREQUAL "INTERNAL" OR the_module STREQUAL "opencv_ts")
    list(APPEND OPENCV_MODULES_BUILD_ST "${the_module}")
  endif()
endforeach()
string(REPLACE "opencv_" "" OPENCV_MODULES_BUILD_ST          "${OPENCV_MODULES_BUILD_ST}")
string(REPLACE "opencv_" "" OPENCV_MODULES_DISABLED_USER_ST  "${OPENCV_MODULES_DISABLED_USER}")
string(REPLACE "opencv_" "" OPENCV_MODULES_DISABLED_AUTO_ST  "${OPENCV_MODULES_DISABLED_AUTO}")
string(REPLACE "opencv_" "" OPENCV_MODULES_DISABLED_FORCE_ST "${OPENCV_MODULES_DISABLED_FORCE}")
list(SORT OPENCV_MODULES_BUILD_ST)
list(SORT OPENCV_MODULES_DISABLED_USER_ST)
list(SORT OPENCV_MODULES_DISABLED_AUTO_ST)
list(SORT OPENCV_MODULES_DISABLED_FORCE_ST)
status("    To be built:"            OPENCV_MODULES_BUILD          THEN ${OPENCV_MODULES_BUILD_ST}          ELSE "-")
status("    Disabled:"               OPENCV_MODULES_DISABLED_USER  THEN ${OPENCV_MODULES_DISABLED_USER_ST}  ELSE "-")
status("    Disabled by dependency:" OPENCV_MODULES_DISABLED_AUTO  THEN ${OPENCV_MODULES_DISABLED_AUTO_ST}  ELSE "-")
status("    Unavailable:"            OPENCV_MODULES_DISABLED_FORCE THEN ${OPENCV_MODULES_DISABLED_FORCE_ST} ELSE "-")

ocv_build_features_string(apps_status
  IF BUILD_TESTS AND HAVE_opencv_ts THEN "tests"
  IF BUILD_PERF_TESTS AND HAVE_opencv_ts THEN "perf_tests"
  IF BUILD_EXAMPLES THEN "examples"
  IF BUILD_opencv_apps THEN "apps"
  IF BUILD_ANDROID_SERVICE THEN "android_service"
  IF (BUILD_ANDROID_EXAMPLES OR INSTALL_ANDROID_EXAMPLES) AND CAN_BUILD_ANDROID_PROJECTS THEN "android_examples"
  ELSE "-")
status("    Applications:" "${apps_status}")
ocv_build_features_string(docs_status
    IF TARGET doxygen_cpp THEN "doxygen"
    IF TARGET doxygen_python THEN "python"
    IF TARGET doxygen_javadoc THEN "javadoc"
    IF BUILD_opencv_js OR DEFINED OPENCV_JS_LOCATION THEN "js"
    ELSE "NO"
)
status("    Documentation:" "${docs_status}")
status("    Non-free algorithms:" OPENCV_ENABLE_NONFREE THEN "YES" ELSE "NO")

# ========================== Android details ==========================
if(ANDROID)
  status("")
  if(DEFINED ANDROID_NDK_REVISION)
    set(__msg "${ANDROID_NDK} (ver ${ANDROID_NDK_REVISION})")
  else()
    set(__msg "location: ${ANDROID_NDK}")
  endif()
  status("  Android NDK: " ${__msg})
  status("    Android ABI:" ${ANDROID_ABI})
  if(BUILD_WITH_STANDALONE_TOOLCHAIN)
    status("    NDK toolchain:" "standalone: ${ANDROID_STANDALONE_TOOLCHAIN}")
  elseif(BUILD_WITH_ANDROID_NDK OR DEFINED ANDROID_TOOLCHAIN_NAME)
    status("    NDK toolchain:" "${ANDROID_TOOLCHAIN_NAME}")
  endif()
  status("    STL type:" ${ANDROID_STL})
  status("    Native API level:" ${ANDROID_NATIVE_API_LEVEL})

  if(BUILD_ANDROID_PROJECTS)
    status("  Android SDK: " "${ANDROID_SDK} (tools: ${ANDROID_SDK_TOOLS_VERSION} build tools: ${ANDROID_SDK_BUILD_TOOLS_VERSION})")
    if(ANDROID_EXECUTABLE)
      status("    android tool:"  "${ANDROID_EXECUTABLE}")
    endif()
  else()
    status("  Android SDK: " "not used, projects are not built")
  endif()
  if(DEFINED ANDROID_SDK_COMPATIBLE_TARGET)
    status("    SDK target:" "${ANDROID_SDK_COMPATIBLE_TARGET}")
  endif()
  if(DEFINED ANDROID_PROJECTS_BUILD_TYPE)
    if(ANDROID_PROJECTS_BUILD_TYPE STREQUAL "ANT")
      status("    Projects build scripts:" "Ant/Eclipse compatible")
    elseif(ANDROID_PROJECTS_BUILD_TYPE STREQUAL "ANT")
      status("    Projects build scripts:" "Gradle")
    endif()
  endif()
endif()

# ================== Windows RT features ==================
if(WIN32)
status("")
status("  Windows RT support:" WINRT THEN YES ELSE NO)
  if(WINRT)
    status("    Building for Microsoft platform: " ${CMAKE_SYSTEM_NAME})
    status("    Building for architectures: " ${CMAKE_VS_EFFECTIVE_PLATFORMS})
    status("    Building for version: " ${CMAKE_SYSTEM_VERSION})
    if (DEFINED ENABLE_WINRT_MODE_NATIVE)
      status("    Building for C++ without CX extensions")
    endif()
  endif()
endif(WIN32)

# ========================== GUI ==========================
status("")
status("  GUI: " "${OPENCV_HIGHGUI_BUILTIN_BACKEND}")

if(WITH_WAYLAND OR HAVE_WAYLAND)
  status("    Wayland:" HAVE_WAYLAND THEN "(Experimental) YES" ELSE "NO")
  status("      Wayland Client:" HAVE_WAYLAND_CLIENT THEN "YES (ver ${WAYLAND_CLIENT_VERSION})" ELSE "NO")
  status("      Wayland Cursor:" HAVE_WAYLAND_CURSOR THEN "YES (ver ${WAYLAND_CURSOR_VERSION})" ELSE "NO")
  status("      Wayland Protocols:" HAVE_WAYLAND_PROTOCOLS THEN "YES (ver ${WAYLAND_PROTOCOLS_VERSION})" ELSE "NO")
  status("      Xkbcommon:" HAVE_XKBCOMMON THEN "YES (ver ${XKBCOMMON_VERSION})" ELSE "NO")
  status("      Wayland EGL(Option):" HAVE_WAYLAND_EGL THEN "YES (ver ${WAYLAND_EGL_VERSION})" ELSE "NO")
endif()

if(WITH_QT OR HAVE_QT)
  if(HAVE_QT)
    status("    QT:" "YES (ver ${QT_VERSION_MAJOR}.${QT_VERSION_MINOR}.${QT_VERSION_PATCH} ${QT_EDITION})")
    if(HAVE_QT_OPENGL)
      if(Qt${QT_VERSION_MAJOR}OpenGL_LIBRARIES)
        status("      QT OpenGL support:" HAVE_QT_OPENGL THEN "YES (${Qt${QT_VERSION_MAJOR}OpenGL_LIBRARIES} ${Qt${QT_VERSION_MAJOR}OpenGL_VERSION_STRING})" ELSE NO)
      else()
        status("      QT OpenGL support:" HAVE_QT_OPENGL THEN "YES (${QT_QTOPENGL_LIBRARY})" ELSE NO)
      endif()
    else()
      status("      QT OpenGL support:" "NO")
    endif()
  else()
    status("    QT:" "NO")
  endif()
endif()

if(WITH_WIN32UI)
  status("    Win32 UI:" HAVE_WIN32UI THEN YES ELSE NO)
endif()

if(HAVE_COCOA)  # APPLE
  status("    Cocoa:"  YES)
endif()

if(WITH_GTK OR HAVE_GTK)
  if(HAVE_GTK3)
    status("    GTK+:" "YES (ver ${GTK3_VERSION})")
  elseif(HAVE_GTK)
    status("    GTK+:" "YES (ver ${GTK2_VERSION})")
    status("      GtkGlExt:" HAVE_GTKGLEXT THEN "YES (ver ${GTKGLEXT_VERSION})" ELSE NO)
  else()
    status("    GTK+:" "NO")
  endif()
endif()

if(WITH_FRAMEBUFFER OR HAVE_FRAMEBUFFER)
  status("    Framebuffer UI:" HAVE_FRAMEBUFFER THEN YES ELSE NO)
  if(WITH_FRAMEBUFFER_XVFB OR HAVE_FRAMEBUFFER_XVFB)
    status("    Virtual framebuffer UI:" HAVE_FRAMEBUFFER_XVFB THEN YES ELSE NO)
  endif()
endif()

if(WITH_OPENGL OR HAVE_OPENGL)
  status("    OpenGL support:" HAVE_OPENGL THEN "YES (${OPENGL_LIBRARIES})" ELSE NO)
endif()

if(WITH_VTK OR HAVE_VTK)
  status("    VTK support:" HAVE_VTK THEN "YES (ver ${VTK_VERSION})" ELSE NO)
endif()

if(WITH_UNIFONT OR HAVE_UNIFONT)
  status("    Built-in Unicode font:" HAVE_UNIFONT THEN "YES" ELSE "NO")
endif()

# ========================== MEDIA IO ==========================
status("")
status("  Media I/O: ")
if(WITH_ZLIB_NG OR HAVE_ZLIB_NG)
  status("    ZLib-Ng:" "build (zlib ver ${ZLIB_VERSION_STRING}, zlib-ng ver ${ZLIBNG_VERSION_STRING})")
else()
  status("    ZLib:"   ZLIB_FOUND THEN "${ZLIB_LIBRARIES} (ver ${ZLIB_VERSION_STRING})" ELSE "build (ver ${ZLIB_VERSION_STRING})")
endif()

if(WITH_JPEG OR HAVE_JPEG)
  if(NOT HAVE_JPEG)
    status("    JPEG:" NO)
  elseif(BUILD_JPEG OR NOT JPEG_FOUND)
    status("    JPEG:" "build-${JPEG_LIBRARY} (ver ${JPEG_LIB_VERSION})")
    if(ENABLE_LIBJPEG_TURBO_SIMD)
      status("      SIMD Support Request:" "YES")
      if(HAVE_LIBJPEG_TURBO_SIMD)
        status("      SIMD Support:" "YES")
      else()
        status("      SIMD Support:" "NO")
      endif()
    else()
      status("      SIMD Support Request:" "NO")
    endif()
  else()
    status("    JPEG:" "${JPEG_LIBRARY} (ver ${JPEG_LIB_VERSION})")
  endif()
endif()

if(WITH_WEBP OR HAVE_WEBP)
  status("    WEBP:" WEBP_FOUND THEN "${WEBP_LIBRARY} (ver ${WEBP_VERSION})" ELSE "build (ver ${WEBP_VERSION})")
endif()

if(WITH_AVIF OR HAVE_AVIF)
  if(libavif_VERSION)
    status("    AVIF:" AVIF_FOUND THEN "${AVIF_LIBRARY} (ver ${libavif_VERSION})" ELSE "NO")
  else()
    status("    AVIF:" AVIF_FOUND THEN "${AVIF_LIBRARY}" ELSE "NO")
  endif()
endif()

if(WITH_SPNG)
  if(BUILD_SPNG)
    status("    PNG:" "build-${SPNG_LIBRARY} (ver ${SPNG_VERSION})")
  elseif(HAVE_SPNG)
    status("    PNG:" "${SPNG_LIBRARY} (ver ${SPNG_VERSION})")
  endif()
elseif(WITH_PNG OR HAVE_PNG)
  status("    PNG:"  PNG_FOUND  THEN "${PNG_LIBRARY} (ver ${PNG_VERSION_STRING})" ELSE "build (ver ${PNG_VERSION_STRING})")
  if(BUILD_PNG AND PNG_HARDWARE_OPTIMIZATIONS)
    status("      SIMD Support Request:" "YES")
    if(PNG_INTEL_SSE)
    status("      SIMD Support:" "YES (Intel SSE)")
  elseif(PNG_POWERPC_VSX)
    status("      SIMD Support:" "YES (PowerPC VSX)")
  elseif(PNG_ARM_NEON)
    status("      SIMD Support:" "YES (Arm NEON)")
  elseif(PNG_MIPS_MSA OR PNG_MIPS_MMI)
    if(PNG_MIPS_MSA AND PNG_MIPS_MMI)
      status("      SIMD Support:" "YES (Mips MSA & MMI)")
    elseif(PNG_MIPS_MSA AND NOT PNG_MIPS_MMI)
      status("      SIMD Support:" "YES (Mips MSA)")
    else()
      status("      SIMD Support:" "YES (Mips MMI)")
    endif()
  elseif(PNG_LOONGARCH_LSX)
    status("      SIMD Support:" "YES (LoongArch LSX)")
  else()
    status("      SIMD Support:" "NO")
  endif()
  elseif(BUILD_PNG)
    status("      SIMD Support Request:" "NO")
  endif()
endif()

if(WITH_TIFF OR HAVE_TIFF)
  status("    TIFF:" TIFF_FOUND THEN "${TIFF_LIBRARY} (ver ${TIFF_VERSION} / ${TIFF_VERSION_STRING})" ELSE "build (ver ${TIFF_VERSION} - ${TIFF_VERSION_STRING})")
endif()

if(WITH_JPEGXL OR HAVE_JPEGXL)
  status("    JPEG XL:" JPEGXL_FOUND THEN "${JPEGXL_LIBRARY} (ver ${JPEGXL_VERSION})" ELSE "NO")
endif()

if(HAVE_OPENJPEG)
  status("    JPEG 2000:" OpenJPEG_FOUND
      THEN "OpenJPEG (ver ${OPENJPEG_VERSION})"
      ELSE "build (ver ${OPENJPEG_VERSION})"
  )
elseif(HAVE_JASPER)
  status("    JPEG 2000:" JASPER_FOUND THEN "${JASPER_LIBRARY} (ver ${JASPER_VERSION_STRING})" ELSE "build Jasper (ver ${JASPER_VERSION_STRING})")
elseif(WITH_OPENJPEG OR WITH_JASPER)
  status("    JPEG 2000:" "NO")
endif()

if(WITH_OPENEXR OR HAVE_OPENEXR)
  if(HAVE_OPENEXR)
    status("    OpenEXR:" OPENEXR_FOUND THEN "${OPENEXR_LIBRARIES} (ver ${OPENEXR_VERSION})" ELSE "build (ver ${OPENEXR_VERSION})")
  else()
    status("    OpenEXR:" "NO")
  endif()
endif()

if(WITH_GDAL OR HAVE_GDAL)
  status("    GDAL:" HAVE_GDAL THEN "YES (${GDAL_LIBRARY})" ELSE "NO")
endif()

if(WITH_GDCM OR HAVE_GDCM)
  status("    GDCM:" HAVE_GDCM THEN "YES (${GDCM_VERSION})" ELSE "NO")
endif()

if(WITH_IMGCODEC_GIF OR DEFINED HAVE_IMGCODEC_GIF)
  status("    GIF:" HAVE_IMGCODEC_GIF THEN "YES" ELSE "NO")
endif()

if(WITH_IMGCODEC_HDR OR DEFINED HAVE_IMGCODEC_HDR)
  status("    HDR:" HAVE_IMGCODEC_HDR THEN "YES" ELSE "NO")
endif()

if(WITH_IMGCODEC_SUNRASTER OR DEFINED HAVE_IMGCODEC_SUNRASTER)
  status("    SUNRASTER:" HAVE_IMGCODEC_SUNRASTER THEN "YES" ELSE "NO")
endif()

if(WITH_IMGCODEC_PXM OR DEFINED HAVE_IMGCODEC_PXM)
  status("    PXM:" HAVE_IMGCODEC_PXM THEN "YES" ELSE "NO")
endif()

if(WITH_IMGCODEC_PFM OR DEFINED HAVE_IMGCODEC_PFM)
  status("    PFM:" HAVE_IMGCODEC_PFM THEN "YES" ELSE "NO")
endif()

# ========================== VIDEO IO ==========================
status("")
status("  Video I/O:")

if(WITH_1394 OR HAVE_DC1394_2)
  status("    DC1394:" HAVE_DC1394_2 THEN "YES (${DC1394_2_VERSION})" ELSE NO)
endif()

if(WITH_FFMPEG OR HAVE_FFMPEG)
  if(OPENCV_FFMPEG_USE_FIND_PACKAGE)
    status("    FFMPEG:"       HAVE_FFMPEG         THEN "YES (find_package)"                       ELSE "NO (find_package)")
  elseif(WIN32)
    status("    FFMPEG:"       HAVE_FFMPEG         THEN "YES (prebuilt binaries)"                  ELSE NO)
  else()
    status("    FFMPEG:"       HAVE_FFMPEG         THEN YES ELSE NO)
  endif()
  status("      avcodec:"      FFMPEG_libavcodec_VERSION    THEN "YES (${FFMPEG_libavcodec_VERSION})"    ELSE NO)
  status("      avformat:"     FFMPEG_libavformat_VERSION   THEN "YES (${FFMPEG_libavformat_VERSION})"   ELSE NO)
  status("      avutil:"       FFMPEG_libavutil_VERSION     THEN "YES (${FFMPEG_libavutil_VERSION})"     ELSE NO)
  status("      swscale:"      FFMPEG_libswscale_VERSION    THEN "YES (${FFMPEG_libswscale_VERSION})"    ELSE NO)
  status("      avresample:"   FFMPEG_libavresample_VERSION THEN "YES (${FFMPEG_libavresample_VERSION})" ELSE NO)
  if(OPENCV_FFMPEG_ENABLE_LIBAVDEVICE)
    status("      avdevice:"     FFMPEG_libavdevice_VERSION   THEN "YES (${FFMPEG_libavdevice_VERSION})"   ELSE NO)
  endif()
endif()

if(WITH_GSTREAMER OR HAVE_GSTREAMER)
  status("    GStreamer:" HAVE_GSTREAMER THEN "YES (${GSTREAMER_VERSION})" ELSE NO)
endif()

if(WITH_OPENNI2 OR HAVE_OPENNI2)
  status("    OpenNI2:"        HAVE_OPENNI2    THEN "YES (${OPENNI2_VERSION})" ELSE NO)
endif()

if(WITH_PVAPI OR HAVE_PVAPI)
  status("    PvAPI:" HAVE_PVAPI THEN YES ELSE NO)
endif()

if(WITH_ARAVIS OR HAVE_ARAVIS_API)
  status("    Aravis SDK:" HAVE_ARAVIS_API THEN "YES (${ARAVIS_VERSION})" ELSE NO)
endif()

if(WITH_AVFOUNDATION OR HAVE_AVFOUNDATION)
  status("    AVFoundation:" HAVE_AVFOUNDATION THEN YES ELSE NO)
endif()

if(HAVE_CAP_IOS)
  status("    iOS capture:" YES)
endif()

if(WITH_V4L OR HAVE_V4L)
  ocv_build_features_string(v4l_status
    IF HAVE_CAMV4L2 THEN "linux/videodev2.h"
    IF HAVE_VIDEOIO THEN "sys/videoio.h"
    ELSE "NO")
  status("    v4l/v4l2:" HAVE_V4L THEN "YES (${v4l_status})" ELSE NO)
endif()

if(WITH_DSHOW OR HAVE_DSHOW)
  status("    DirectShow:" HAVE_DSHOW THEN YES ELSE NO)
endif()

if(WITH_MSMF OR HAVE_MSMF)
  status("    Media Foundation:" HAVE_MSMF THEN YES ELSE NO)
  status("      DXVA:" HAVE_MSMF_DXVA THEN YES ELSE NO)
endif()

if(WITH_XIMEA OR HAVE_XIMEA)
  status("    XIMEA:" HAVE_XIMEA THEN YES ELSE NO)
endif()

if(WITH_UEYE OR HAVE_UEYE)
  status("    uEye:" HAVE_UEYE THEN YES ELSE NO)
endif()

if(WITH_XINE OR HAVE_XINE)
  status("    Xine:"           HAVE_XINE           THEN "YES (ver ${XINE_VERSION})"     ELSE NO)
endif()

if(WITH_LIBREALSENSE OR HAVE_LIBREALSENSE)
  status("    Intel RealSense:" HAVE_LIBREALSENSE THEN "YES (${LIBREALSENSE_VERSION})" ELSE NO)
endif()

if(WITH_MFX OR HAVE_MFX)
  if(HAVE_MFX)
    if(MFX_LIBRARY)
      set(__details " (${MFX_LIBRARY})")
    elseif(MFX_LIBRARIES)
      set(__details " (${MFX_LIBRARIES})")
    else()
      set(__details " (unknown)")
    endif()
  endif()
  status("    Intel Media SDK:" HAVE_MFX      THEN "YES${__details}" ELSE NO)
endif()

if(WITH_GPHOTO2 OR HAVE_GPHOTO2)
  status("    gPhoto2:"        HAVE_GPHOTO2        THEN "YES"                                 ELSE NO)
endif()

if(ANDROID)
  status("   MEDIANDK:"         HAVE_ANDROID_MEDIANDK THEN "YES"                              ELSE NO)
  status("   NDK Camera:"       HAVE_ANDROID_NATIVE_CAMERA THEN "YES"                         ELSE NO)
endif()

# Order is similar to CV_PARALLEL_FRAMEWORK in core/src/parallel.cpp
ocv_build_features_string(parallel_status EXCLUSIVE
  IF HAVE_TBB THEN "TBB (ver ${TBB_VERSION_MAJOR}.${TBB_VERSION_MINOR} interface ${TBB_INTERFACE_VERSION})"
  IF HAVE_HPX THEN "HPX"
  IF HAVE_OPENMP THEN "OpenMP"
  IF HAVE_GCD THEN "GCD"
  IF WINRT OR HAVE_CONCURRENCY THEN "Concurrency"
  IF HAVE_PTHREADS_PF THEN "pthreads"
  ELSE "none")
status("")
status("  Parallel framework:" "${parallel_status}")
if (OPENCV_DISABLE_THREAD_SUPPORT)
  status("" "Multi thread code explicitly disabled with OPENCV_DISABLE_THREAD_SUPPORT.")
  if(HAVE_PTHREADS_PF OR HAVE_HPX OR HAVE_OPENMP OR HAVE_GCD OR HAVE_CONCURRENCY)
    message(FATAL_ERROR "Not all parallel frameworks have been disabled (using ${parallel_status}).")
  endif()
  if(HAVE_PTHREAD)
    message(FATAL_ERROR "Thread execution might be in use in some component.")
  endif()
endif()

if(CV_TRACE OR OPENCV_TRACE)
  ocv_build_features_string(trace_status EXCLUSIVE
    IF HAVE_ITT THEN "with Intel ITT"
    ELSE "built-in")
  status("")
  status("  Trace: " OPENCV_TRACE THEN "YES (${trace_status})" ELSE NO)
endif()

# ========================== Other third-party libraries ==========================
status("")
status("  Other third-party libraries:")

if(WITH_IPP AND HAVE_IPP)
  status("    Intel IPP:" "${IPP_VERSION_STR} [${IPP_VERSION_MAJOR}.${IPP_VERSION_MINOR}.${IPP_VERSION_BUILD}]")
  status("           at:" "${IPP_ROOT_DIR}")
  if(NOT HAVE_IPP_ICV)
    status("       linked:" BUILD_WITH_DYNAMIC_IPP THEN "dynamic" ELSE "static")
  endif()
  if(HAVE_IPP_IW)
    if(BUILD_IPP_IW)
      status("    Intel IPP IW:" "sources (${IW_VERSION_MAJOR}.${IW_VERSION_MINOR}.${IW_VERSION_UPDATE})")
    else()
      status("    Intel IPP IW:" "binaries (${IW_VERSION_MAJOR}.${IW_VERSION_MINOR}.${IW_VERSION_UPDATE})")
    endif()
    status("              at:" "${IPP_IW_PATH}")
  else()
    status("    Intel IPP IW:"   NO)
  endif()
endif()

if(WITH_VA OR HAVE_VA)
  status("    VA:"            HAVE_VA          THEN "YES" ELSE NO)
endif()

if(WITH_LAPACK OR HAVE_LAPACK)
  status("    Lapack:"      HAVE_LAPACK     THEN "YES (${LAPACK_LIBRARIES} ${LAPACK_VERSION})" ELSE NO)
endif()

if(HAVE_OPENVINO
    OR (WITH_OPENVINO AND NOT WITH_INF_ENGINE AND NOT INF_ENGINE_TARGET)
)
  status("    OpenVINO:" TARGET openvino::runtime THEN "YES (${OpenVINO_VERSION})" ELSE "NO")
else()
  if(WITH_INF_ENGINE OR INF_ENGINE_TARGET)
    if(INF_ENGINE_TARGET)
      list(GET INF_ENGINE_TARGET 0 ie_target)
      set(__msg "YES (${INF_ENGINE_RELEASE} / ${INF_ENGINE_VERSION})")
      ocv_get_imported_target(ie_target "${ie_target}")
      get_target_property(_lib ${ie_target} IMPORTED_LOCATION)
      get_target_property(_lib_imp_rel ${ie_target} IMPORTED_IMPLIB_RELEASE)
      get_target_property(_lib_imp_dbg ${ie_target} IMPORTED_IMPLIB_DEBUG)
      get_target_property(_lib_rel ${ie_target} IMPORTED_LOCATION_RELEASE)
      get_target_property(_lib_dbg ${ie_target} IMPORTED_LOCATION_DEBUG)
      ocv_build_features_string(_lib
        IF _lib THEN "${_lib}"
        IF _lib_imp_rel AND _lib_imp_dbg THEN "${_lib_imp_rel} / ${_lib_imp_dbg}"
        IF _lib_rel AND _lib_dbg THEN "${_lib_rel} / ${_lib_dbg}"
        IF _lib_rel  THEN "${_lib_rel}"
        IF _lib_dbg  THEN "${_lib_dbg}"
        ELSE "unknown"
      )
      get_target_property(_inc ${ie_target} INTERFACE_INCLUDE_DIRECTORIES)
      status("    Inference Engine:" "${__msg}")
      status("        * libs:" "${_lib}")
      status("        * includes:" "${_inc}")
    else()
      status("    Inference Engine:"     "NO")
    endif()
  endif()
  if(WITH_NGRAPH OR HAVE_NGRAPH)
    if(HAVE_NGRAPH)
      ocv_get_imported_target(__target ngraph::ngraph)
      set(__msg "YES (${ngraph_VERSION})")
      get_target_property(_lib ${__target} IMPORTED_LOCATION)
      get_target_property(_lib_imp_rel ${__target} IMPORTED_IMPLIB_RELEASE)
      get_target_property(_lib_imp_dbg ${__target} IMPORTED_IMPLIB_DEBUG)
      get_target_property(_lib_rel ${__target} IMPORTED_LOCATION_RELEASE)
      get_target_property(_lib_dbg ${__target} IMPORTED_LOCATION_DEBUG)
      ocv_build_features_string(_lib
        IF _lib THEN "${_lib}"
        IF _lib_imp_rel AND _lib_imp_dbg THEN "${_lib_imp_rel} / ${_lib_imp_dbg}"
        IF _lib_rel AND _lib_dbg THEN "${_lib_rel} / ${_lib_dbg}"
        IF _lib_rel  THEN "${_lib_rel}"
        IF _lib_dbg  THEN "${_lib_dbg}"
        ELSE "unknown"
      )
      get_target_property(_inc ${__target} INTERFACE_INCLUDE_DIRECTORIES)
      status("    nGraph:" "${__msg}")
      status("        * libs:" "${_lib}")
      status("        * includes:" "${_inc}")
    else()
      status("    nGraph:"     "NO")
    endif()
  endif()
endif()

if(BUILD_opencv_dnn AND OPENCV_DNN_BACKEND_DEFAULT)
    status("    Default DNN backend:" ${OPENCV_DNN_BACKEND_DEFAULT})
endif()

if(WITH_EIGEN OR HAVE_EIGEN)
  status("    Eigen:"      HAVE_EIGEN       THEN "YES (ver ${EIGEN_WORLD_VERSION}.${EIGEN_MAJOR_VERSION}.${EIGEN_MINOR_VERSION})" ELSE NO)
endif()

<<<<<<< HEAD
=======
if(WITH_OPENVX OR HAVE_OPENVX)
  status("    OpenVX:"     HAVE_OPENVX      THEN "YES (${OPENVX_LIBRARIES})" ELSE "NO")
endif()
if(WITH_FASTCV OR HAVE_FASTCV)
  status("    FastCV:"     HAVE_FASTCV      THEN "YES (${FASTCV_LIBRARY})" ELSE "NO")
endif()

>>>>>>> 342ced1e
status("    Custom HAL:" OpenCV_USED_HAL  THEN "YES (${OpenCV_USED_HAL})" ELSE "NO")

foreach(s ${CUSTOM_STATUS})
  status(${CUSTOM_STATUS_${s}})
endforeach()

if(WITH_CUDA OR HAVE_CUDA)
  ocv_build_features_string(cuda_features
    IF HAVE_CUFFT THEN "CUFFT"
    IF HAVE_CUBLAS THEN "CUBLAS"
    IF HAVE_NVCUVID THEN "NVCUVID"
    IF HAVE_NVCUVENC THEN "NVCUVENC"
    IF CUDA_FAST_MATH THEN "FAST_MATH"
    ELSE "no extra features")
  status("")
  status("  NVIDIA CUDA:" HAVE_CUDA THEN "YES (ver ${CUDA_VERSION_STRING}, ${cuda_features})" ELSE NO)
  if(HAVE_CUDA)
    status("    NVIDIA GPU arch:"      ${OPENCV_CUDA_ARCH_BIN})
    status("    NVIDIA PTX archs:"     ${OPENCV_CUDA_ARCH_PTX})
  endif()
 endif()

 if(WITH_CUDNN OR HAVE_CUDNN)
    status("")
    status("  cuDNN:" HAVE_CUDNN THEN "YES (ver ${CUDNN_VERSION})" ELSE NO)
endif()

if(WITH_VULKAN OR HAVE_VULKAN)
  status("")
  status("  Vulkan:"     HAVE_VULKAN THEN "YES" ELSE "NO")
  if(HAVE_VULKAN)
    status("    Include path:"  VULKAN_INCLUDE_DIRS THEN "${VULKAN_INCLUDE_DIRS}" ELSE "NO")
    status("    Link libraries:" VULKAN_LIBRARIES THEN "${VULKAN_LIBRARIES}" ELSE "Dynamic load")
  endif()
endif()

if(WITH_WEBNN OR HAVE_WEBNN)
  status("")
  status("  WebNN:"     HAVE_WEBNN THEN "YES" ELSE "NO")
  if(HAVE_WEBNN AND NOT EMSCRIPTEN)
    status("    Include path:"  WEBNN_HEADER_DIRS THEN "${WEBNN_HEADER_DIRS}" ELSE "NO")
    status("    Link libraries:" WEBNN_LIBRARIES THEN "${WEBNN_LIBRARIES}" ELSE "NO")
  endif()
endif()

if(WITH_TIMVX)
  status("")
  status("  Tim-VX:"     HAVE_TIMVX THEN "YES" ELSE "NO")
  if(HAVE_TIMVX)
    status("    Include path"  TIMVX_INCLUDE_DIR THEN "${TIMVX_INCLUDE_DIR}" ELSE "NO")
    status("    Link libraries:" TIMVX_LIBRARY THEN "${TIMVX_LIBRARY}" ELSE "NO")
    status("    VIVANTE SDK path" VIVANTE_SDK_DIR THEN "${VIVANTE_SDK_DIR}" ELSE "NO")
  endif()
endif()

if(WITH_OPENCL OR HAVE_OPENCL)
  ocv_build_features_string(opencl_features
    IF HAVE_OPENCL_SVM THEN "SVM"
    IF HAVE_CLAMDFFT THEN "AMDFFT"
    IF HAVE_CLAMDBLAS THEN "AMDBLAS"
    IF HAVE_OPENCL_D3D11_NV THEN "NVD3D11"
    IF HAVE_VA_INTEL THEN "INTELVA"
    ELSE "no extra features")
  status("")
  status("  OpenCL:"     HAVE_OPENCL   THEN   "YES (${opencl_features})" ELSE "NO")
  if(HAVE_OPENCL)
    status("    Include path:"  OPENCL_INCLUDE_DIRS THEN "${OPENCL_INCLUDE_DIRS}" ELSE "NO")
    status("    Link libraries:"       OPENCL_LIBRARIES THEN "${OPENCL_LIBRARIES}" ELSE "Dynamic load")
  endif()
endif()

if(WITH_ONNX OR HAVE_ONNX)
  status("")
  status("  ONNX:"     HAVE_ONNX THEN "YES" ELSE "NO")
  if(HAVE_ONNX)
    status("    Include path:"  ONNX_INCLUDE_DIR THEN "${ONNX_INCLUDE_DIR}" ELSE "NO")
    status("    Link libraries:" ONNX_LIBRARIES THEN "${ONNX_LIBRARIES}" ELSE "NO")
  endif()
endif()

if(WITH_CANN)
  status("")
  status("  CANN:"    HAVE_CANN THEN "YES" ELSE "NO")
  if(HAVE_CANN)
    status("    Include path"     CANN_INCLUDE_DIRS THEN "${CANN_INCLUDE_DIRS}" ELSE "NO")
    status("    Link libraries:"  CANN_LIBRARIES    THEN "${CANN_LIBRARIES}"    ELSE "NO")
  endif()
endif()

# ========================== python ==========================
if(BUILD_opencv_python3)
  status("")
  status("  Python 3:")
  status("    Interpreter:"     PYTHON3INTERP_FOUND  THEN "${PYTHON3_EXECUTABLE} (ver ${PYTHON3_VERSION_STRING})"       ELSE NO)
  if(PYTHON3LIBS_VERSION_STRING)
    status("    Libraries:"   HAVE_opencv_python3  THEN  "${PYTHON3_LIBRARIES} (ver ${PYTHON3LIBS_VERSION_STRING})"   ELSE NO)
  else()
    status("    Libraries:"   HAVE_opencv_python3  THEN  "${PYTHON3_LIBRARIES}"                                      ELSE NO)
  endif()
  status("    Limited API:" PYTHON3_LIMITED_API THEN "YES (ver ${PYTHON3_LIMITED_API_VERSION})"                    ELSE NO)
  status("    numpy:"         PYTHON3_NUMPY_INCLUDE_DIRS THEN "${PYTHON3_NUMPY_INCLUDE_DIRS} (ver ${PYTHON3_NUMPY_VERSION})" ELSE "NO (Python3 wrappers can not be generated)")
  status("    install path:"  HAVE_opencv_python3  THEN "${__INSTALL_PATH_PYTHON3}"                            ELSE "-")
endif()

status("")
status("  Python (for build):"  PYTHON_DEFAULT_AVAILABLE THEN "${PYTHON_DEFAULT_EXECUTABLE}" ELSE NO)

# ========================== java ==========================
if(BUILD_JAVA)
  status("")
  status("  Java:"            BUILD_FAT_JAVA_LIB  THEN "export all functions"                                      ELSE "")
  status("    ant:"           ANT_EXECUTABLE      THEN "${ANT_EXECUTABLE} (ver ${ANT_VERSION})"                    ELSE NO)
  if(NOT ANDROID)
    status("    Java:"        Java_FOUND     THEN "YES (ver ${Java_VERSION})"                                      ELSE NO)
    status("    JNI:"         JNI_INCLUDE_DIRS    THEN "${JNI_INCLUDE_DIRS}"                                       ELSE NO)
  endif()
  status("    Java wrappers:" HAVE_opencv_java                                                            THEN "YES (${OPENCV_JAVA_SDK_BUILD_TYPE})" ELSE NO)
  status("    Java tests:"    BUILD_TESTS AND (opencv_test_java_BINARY_DIR OR opencv_test_android_BINARY_DIR) THEN YES ELSE NO)
endif()

# ========================== Objective-C =======================
if(BUILD_OBJC)
  status("")
  status("  Objective-C wrappers:" HAVE_opencv_objc                                                       THEN YES ELSE NO)
endif()

ocv_cmake_hook(STATUS_DUMP_EXTRA)

# ========================== auxiliary ==========================
status("")
status("  Install to:" "${CMAKE_INSTALL_PREFIX}")
status("-----------------------------------------------------------------")
status("")


ocv_finalize_status()

if(ENABLE_CONFIG_VERIFICATION)
  ocv_verify_config()
endif()

if(HAVE_CUDA AND COMMAND CUDA_BUILD_CLEAN_TARGET)
  CUDA_BUILD_CLEAN_TARGET()
endif()

ocv_cmake_hook(POST_FINALIZE)

# ----------------------------------------------------------------------------
# CPack stuff
# ----------------------------------------------------------------------------

include(cmake/OpenCVPackaging.cmake)

# This should be the last command
ocv_cmake_dump_vars("" TOFILE "CMakeVars.txt")
ocv_cmake_eval(DEBUG_POST ONCE)<|MERGE_RESOLUTION|>--- conflicted
+++ resolved
@@ -876,14 +876,6 @@
   set(OpenCV_HAL "OpenCV_HAL")
 endif()
 
-<<<<<<< HEAD
-=======
-if(HAVE_OPENVX)
-  if(NOT ";${OpenCV_HAL};" MATCHES ";openvx;")
-    set(OpenCV_HAL "openvx;${OpenCV_HAL}")
-  endif()
-endif()
-
 if(HAVE_FASTCV)
   ocv_debug_message(STATUS "Enable FastCV acceleration")
   if(NOT ";${OpenCV_HAL};" MATCHES ";fastcv;")
@@ -891,7 +883,6 @@
   endif()
 endif()
 
->>>>>>> 342ced1e
 if(HAVE_KLEIDICV)
   ocv_debug_message(STATUS "Enable KleidiCV acceleration")
   if(NOT ";${OpenCV_HAL};" MATCHES ";kleidicv;")
@@ -1759,16 +1750,10 @@
   status("    Eigen:"      HAVE_EIGEN       THEN "YES (ver ${EIGEN_WORLD_VERSION}.${EIGEN_MAJOR_VERSION}.${EIGEN_MINOR_VERSION})" ELSE NO)
 endif()
 
-<<<<<<< HEAD
-=======
-if(WITH_OPENVX OR HAVE_OPENVX)
-  status("    OpenVX:"     HAVE_OPENVX      THEN "YES (${OPENVX_LIBRARIES})" ELSE "NO")
-endif()
 if(WITH_FASTCV OR HAVE_FASTCV)
   status("    FastCV:"     HAVE_FASTCV      THEN "YES (${FASTCV_LIBRARY})" ELSE "NO")
 endif()
 
->>>>>>> 342ced1e
 status("    Custom HAL:" OpenCV_USED_HAL  THEN "YES (${OpenCV_USED_HAL})" ELSE "NO")
 
 foreach(s ${CUSTOM_STATUS})
