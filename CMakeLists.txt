--- conflicted
+++ resolved
@@ -1027,16 +1027,9 @@
       add_subdirectory(3rdparty/hal_rvv/)
       ocv_hal_register(RVV_HAL_LIBRARIES RVV_HAL_HEADERS RVV_HAL_INCLUDE_DIRS)
       list(APPEND OpenCV_USED_HAL "HAL RVV (ver ${RVV_HAL_VERSION})")
-<<<<<<< HEAD
-=======
     else()
       message(STATUS "HAL RVV: RVV is not available, disabling halrvv...")
     endif()
-  elseif(hal STREQUAL "openvx")
-    add_subdirectory(3rdparty/openvx)
-    ocv_hal_register(OPENVX_HAL_LIBRARIES OPENVX_HAL_HEADERS OPENVX_HAL_INCLUDE_DIRS)
-    list(APPEND OpenCV_USED_HAL "openvx (ver ${OPENVX_HAL_VERSION})")
->>>>>>> 39a7b3d1
   else()
     ocv_debug_message(STATUS "OpenCV HAL: ${hal} ...")
     ocv_clear_vars(OpenCV_HAL_LIBRARIES OpenCV_HAL_HEADERS OpenCV_HAL_INCLUDE_DIRS)
