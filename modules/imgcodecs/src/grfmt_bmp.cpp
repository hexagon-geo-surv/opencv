--- conflicted
+++ resolved
@@ -205,13 +205,8 @@
         throw;
     }
     // in 32 bit case alpha channel is used - so require CV_8UC4 type
-<<<<<<< HEAD
-    m_type = iscolor ? (m_bpp == 32 ? CV_8UC4 : CV_8UC3 ) : CV_8UC1;
+    m_type = iscolor ? ((m_bpp == 32 && m_rle_code != BMP_RGB) ? CV_8UC4 : CV_8UC3 ) : CV_8UC1;
     m_origin = m_height > 0 ? ORIGIN_BL : ORIGIN_TL;
-=======
-    m_type = iscolor ? ((m_bpp == 32 && m_rle_code != BMP_RGB) ? CV_8UC4 : CV_8UC3 ) : CV_8UC1;
-    m_origin = m_height > 0 ? IPL_ORIGIN_BL : IPL_ORIGIN_TL;
->>>>>>> aa11cc19
     m_height = std::abs(m_height);
 
     if( !result )
