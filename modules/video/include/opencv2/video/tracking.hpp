--- conflicted
+++ resolved
@@ -383,9 +383,6 @@
     TermCriteria criteria = TermCriteria(TermCriteria::COUNT+TermCriteria::EPS, 50, 0.001),
     InputArray inputMask = noArray());
 
-<<<<<<< HEAD
-/** @example samples/cpp/snippets/kalman.cpp
-=======
 /** @brief Finds the geometric transform (warp) between two images in terms of the ECC criterion @cite EP08
 using validity masks for both the template and the input images.
 
@@ -431,8 +428,7 @@
                                  TermCriteria criteria = TermCriteria(TermCriteria::COUNT + TermCriteria::EPS, 50, 1e-6),
                                  int gaussFiltSize = 5 );
 
-/** @example samples/cpp/kalman.cpp
->>>>>>> a0856525
+/** @example samples/cpp/snippets/kalman.cpp
 An example using the standard Kalman filter
 */
 
