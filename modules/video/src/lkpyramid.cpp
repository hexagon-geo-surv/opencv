--- conflicted
+++ resolved
@@ -49,12 +49,8 @@
 #include "opencv2/3d.hpp"
 #endif
 
-<<<<<<< HEAD
-=======
-#include "opencv2/core/openvx/ovx_defs.hpp"
 #include "hal_replacement.hpp"
 
->>>>>>> f503890c
 #define  CV_DESCALE(x,n)     (((x) + (1 << ((n)-1))) >> (n))
 
 namespace
@@ -1149,7 +1145,7 @@
     Mat statusMat = _status.getMat(), errMat;
     CV_Assert( statusMat.isContinuous() );
     uchar* status = statusMat.ptr();
-    float* err = nullptr;
+    float* err = 0;
 
     for( i = 0; i < npoints; i++ )
         status[i] = true;
