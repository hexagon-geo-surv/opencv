/*M///////////////////////////////////////////////////////////////////////////////////////
//
//  IMPORTANT: READ BEFORE DOWNLOADING, COPYING, INSTALLING OR USING.
//
//  By downloading, copying, installing or using the software you agree to this license.
//  If you do not agree to this license, do not download, install,
//  copy or use the software.
//
//
//                        Intel License Agreement
//                For Open Source Computer Vision Library
//
// Copyright (C) 2000, Intel Corporation, all rights reserved.
// Third party copyrights are property of their respective owners.
//
// Redistribution and use in source and binary forms, with or without modification,
// are permitted provided that the following conditions are met:
//
//   * Redistribution's of source code must retain the above copyright notice,
//     this list of conditions and the following disclaimer.
//
//   * Redistribution's in binary form must reproduce the above copyright notice,
//     this list of conditions and the following disclaimer in the documentation
//     and/or other materials provided with the distribution.
//
//   * The name of Intel Corporation may not be used to endorse or promote products
//     derived from this software without specific prior written permission.
//
// This software is provided by the copyright holders and contributors "as is" and
// any express or implied warranties, including, but not limited to, the implied
// warranties of merchantability and fitness for a particular purpose are disclaimed.
// In no event shall the Intel Corporation or contributors be liable for any direct,
// indirect, incidental, special, exemplary, or consequential damages
// (including, but not limited to, procurement of substitute goods or services;
// loss of use, data, or profits; or business interruption) however caused
// and on any theory of liability, whether in contract, strict liability,
// or tort (including negligence or otherwise) arising in any way out of
// the use of this software, even if advised of the possibility of such damage.
//
//M*/

#include "opencv2/ts/ocl_test.hpp"
#include "opencv2/ts/ts_gtest.h"
#include "test_precomp.hpp"

namespace opencv_test { namespace {

class CV_ImgWarpBaseTest : public cvtest::ArrayTest
{
public:
    CV_ImgWarpBaseTest( bool warp_matrix );

protected:
    int read_params( const cv::FileStorage& fs );
    int prepare_test_case( int test_case_idx );
    void get_test_array_types_and_sizes( int test_case_idx, vector<vector<Size> >& sizes, vector<vector<int> >& types );
    void get_minmax_bounds( int i, int j, int type, Scalar& low, Scalar& high );
    void fill_array( int test_case_idx, int i, int j, Mat& arr );

    int interpolation;
    int max_interpolation;
    double spatial_scale_zoom, spatial_scale_decimate;
};


CV_ImgWarpBaseTest::CV_ImgWarpBaseTest( bool warp_matrix )
{
    test_array[INPUT].push_back(NULL);
    if( warp_matrix )
        test_array[INPUT].push_back(NULL);
    test_array[INPUT_OUTPUT].push_back(NULL);
    test_array[REF_INPUT_OUTPUT].push_back(NULL);
    max_interpolation = 5;
    interpolation = 0;
    element_wise_relative_error = false;
    spatial_scale_zoom = 0.01;
    spatial_scale_decimate = 0.005;
}


int CV_ImgWarpBaseTest::read_params( const cv::FileStorage& fs )
{
    int code = cvtest::ArrayTest::read_params( fs );
    return code;
}


void CV_ImgWarpBaseTest::get_minmax_bounds( int i, int j, int type, Scalar& low, Scalar& high )
{
    cvtest::ArrayTest::get_minmax_bounds( i, j, type, low, high );
    if( CV_MAT_DEPTH(type) == CV_32F )
    {
        low = Scalar::all(-10.);
        high = Scalar::all(10);
    }
}


void CV_ImgWarpBaseTest::get_test_array_types_and_sizes( int test_case_idx,
                                                vector<vector<Size> >& sizes, vector<vector<int> >& types )
{
    RNG& rng = ts->get_rng();
    int depth = cvtest::randInt(rng) % 3;
    int cn = cvtest::randInt(rng) % 3 + 1;
    cvtest::ArrayTest::get_test_array_types_and_sizes( test_case_idx, sizes, types );
    depth = depth == 0 ? CV_8U : depth == 1 ? CV_16U : CV_32F;

    types[INPUT][0] = types[INPUT_OUTPUT][0] = types[REF_INPUT_OUTPUT][0] = CV_MAKETYPE(depth, cn);
    if( test_array[INPUT].size() > 1 )
        types[INPUT][1] = cvtest::randInt(rng) & 1 ? CV_32FC1 : CV_64FC1;

    interpolation = cvtest::randInt(rng) % max_interpolation;
}


void CV_ImgWarpBaseTest::fill_array( int test_case_idx, int i, int j, Mat& arr )
{
    if( i != INPUT || j != 0 )
        cvtest::ArrayTest::fill_array( test_case_idx, i, j, arr );
}

int CV_ImgWarpBaseTest::prepare_test_case( int test_case_idx )
{
    int code = cvtest::ArrayTest::prepare_test_case( test_case_idx );
    Mat& img = test_mat[INPUT][0];
    int i, j, cols = img.cols;
    int type = img.type(), depth = CV_MAT_DEPTH(type), cn = CV_MAT_CN(type);
    double scale = depth == CV_16U ? 1000. : 255.*0.5;
    double space_scale = spatial_scale_decimate;
    vector<float> buffer(img.cols*cn);

    if( code <= 0 )
        return code;

    if( test_mat[INPUT_OUTPUT][0].cols >= img.cols &&
        test_mat[INPUT_OUTPUT][0].rows >= img.rows )
        space_scale = spatial_scale_zoom;

    for( i = 0; i < img.rows; i++ )
    {
        uchar* ptr = img.ptr(i);
        switch( cn )
        {
        case 1:
            for( j = 0; j < cols; j++ )
                buffer[j] = (float)((sin((i+1)*space_scale)*sin((j+1)*space_scale)+1.)*scale);
            break;
        case 2:
            for( j = 0; j < cols; j++ )
            {
                buffer[j*2] = (float)((sin((i+1)*space_scale)+1.)*scale);
                buffer[j*2+1] = (float)((sin((i+j)*space_scale)+1.)*scale);
            }
            break;
        case 3:
            for( j = 0; j < cols; j++ )
            {
                buffer[j*3] = (float)((sin((i+1)*space_scale)+1.)*scale);
                buffer[j*3+1] = (float)((sin(j*space_scale)+1.)*scale);
                buffer[j*3+2] = (float)((sin((i+j)*space_scale)+1.)*scale);
            }
            break;
        case 4:
            for( j = 0; j < cols; j++ )
            {
                buffer[j*4] = (float)((sin((i+1)*space_scale)+1.)*scale);
                buffer[j*4+1] = (float)((sin(j*space_scale)+1.)*scale);
                buffer[j*4+2] = (float)((sin((i+j)*space_scale)+1.)*scale);
                buffer[j*4+3] = (float)((sin((i-j)*space_scale)+1.)*scale);
            }
            break;
        default:
            CV_Assert(0);
        }

        /*switch( depth )
        {
        case CV_8U:
            for( j = 0; j < cols*cn; j++ )
                ptr[j] = (uchar)cvRound(buffer[j]);
            break;
        case CV_16U:
            for( j = 0; j < cols*cn; j++ )
                ((ushort*)ptr)[j] = (ushort)cvRound(buffer[j]);
            break;
        case CV_32F:
            for( j = 0; j < cols*cn; j++ )
                ((float*)ptr)[j] = (float)buffer[j];
            break;
        default:
            CV_Assert(0);
        }*/
        cv::Mat src(1, cols*cn, CV_32F, &buffer[0]);
        cv::Mat dst(1, cols*cn, depth, ptr);
        src.convertTo(dst, dst.type());
    }

    return code;
}

/////////////////////////

static void test_remap( const Mat& src, Mat& dst, const Mat& mapx, const Mat& mapy,
                        Mat* mask=0, int interpolation=cv::INTER_LINEAR )
{
    int x, y, k;
    int drows = dst.rows, dcols = dst.cols;
    int srows = src.rows, scols = src.cols;
    const uchar* sptr0 = src.ptr();
    int depth = src.depth(), cn = src.channels();
    int elem_size = (int)src.elemSize();
    int step = (int)(src.step / CV_ELEM_SIZE(depth));
    int delta;

    if( interpolation != cv::INTER_CUBIC )
    {
        delta = 0;
        scols -= 1; srows -= 1;
    }
    else
    {
        delta = 1;
        scols = MAX(scols - 3, 0);
        srows = MAX(srows - 3, 0);
    }

    int scols1 = MAX(scols - 2, 0);
    int srows1 = MAX(srows - 2, 0);

    if( mask )
        *mask = Scalar::all(0);

    for( y = 0; y < drows; y++ )
    {
        uchar* dptr = dst.ptr(y);
        const float* mx = mapx.ptr<float>(y);
        const float* my = mapy.ptr<float>(y);
        uchar* m = mask ? mask->ptr(y) : 0;

        for( x = 0; x < dcols; x++, dptr += elem_size )
        {
            float xs = mx[x];
            float ys = my[x];
            int ixs = cvFloor(xs);
            int iys = cvFloor(ys);

            if( (unsigned)(ixs - delta - 1) >= (unsigned)scols1 ||
                (unsigned)(iys - delta - 1) >= (unsigned)srows1 )
            {
                if( m )
                    m[x] = 1;
                if( (unsigned)(ixs - delta) >= (unsigned)scols ||
                    (unsigned)(iys - delta) >= (unsigned)srows )
                    continue;
            }

            xs -= ixs;
            ys -= iys;

            switch( depth )
            {
            case CV_8U:
                {
                const uchar* sptr = sptr0 + iys*step + ixs*cn;
                for( k = 0; k < cn; k++ )
                {
                    float v00 = sptr[k];
                    float v01 = sptr[cn + k];
                    float v10 = sptr[step + k];
                    float v11 = sptr[step + cn + k];

                    v00 = v00 + xs*(v01 - v00);
                    v10 = v10 + xs*(v11 - v10);
                    v00 = v00 + ys*(v10 - v00);
                    dptr[k] = (uchar)cvRound(v00);
                }
                }
                break;
            case CV_16U:
                {
                const ushort* sptr = (const ushort*)sptr0 + iys*step + ixs*cn;
                for( k = 0; k < cn; k++ )
                {
                    float v00 = sptr[k];
                    float v01 = sptr[cn + k];
                    float v10 = sptr[step + k];
                    float v11 = sptr[step + cn + k];

                    v00 = v00 + xs*(v01 - v00);
                    v10 = v10 + xs*(v11 - v10);
                    v00 = v00 + ys*(v10 - v00);
                    ((ushort*)dptr)[k] = (ushort)cvRound(v00);
                }
                }
                break;
            case CV_32F:
                {
                const float* sptr = (const float*)sptr0 + iys*step + ixs*cn;
                for( k = 0; k < cn; k++ )
                {
                    float v00 = sptr[k];
                    float v01 = sptr[cn + k];
                    float v10 = sptr[step + k];
                    float v11 = sptr[step + cn + k];

                    v00 = v00 + xs*(v01 - v00);
                    v10 = v10 + xs*(v11 - v10);
                    v00 = v00 + ys*(v10 - v00);
                    ((float*)dptr)[k] = (float)v00;
                }
                }
                break;
            default:
                CV_Assert(0);
            }
        }
    }
}

/////////////////////////

class CV_RemapTest : public CV_ImgWarpBaseTest
{
public:
    CV_RemapTest();

protected:
    void get_test_array_types_and_sizes( int test_case_idx, vector<vector<Size> >& sizes, vector<vector<int> >& types );
    void run_func();
    int prepare_test_case( int test_case_idx );
    void prepare_to_validation( int /*test_case_idx*/ );
    double get_success_error_level( int test_case_idx, int i, int j );
    void fill_array( int test_case_idx, int i, int j, Mat& arr );
};


CV_RemapTest::CV_RemapTest() : CV_ImgWarpBaseTest( false )
{
    //spatial_scale_zoom = spatial_scale_decimate;
    test_array[INPUT].push_back(NULL);
    test_array[INPUT].push_back(NULL);

    spatial_scale_decimate = spatial_scale_zoom;
}


void CV_RemapTest::get_test_array_types_and_sizes( int test_case_idx, vector<vector<Size> >& sizes, vector<vector<int> >& types )
{
    CV_ImgWarpBaseTest::get_test_array_types_and_sizes( test_case_idx, sizes, types );
    types[INPUT][1] = types[INPUT][2] = CV_32FC1;
    interpolation = cv::INTER_LINEAR;
}


void CV_RemapTest::fill_array( int test_case_idx, int i, int j, Mat& arr )
{
    if( i != INPUT )
        CV_ImgWarpBaseTest::fill_array( test_case_idx, i, j, arr );
}


void CV_RemapTest::run_func()
{
    cv::remap(test_mat[INPUT][0], test_mat[INPUT_OUTPUT][0],
              test_mat[INPUT][1], test_mat[INPUT][2], interpolation );
}


double CV_RemapTest::get_success_error_level( int /*test_case_idx*/, int /*i*/, int /*j*/ )
{
    int depth = test_mat[INPUT][0].depth();
    return depth == CV_8U ? 16 : depth == CV_16U ? 1024 : 5e-2;
}


int CV_RemapTest::prepare_test_case( int test_case_idx )
{
    RNG& rng = ts->get_rng();
    int code = CV_ImgWarpBaseTest::prepare_test_case( test_case_idx );
    const Mat& src = test_mat[INPUT][0];
    double a[9] = {0,0,0,0,0,0,0,0,1}, k[4];
    Mat _a( 3, 3, CV_64F, a );
    Mat _k( 4, 1, CV_64F, k );
    double sz = MAX(src.rows, src.cols);

    if( code <= 0 )
        return code;

    double aspect_ratio = cvtest::randReal(rng)*0.6 + 0.7;
    a[2] = (src.cols - 1)*0.5 + cvtest::randReal(rng)*10 - 5;
    a[5] = (src.rows - 1)*0.5 + cvtest::randReal(rng)*10 - 5;
    a[0] = sz/(0.9 - cvtest::randReal(rng)*0.6);
    a[4] = aspect_ratio*a[0];
    k[0] = cvtest::randReal(rng)*0.06 - 0.03;
    k[1] = cvtest::randReal(rng)*0.06 - 0.03;
    if( k[0]*k[1] > 0 )
        k[1] = -k[1];
    k[2] = cvtest::randReal(rng)*0.004 - 0.002;
    k[3] = cvtest::randReal(rng)*0.004 - 0.002;

    cvtest::initUndistortMap( _a, _k, Mat(), Mat(), test_mat[INPUT][1].size(), test_mat[INPUT][1], test_mat[INPUT][2], CV_32F );
    return code;
}


void CV_RemapTest::prepare_to_validation( int /*test_case_idx*/ )
{
    Mat& dst = test_mat[REF_INPUT_OUTPUT][0];
    Mat& dst0 = test_mat[INPUT_OUTPUT][0];
    Mat mask( dst.size(), CV_8U );
    test_remap(test_mat[INPUT][0], dst, test_mat[INPUT][1],
               test_mat[INPUT][2], &mask, interpolation );
    dst.setTo(Scalar::all(0), mask);
    dst0.setTo(Scalar::all(0), mask);
}

////////////////////////////// GetRectSubPix /////////////////////////////////

static void
test_getQuadrangeSubPix( const Mat& src, Mat& dst, double* a )
{
    int sstep = (int)(src.step / sizeof(float));
    int scols = src.cols, srows = src.rows;

    CV_Assert( src.depth() == CV_32F && src.type() == dst.type() );

    int cn = dst.channels();

    for( int y = 0; y < dst.rows; y++ )
        for( int x = 0; x < dst.cols; x++ )
        {
            float* d = dst.ptr<float>(y) + x*cn;
            float sx = (float)(a[0]*x + a[1]*y + a[2]);
            float sy = (float)(a[3]*x + a[4]*y + a[5]);
            int ix = cvFloor(sx), iy = cvFloor(sy);
            int dx = cn, dy = sstep;
            const float* s;
            sx -= ix; sy -= iy;

            if( (unsigned)ix >= (unsigned)(scols-1) )
                ix = ix < 0 ? 0 : scols - 1, sx = 0, dx = 0;
            if( (unsigned)iy >= (unsigned)(srows-1) )
                iy = iy < 0 ? 0 : srows - 1, sy = 0, dy = 0;

            s = src.ptr<float>(iy) + ix*cn;
            for( int k = 0; k < cn; k++, s++ )
            {
                float t0 = s[0] + sx*(s[dx] - s[0]);
                float t1 = s[dy] + sx*(s[dy + dx] - s[dy]);
                d[k] = t0 + sy*(t1 - t0);
            }
        }
}


class CV_GetRectSubPixTest : public CV_ImgWarpBaseTest
{
public:
    CV_GetRectSubPixTest();

protected:
    void get_test_array_types_and_sizes( int test_case_idx, vector<vector<Size> >& sizes, vector<vector<int> >& types );
    void run_func();
    int prepare_test_case( int test_case_idx );
    void prepare_to_validation( int /*test_case_idx*/ );
    double get_success_error_level( int test_case_idx, int i, int j );
    void fill_array( int test_case_idx, int i, int j, Mat& arr );

    Point2f center;
    bool test_cpp;
};


CV_GetRectSubPixTest::CV_GetRectSubPixTest() : CV_ImgWarpBaseTest( false )
{
    //spatial_scale_zoom = spatial_scale_decimate;
    spatial_scale_decimate = spatial_scale_zoom;
    test_cpp = false;
}


void CV_GetRectSubPixTest::get_test_array_types_and_sizes( int test_case_idx, vector<vector<Size> >& sizes, vector<vector<int> >& types )
{
    RNG& rng = ts->get_rng();
    CV_ImgWarpBaseTest::get_test_array_types_and_sizes( test_case_idx, sizes, types );
    int src_depth = cvtest::randInt(rng) % 2, dst_depth;
    int cn = cvtest::randInt(rng) % 2 ? 3 : 1;
    Size src_size, dst_size;

    dst_depth = src_depth = src_depth == 0 ? CV_8U : CV_32F;
    if( src_depth < CV_32F && cvtest::randInt(rng) % 2 )
        dst_depth = CV_32F;

    types[INPUT][0] = CV_MAKETYPE(src_depth,cn);
    types[INPUT_OUTPUT][0] = types[REF_INPUT_OUTPUT][0] = CV_MAKETYPE(dst_depth,cn);

    src_size = sizes[INPUT][0];
    dst_size.width = cvRound(sqrt(cvtest::randReal(rng)*src_size.width) + 1);
    dst_size.height = cvRound(sqrt(cvtest::randReal(rng)*src_size.height) + 1);
    dst_size.width = MIN(dst_size.width,src_size.width);
    dst_size.height = MIN(dst_size.width,src_size.height);
    sizes[INPUT_OUTPUT][0] = sizes[REF_INPUT_OUTPUT][0] = dst_size;

    center.x = (float)(cvtest::randReal(rng)*src_size.width);
    center.y = (float)(cvtest::randReal(rng)*src_size.height);
    interpolation = cv::INTER_LINEAR;

    test_cpp = (cvtest::randInt(rng) & 256) == 0;
}


void CV_GetRectSubPixTest::fill_array( int test_case_idx, int i, int j, Mat& arr )
{
    if( i != INPUT )
        CV_ImgWarpBaseTest::fill_array( test_case_idx, i, j, arr );
}


void CV_GetRectSubPixTest::run_func()
{
    cv::Mat _out = test_mat[INPUT_OUTPUT][0];
    cv::getRectSubPix(test_mat[INPUT][0], _out.size(), center, _out, _out.type());
}


double CV_GetRectSubPixTest::get_success_error_level( int /*test_case_idx*/, int /*i*/, int /*j*/ )
{
    int in_depth = test_mat[INPUT][0].depth();
    int out_depth = test_mat[INPUT_OUTPUT][0].depth();

    return in_depth >= CV_32F ? 1e-3 : out_depth >= CV_32F ? 1e-2 : 1;
}


int CV_GetRectSubPixTest::prepare_test_case( int test_case_idx )
{
    return CV_ImgWarpBaseTest::prepare_test_case( test_case_idx );
}


void CV_GetRectSubPixTest::prepare_to_validation( int /*test_case_idx*/ )
{
    Mat& src0 = test_mat[INPUT][0];
    Mat& dst0 = test_mat[REF_INPUT_OUTPUT][0];
    Mat src = src0, dst = dst0;
    int ftype = CV_MAKETYPE(CV_32F,src0.channels());
    double a[] = { 1, 0, center.x - dst.cols*0.5 + 0.5,
                   0, 1, center.y - dst.rows*0.5 + 0.5 };
    if( src.depth() != CV_32F )
        src0.convertTo(src, CV_32F);

    if( dst.depth() != CV_32F )
        dst.create(dst0.size(), ftype);

    test_getQuadrangeSubPix( src, dst, a );

    if( dst.data != dst0.data )
        dst.convertTo(dst0, dst0.depth());
}

////////////////////////////// resizeArea /////////////////////////////////

template <typename T>
static void check_resize_area(const Mat& expected, const Mat& actual, double tolerance = 1.0)
{
    ASSERT_EQ(actual.type(), expected.type());
    ASSERT_EQ(actual.size(), expected.size());

    Mat diff;
    absdiff(actual, expected, diff);

    Mat one_channel_diff = diff; //.reshape(1);

    Size dsize = actual.size();
    bool next = true;
    for (int dy = 0; dy < dsize.height && next; ++dy)
    {
        const T* eD = expected.ptr<T>(dy);
        const T* aD = actual.ptr<T>(dy);

        for (int dx = 0; dx < dsize.width && next; ++dx)
            if (fabs(static_cast<double>(aD[dx] - eD[dx])) > tolerance)
            {
                cvtest::TS::ptr()->printf(cvtest::TS::SUMMARY, "Inf norm: %f\n", static_cast<float>(cvtest::norm(actual, expected, NORM_INF)));
                cvtest::TS::ptr()->printf(cvtest::TS::SUMMARY, "Error in : (%d, %d)\n", dx, dy);

                const int radius = 3;
                int rmin = MAX(dy - radius, 0), rmax = MIN(dy + radius, dsize.height);
                int cmin = MAX(dx - radius, 0), cmax = MIN(dx + radius, dsize.width);

                std::cout << "Abs diff:" << std::endl << diff << std::endl;
                std::cout << "actual result:\n" << actual(Range(rmin, rmax), Range(cmin, cmax)) << std::endl;
                std::cout << "expected result:\n" << expected(Range(rmin, rmax), Range(cmin, cmax)) << std::endl;

                next = false;
            }
    }

    ASSERT_EQ(0, cvtest::norm(one_channel_diff, cv::NORM_INF));
}

///////////////////////////////////////////////////////////////////////////

TEST(Imgproc_fitLine_vector_3d, regression)
{
    std::vector<Point3f> points_vector;

    Point3f p21(4,4,4);
    Point3f p22(8,8,8);

    points_vector.push_back(p21);
    points_vector.push_back(p22);

    std::vector<float> line;

    cv::fitLine(points_vector, line, DIST_L2, 0 ,0 ,0);

    ASSERT_EQ(line.size(), (size_t)6);

}

TEST(Imgproc_fitLine_vector_2d, regression)
{
    std::vector<Point2f> points_vector;

    Point2f p21(4,4);
    Point2f p22(8,8);
    Point2f p23(16,16);

    points_vector.push_back(p21);
    points_vector.push_back(p22);
    points_vector.push_back(p23);

    std::vector<float> line;

    cv::fitLine(points_vector, line, DIST_L2, 0 ,0 ,0);

    ASSERT_EQ(line.size(), (size_t)4);
}

TEST(Imgproc_fitLine_Mat_2dC2, regression)
{
    cv::Mat mat1 = Mat::zeros(3, 1, CV_32SC2);
    std::vector<float> line1;

    cv::fitLine(mat1, line1, DIST_L2, 0 ,0 ,0);

    ASSERT_EQ(line1.size(), (size_t)4);
}

TEST(Imgproc_fitLine_Mat_2dC1, regression)
{
    cv::Matx<int, 3, 2> mat2;
    std::vector<float> line2;

    cv::fitLine(mat2, line2, DIST_L2, 0 ,0 ,0);

    ASSERT_EQ(line2.size(), (size_t)4);
}

TEST(Imgproc_fitLine_Mat_3dC3, regression)
{
    cv::Mat mat1 = Mat::zeros(2, 1, CV_32SC3);
    std::vector<float> line1;

    cv::fitLine(mat1, line1, DIST_L2, 0 ,0 ,0);

    ASSERT_EQ(line1.size(), (size_t)6);
}

TEST(Imgproc_fitLine_Mat_3dC1, regression)
{
    cv::Mat mat2 = Mat::zeros(2, 3, CV_32SC1);
    std::vector<float> line2;

    cv::fitLine(mat2, line2, DIST_L2, 0 ,0 ,0);

    ASSERT_EQ(line2.size(), (size_t)6);
}

TEST(Imgproc_resize_area, regression)
{
    static ushort input_data[16 * 16] = {
         90,  94,  80,   3, 231,   2, 186, 245, 188, 165,  10,  19, 201, 169,   8, 228,
         86,   5, 203, 120, 136, 185,  24,  94,  81, 150, 163, 137,  88, 105, 132, 132,
        236,  48, 250, 218,  19,  52,  54, 221, 159, 112,  45,  11, 152, 153, 112, 134,
         78, 133, 136,  83,  65,  76,  82, 250,   9, 235, 148,  26, 236, 179, 200,  50,
         99,  51, 103, 142, 201,  65, 176,  33,  49, 226, 177, 109,  46,  21,  67, 130,
         54, 125, 107, 154, 145,  51, 199, 189, 161, 142, 231, 240, 139, 162, 240,  22,
        231,  86,  79, 106,  92,  47, 146, 156,  36, 207,  71,  33,   2, 244, 221,  71,
         44, 127,  71, 177,  75, 126,  68, 119, 200, 129, 191, 251,   6, 236, 247,  6,
        133, 175,  56, 239, 147, 221, 243, 154, 242,  82, 106,  99,  77, 158,  60, 229,
          2,  42,  24, 174,  27, 198,  14, 204, 246, 251, 141,  31, 114, 163,  29, 147,
        121,  53,  74,  31, 147, 189,  42,  98, 202,  17, 228, 123, 209,  40,  77,  49,
        112, 203,  30,  12, 205,  25,  19, 106, 145, 185, 163, 201, 237, 223, 247,  38,
         33, 105, 243, 117,  92, 179, 204, 248, 160,  90,  73, 126,   2,  41, 213, 204,
          6, 124, 195, 201, 230, 187, 210, 167,  48,  79, 123, 159, 145, 218, 105, 209,
        240, 152, 136, 235, 235, 164, 157,  9,  152,  38,  27, 209, 120,  77, 238, 196,
        240, 233,  10, 241,  90,  67,  12, 79,    0,  43,  58,  27,  83, 199, 190, 182};

    static ushort expected_data[5 * 5] = {
        120, 100, 151, 101, 130,
        106, 115, 141, 130, 127,
         91, 136, 170, 114, 140,
        104, 122, 131, 147, 133,
        161, 163,  70, 107, 182
    };

    cv::Mat src(16, 16, CV_16UC1, input_data);
    cv::Mat expected(5, 5, CV_16UC1, expected_data);
    cv::Mat actual(expected.size(), expected.type());

    cv::resize(src, actual, cv::Size(), 0.3, 0.3, INTER_AREA);

    check_resize_area<ushort>(expected, actual, 1.0);
}

TEST(Imgproc_resize_area, regression_half_round)
{
    static uchar input_data[32 * 32];
    for(int i = 0; i < 32 * 32; ++i)
        input_data[i] = (uchar)(i % 2 + 253 + i / (16 * 32));

    static uchar expected_data[16 * 16];
    for(int i = 0; i < 16 * 16; ++i)
        expected_data[i] = (uchar)(254 + i / (16 * 8));

    cv::Mat src(32, 32, CV_8UC1, input_data);
    cv::Mat expected(16, 16, CV_8UC1, expected_data);
    cv::Mat actual(expected.size(), expected.type());

    cv::resize(src, actual, cv::Size(), 0.5, 0.5, INTER_AREA);

    check_resize_area<uchar>(expected, actual, 0.5);
}

TEST(Imgproc_resize_area, regression_quarter_round)
{
    static uchar input_data[32 * 32];
    for(int i = 0; i < 32 * 32; ++i)
        input_data[i] = (uchar)(i % 2 + 253 + i / (16 * 32));

    static uchar expected_data[8 * 8];
    for(int i = 0; i < 8 * 8; ++i)
        expected_data[i] = 254;

    cv::Mat src(32, 32, CV_8UC1, input_data);
    cv::Mat expected(8, 8, CV_8UC1, expected_data);
    cv::Mat actual(expected.size(), expected.type());

    cv::resize(src, actual, cv::Size(), 0.25, 0.25, INTER_AREA);

    check_resize_area<uchar>(expected, actual, 0.5);
}

typedef tuple<int, int, int, int, bool> RemapRelativeParam;
typedef testing::TestWithParam<RemapRelativeParam> Imgproc_RemapRelative;

TEST_P(Imgproc_RemapRelative, validity)
{
    int srcType = CV_MAKE_TYPE(get<0>(GetParam()), get<1>(GetParam()));
    int interpolation = get<2>(GetParam());
    int borderType = get<3>(GetParam());
    bool useFixedPoint = get<4>(GetParam());

    const int nChannels = CV_MAT_CN(srcType);
    const cv::Size size(127, 61);
    cv::Mat data64FC1(1, size.area()*nChannels, CV_64FC1);
    data64FC1.forEach<double>([&](double& pixel, const int* position) {pixel = static_cast<double>(position[1]);});

    cv::Mat src;
    data64FC1.reshape(nChannels, size.height).convertTo(src, srcType);

    cv::Mat mapRelativeX32F(size, CV_32FC1);
    mapRelativeX32F.setTo(cv::Scalar::all(-0.33));

    cv::Mat mapRelativeY32F(size, CV_32FC1);
    mapRelativeY32F.setTo(cv::Scalar::all(-0.33));

    cv::Mat mapAbsoluteX32F = mapRelativeX32F.clone();
    mapAbsoluteX32F.forEach<float>([&](float& pixel, const int* position) {
        pixel += static_cast<float>(position[1]);
        });

    cv::Mat mapAbsoluteY32F = mapRelativeY32F.clone();
    mapAbsoluteY32F.forEach<float>([&](float& pixel, const int* position) {
        pixel += static_cast<float>(position[0]);
        });

    cv::Mat mapAbsoluteX16S;
    cv::Mat mapAbsoluteY16S;
    cv::Mat mapRelativeX16S;
    cv::Mat mapRelativeY16S;
    if (useFixedPoint)
    {
        const bool nninterpolation = (interpolation == cv::INTER_NEAREST) || (interpolation == cv::INTER_NEAREST_EXACT);
        cv::convertMaps(mapAbsoluteX32F, mapAbsoluteY32F, mapAbsoluteX16S, mapAbsoluteY16S, CV_16SC2, nninterpolation);
        cv::convertMaps(mapRelativeX32F, mapRelativeY32F, mapRelativeX16S, mapRelativeY16S, CV_16SC2, nninterpolation);
    }

    cv::Mat dstAbsolute;
    cv::Mat dstRelative;
    if (useFixedPoint)
    {
        cv::remap(src, dstAbsolute, mapAbsoluteX16S, mapAbsoluteY16S, interpolation, borderType);
        cv::remap(src, dstRelative, mapRelativeX16S, mapRelativeY16S, interpolation | WARP_RELATIVE_MAP, borderType);
    }
    else
    {
        cv::remap(src, dstAbsolute, mapAbsoluteX32F, mapAbsoluteY32F, interpolation, borderType);
        cv::remap(src, dstRelative, mapRelativeX32F, mapRelativeY32F, interpolation | WARP_RELATIVE_MAP, borderType);
    }

    EXPECT_EQ(cvtest::norm(dstAbsolute, dstRelative, NORM_INF), 0);
};

INSTANTIATE_TEST_CASE_P(ImgProc, Imgproc_RemapRelative, testing::Combine(
    testing::Values(CV_8U, CV_16U, CV_32F, CV_64F),
    testing::Values(1, 3, 4),
    testing::Values((int)INTER_NEAREST, (int)INTER_LINEAR, (int)INTER_CUBIC, (int)INTER_LANCZOS4),
    testing::Values((int)BORDER_CONSTANT, (int)BORDER_REPLICATE, (int)BORDER_WRAP, (int)BORDER_REFLECT, (int)BORDER_REFLECT_101),
    testing::Values(false, true)));

//////////////////////////////////////////////////////////////////////////

TEST(Imgproc_Remap, accuracy) { CV_RemapTest test; test.safe_run(); }
TEST(Imgproc_GetRectSubPix, accuracy) { CV_GetRectSubPixTest test; test.safe_run(); }

//////////////////////////////////////////////////////////////////////////

template <typename T, typename WT>
struct IntCast
{
    T operator() (WT val) const
    {
        return cv::saturate_cast<T>(val >> 2);
    }
};

template <typename T, typename WT>
struct FltCast
{
    T operator() (WT val) const
    {
        return cv::saturate_cast<T>(val * 0.25);
    }
};

template <typename T, typename WT, int one, typename CastOp>
void resizeArea(const cv::Mat & src, cv::Mat & dst)
{
    int cn = src.channels();
    CastOp castOp;

    for (int y = 0; y < dst.rows; ++y)
    {
        const T * sptr0 = src.ptr<T>(y << 1);
        const T * sptr1 = src.ptr<T>((y << 1) + 1);
        T * dptr = dst.ptr<T>(y);

        for (int x = 0; x < dst.cols * cn; x += cn)
        {
            int x1 = x << 1;

            for (int c = 0; c < cn; ++c)
            {
                WT sum = WT(sptr0[x1 + c]) + WT(sptr0[x1 + c + cn]);
                sum += WT(sptr1[x1 + c]) + WT(sptr1[x1 + c + cn]) + (WT)(one);

                dptr[x + c] = castOp(sum);
            }
        }
    }
}

TEST(Resize, Area_half)
{
    const int size = 1000;
    int types[] = { CV_8UC1, CV_8UC4,
                    CV_16UC1, CV_16UC4,
                    CV_16SC1, CV_16SC3, CV_16SC4,
                    CV_32FC1, CV_32FC4 };

    cv::RNG rng(17);

    for (int i = 0, _size = sizeof(types) / sizeof(types[0]); i < _size; ++i)
    {
        int type = types[i], depth = CV_MAT_DEPTH(type), cn = CV_MAT_CN(type);
        const float eps = depth <= CV_32S ? 0 : 7e-5f;

        SCOPED_TRACE(depth);
        SCOPED_TRACE(cn);

        cv::Mat src(size, size, type), dst_actual(size >> 1, size >> 1, type),
            dst_reference(size >> 1, size >> 1, type);

        rng.fill(src, cv::RNG::UNIFORM, -1000, 1000, true);

        if (depth == CV_8U)
            resizeArea<uchar, ushort, 2, IntCast<uchar, ushort> >(src, dst_reference);
        else if (depth == CV_16U)
            resizeArea<ushort, uint, 2, IntCast<ushort, uint> >(src, dst_reference);
        else if (depth == CV_16S)
            resizeArea<short, int, 2, IntCast<short, int> >(src, dst_reference);
        else if (depth == CV_32F)
            resizeArea<float, float, 0, FltCast<float, float> >(src, dst_reference);
        else
            CV_Assert(0);

        cv::resize(src, dst_actual, dst_actual.size(), 0, 0, cv::INTER_AREA);

        ASSERT_GE(eps, cvtest::norm(dst_reference, dst_actual, cv::NORM_INF));
    }
}

TEST(Resize, lanczos4_regression_16192)
{
    Size src_size(11, 17);
    Size dst_size(11, 153);
    Mat src(src_size, CV_8UC3, Scalar::all(128));
    Mat dst(dst_size, CV_8UC3, Scalar::all(255));

    cv::resize(src, dst, dst_size, 0, 0, INTER_LANCZOS4);

    Mat expected(dst_size, CV_8UC3, Scalar::all(128));
    EXPECT_EQ(cvtest::norm(dst, expected, NORM_INF), 0) << dst(Rect(0,0,8,8));
}

TEST(Resize, nearest_regression_15075)
{
    const int C = 5;
    const int i1 = 5, j1 = 5;
    Size src_size(12, 12);
    Size dst_size(11, 11);

    cv::Mat src = cv::Mat::zeros(src_size, CV_8UC(C)), dst;
    for (int j = 0; j < C; j++)
        src.col(i1).row(j1).data[j] = 1;

    cv::resize(src, dst, dst_size, 0, 0, INTER_NEAREST);
    EXPECT_EQ(C, cvtest::norm(dst, NORM_L1)) << src.size;
}

TEST(Imgproc_Warp, multichannel)
{
    static const int inter_types[] = {INTER_NEAREST, INTER_AREA, INTER_CUBIC,
                                      INTER_LANCZOS4, INTER_LINEAR};
    static const int inter_n = sizeof(inter_types) / sizeof(int);

    static const int border_types[] = {BORDER_CONSTANT, BORDER_DEFAULT,
                                       BORDER_REFLECT, BORDER_REPLICATE,
                                       BORDER_WRAP, BORDER_WRAP};
    static const int border_n = sizeof(border_types) / sizeof(int);

    RNG& rng = theRNG();
    for( int iter = 0; iter < 100; iter++ )
    {
        int inter = inter_types[rng.uniform(0, inter_n)];
        int border = border_types[rng.uniform(0, border_n)];
        int width = rng.uniform(3, 333);
        int height = rng.uniform(3, 333);
        int cn = rng.uniform(1, 15);
        if(inter == INTER_CUBIC || inter == INTER_LANCZOS4)
            cn = rng.uniform(1, 5);
        Mat src(height, width, CV_8UC(cn)), dst;
        //randu(src, 0, 256);
        src.setTo(0.);

        Mat rot = getRotationMatrix2D(Point2f(0.f, 0.f), 1.0, 1.0);
        warpAffine(src, dst, rot, src.size(), inter, border);
        ASSERT_EQ(0.0, cvtest::norm(dst, NORM_INF));
        Mat rot2 = Mat::eye(3, 3, rot.type());
        rot.copyTo(rot2.rowRange(0, 2));
        warpPerspective(src, dst, rot2, src.size(), inter, border);
        ASSERT_EQ(0.0, cvtest::norm(dst, NORM_INF));
    }
}


TEST(Imgproc_Warp, regression_19566)  // valgrind should detect problem if any
{
    const Size imgSize(8192, 8);

    Mat inMat = Mat::zeros(imgSize, CV_8UC4);
    Mat outMat = Mat::zeros(imgSize, CV_8UC4);

    warpAffine(
        inMat,
        outMat,
        getRotationMatrix2D(Point2f(imgSize.width / 2.0f, imgSize.height / 2.0f), 45.0, 1.0),
        imgSize,
        INTER_LINEAR,
        cv::BORDER_CONSTANT,
        cv::Scalar(0.0, 0.0, 0.0, 255.0)
    );
}


TEST(Imgproc_GetAffineTransform, singularity)
{
    Point2f A_sample[3];
    A_sample[0] = Point2f(8.f, 9.f);
    A_sample[1] = Point2f(40.f, 41.f);
    A_sample[2] = Point2f(47.f, 48.f);
    Point2f B_sample[3];
    B_sample[0] = Point2f(7.37465f, 11.8295f);
    B_sample[1] = Point2f(15.0113f, 12.8994f);
    B_sample[2] = Point2f(38.9943f, 9.56297f);
    Mat trans = getAffineTransform(A_sample, B_sample);
    ASSERT_EQ(0.0, cvtest::norm(trans, NORM_INF));
}

TEST(Imgproc_Remap, DISABLED_memleak)
{
    Mat src;
    const int N = 400;
    src.create(N, N, CV_8U);
    randu(src, 0, 256);
    Mat map_x, map_y, dst;
    dst.create( src.size(), src.type() );
    map_x.create( src.size(), CV_32FC1 );
    map_y.create( src.size(), CV_32FC1 );
    randu(map_x, 0., N+0.);
    randu(map_y, 0., N+0.);

    for( int iter = 0; iter < 10000; iter++ )
    {
        if(iter % 100 == 0)
        {
            putchar('.');
            fflush(stdout);
        }
        remap(src, dst, map_x, map_y, INTER_LINEAR);
    }
}

TEST(Imgproc_warpPolar, identity)
{
    const int N = 33;
    Mat in(N, N, CV_8UC3, Scalar(255, 0, 0));
    in(cv::Rect(N / 3, N / 3, N / 3, N / 3)).setTo(Scalar::all(255));
    cv::blur(in, in, Size(5, 5));
    cv::blur(in, in, Size(5, 5));

    Mat src = in.clone();
    Mat dst;

    Rect roi = Rect(0, 0, in.cols - ((N + 19) / 20), in.rows);
    Point2f center = Point2f((N - 1) * 0.5f, (N - 1) * 0.5f);
    double radius = N * 0.5;
    int flags = WARP_FILL_OUTLIERS | INTER_LINEAR;
    // test linearPolar
    for (int ki = 1; ki <= 5; ki++)
    {
        warpPolar(src, dst, src.size(), center, radius, flags + WARP_POLAR_LINEAR + WARP_INVERSE_MAP);
        warpPolar(dst, src, src.size(), center, radius, flags + WARP_POLAR_LINEAR);

        double psnr = cv::PSNR(in(roi), src(roi));
        EXPECT_LE(25, psnr) << "iteration=" << ki;
    }
    // test logPolar
    src = in.clone();
    for (int ki = 1; ki <= 5; ki++)
    {
        warpPolar(src, dst, src.size(),center, radius, flags + WARP_POLAR_LOG + WARP_INVERSE_MAP );
        warpPolar(dst, src, src.size(),center, radius, flags + WARP_POLAR_LOG);

        double psnr = cv::PSNR(in(roi), src(roi));
        EXPECT_LE(25, psnr) << "iteration=" << ki;
    }

#if 0
    Mat all(N*2+2,N*2+2, src.type(), Scalar(0,0,255));
    in.copyTo(all(Rect(0,0,N,N)));
    src.copyTo(all(Rect(0,N+1,N,N)));
    src.copyTo(all(Rect(N+1,0,N,N)));
    dst.copyTo(all(Rect(N+1,N+1,N,N)));
    imwrite("linearPolar.png", all);
    imshow("input", in); imshow("result", dst); imshow("restore", src); imshow("all", all);
    cv::waitKey();
#endif
}

TEST(Imgproc_Remap, issue_23562)
{
    cv::RNG rng(17);
    Mat_<float> mapx({3, 3}, {0, 1, 2, 0, 1, 2, 0, 1, 2});
    Mat_<float> mapy({3, 3}, {0, 0, 0, 1, 1, 1, 2, 2, 2});
    for (int cn = 1; cn <= 4; ++cn) {
        Mat src(3, 3, CV_32FC(cn));
        rng.fill(src, cv::RNG::UNIFORM, -1, 1);
        Mat dst = Mat::zeros(3, 3, CV_32FC(cn));
        Mat ref = src.clone();

        remap(src, dst, mapx, mapy, INTER_LINEAR, BORDER_TRANSPARENT);
        ASSERT_EQ(0.0, cvtest::norm(ref, dst, NORM_INF)) << "channels=" << cn;
    }

    mapx = Mat1f({3, 3}, {0, 1, 2, 0, 1, 2, 0, 1, 2});
    mapy = Mat1f({3, 3}, {0, 0, 0, 1, 1, 1, 2, 2, 1.5});
    for (int cn = 1; cn <= 4; ++cn) {
        Mat src = cv::Mat(3, 3, CV_32FC(cn));
        Mat dst = 10 * Mat::ones(3, 3, CV_32FC(cn));
        for(int y = 0; y < 3; ++y) {
            for(int x = 0; x < 3; ++x) {
                for(int k = 0; k < cn; ++k) {
                    src.ptr<float>(y,x)[k] = 10.f * y + x;
                }
            }
        }

        Mat ref = src.clone();
        for(int k = 0; k < cn; ++k) {
            ref.ptr<float>(2,2)[k] = (src.ptr<float>(1, 2)[k] + src.ptr<float>(2, 2)[k]) / 2.f;
        }

        remap(src, dst, mapx, mapy, INTER_LINEAR, BORDER_TRANSPARENT);
        ASSERT_EQ(0.0, cvtest::norm(ref, dst, NORM_INF)) << "channels=" << cn;
    }
}

<<<<<<< HEAD
TEST(Imgproc_Resize, issue_26497)
{
    std::vector<float> vec = {0.f, 1.f, 2.f, 3.f};
    Mat A(vec), B;
    resize(A, B, Size(2,2), 0, 0, INTER_LINEAR);
    double minv = 0, maxv = 0;
    cvtest::minMaxIdx(B, &minv, &maxv, nullptr, nullptr, noArray());
    EXPECT_EQ(B.size(), Size(2, 2));
    EXPECT_LE(0., minv);
    EXPECT_LE(maxv, 3.);
=======
TEST(Imgproc_getPerspectiveTransform, issue_26916)
{
    double src_data[] = {320, 512, 960, 512, 0, 1024, 1280, 1024};
    const Mat src_points(4, 2, CV_64FC1, src_data);

    double dst_data[] = {0, 0, 1280, 0, 0, 1024, 1280, 1024};
    const Mat dst_points(4, 2, CV_64FC1, dst_data);

    Mat src_points_f;
    src_points.convertTo(src_points_f, CV_32FC1);

    Mat dst_points_f;
    dst_points.convertTo(dst_points_f, CV_32FC1);

    Mat perspective_transform = getPerspectiveTransform(src_points_f, dst_points_f);
    EXPECT_NEAR(perspective_transform.at<double>(2, 2), 0, 1e-16);
    EXPECT_NEAR(cv::norm(perspective_transform), 1, 1e-14);

    const Mat ones = Mat::ones(4, 1, CV_64FC1);

    Mat homogeneous_src_points;
    hconcat(src_points, ones, homogeneous_src_points);

    Mat obtained_homogeneous_dst_points = (perspective_transform * homogeneous_src_points.t()).t();
    for (int row = 0; row < 4; ++row)
    {
        obtained_homogeneous_dst_points.row(row) /= obtained_homogeneous_dst_points.at<double>(row, 2);
    }

    Mat expected_homogeneous_dst_points;
    hconcat(dst_points, ones, expected_homogeneous_dst_points);

    EXPECT_MAT_NEAR(obtained_homogeneous_dst_points, expected_homogeneous_dst_points, 1e-10);
>>>>>>> 8a24d41b
}

}} // namespace
/* End of file. */<|MERGE_RESOLUTION|>--- conflicted
+++ resolved
@@ -1119,7 +1119,6 @@
     }
 }
 
-<<<<<<< HEAD
 TEST(Imgproc_Resize, issue_26497)
 {
     std::vector<float> vec = {0.f, 1.f, 2.f, 3.f};
@@ -1130,7 +1129,8 @@
     EXPECT_EQ(B.size(), Size(2, 2));
     EXPECT_LE(0., minv);
     EXPECT_LE(maxv, 3.);
-=======
+}
+
 TEST(Imgproc_getPerspectiveTransform, issue_26916)
 {
     double src_data[] = {320, 512, 960, 512, 0, 1024, 1280, 1024};
@@ -1164,7 +1164,6 @@
     hconcat(dst_points, ones, expected_homogeneous_dst_points);
 
     EXPECT_MAT_NEAR(obtained_homogeneous_dst_points, expected_homogeneous_dst_points, 1e-10);
->>>>>>> 8a24d41b
 }
 
 }} // namespace
