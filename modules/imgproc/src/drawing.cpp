--- conflicted
+++ resolved
@@ -1354,16 +1354,7 @@
     int y_max = INT_MIN, y_min = INT_MAX;
     int64 x_max = 0xFFFFFFFFFFFFFFFF, x_min = 0x7FFFFFFFFFFFFFFF;
     int pix_size = (int)img.elemSize();
-<<<<<<< HEAD
-    int delta;
-
-    if (line_type < LINE_AA)
-        delta = 0;
-    else
-        delta = XY_ONE - 1;
-=======
     int delta = XY_ONE - 1;
->>>>>>> 898a2a38
 
     if( total < 2 )
         return;
@@ -2245,345 +2236,4 @@
             contoursToFill.push_back(_contours.getMat(idx));
         fillPoly(image, contoursToFill, color, lineType, 0, offset);
     }
-<<<<<<< HEAD
-}
-=======
-}
-
-
-static const int CodeDeltas[8][2] =
-{ {1, 0}, {1, -1}, {0, -1}, {-1, -1}, {-1, 0}, {-1, 1}, {0, 1}, {1, 1} };
-
-CV_IMPL void
-cvDrawContours( void* _img, CvSeq* contour,
-                CvScalar _externalColor, CvScalar _holeColor,
-                int  maxLevel, int thickness,
-                int line_type, CvPoint _offset )
-{
-    CvSeq *contour0 = contour, *h_next = 0;
-    CvTreeNodeIterator iterator;
-    std::vector<cv::PolyEdge> edges;
-    std::vector<cv::Point2l> pts;
-    cv::Scalar externalColor = _externalColor, holeColor = _holeColor;
-    cv::Mat img = cv::cvarrToMat(_img);
-    cv::Point offset = _offset;
-    double ext_buf[4], hole_buf[4];
-
-    if( line_type == cv::LINE_AA && img.depth() != CV_8U )
-        line_type = 8;
-
-    if( !contour )
-        return;
-
-    CV_Assert( thickness <= MAX_THICKNESS );
-
-    scalarToRawData( externalColor, ext_buf, img.type(), 0 );
-    scalarToRawData( holeColor, hole_buf, img.type(), 0 );
-
-    maxLevel = MAX(maxLevel, INT_MIN+2);
-    maxLevel = MIN(maxLevel, INT_MAX-1);
-
-    if( maxLevel < 0 )
-    {
-        h_next = contour->h_next;
-        contour->h_next = 0;
-        maxLevel = -maxLevel+1;
-    }
-
-    cvInitTreeNodeIterator( &iterator, contour, maxLevel );
-    while( (contour = (CvSeq*)cvNextTreeNode( &iterator )) != 0 )
-    {
-        CvSeqReader reader;
-        int i, count = contour->total;
-        int elem_type = CV_MAT_TYPE(contour->flags);
-        void* clr = (contour->flags & CV_SEQ_FLAG_HOLE) == 0 ? ext_buf : hole_buf;
-
-        cvStartReadSeq( contour, &reader, 0 );
-        CV_Assert(reader.ptr != NULL);
-        if( thickness < 0 )
-            pts.resize(0);
-
-        if( CV_IS_SEQ_CHAIN_CONTOUR( contour ))
-        {
-            cv::Point pt = ((CvChain*)contour)->origin;
-            cv::Point prev_pt = pt;
-            char prev_code = reader.ptr ? reader.ptr[0] : '\0';
-
-            prev_pt += offset;
-
-            for( i = 0; i < count; i++ )
-            {
-                char code;
-                CV_READ_SEQ_ELEM( code, reader );
-
-                CV_Assert( (code & ~7) == 0 );
-
-                if( code != prev_code )
-                {
-                    prev_code = code;
-                    if( thickness >= 0 )
-                        cv::ThickLine( img, prev_pt, pt, clr, thickness, line_type, 2, 0 );
-                    else
-                        pts.push_back(pt);
-                    prev_pt = pt;
-                }
-
-                pt.x += CodeDeltas[(int)code][0];
-                pt.y += CodeDeltas[(int)code][1];
-            }
-
-            if( thickness >= 0 )
-                cv::ThickLine( img, prev_pt,
-                    cv::Point(((CvChain*)contour)->origin) + offset,
-                    clr, thickness, line_type, 2, 0 );
-            else
-                cv::CollectPolyEdges(img, &pts[0], (int)pts.size(),
-                                     edges, ext_buf, line_type, 0, offset);
-        }
-        else if( CV_IS_SEQ_POLYLINE( contour ))
-        {
-            CV_Assert( elem_type == CV_32SC2 );
-            cv::Point pt1, pt2;
-            int shift = 0;
-
-            count -= !CV_IS_SEQ_CLOSED(contour);
-            { CvPoint pt_ = CV_STRUCT_INITIALIZER; CV_READ_SEQ_ELEM(pt_, reader); pt1 = pt_; }
-            pt1 += offset;
-            if( thickness < 0 )
-                pts.push_back(pt1);
-
-            for( i = 0; i < count; i++ )
-            {
-                { CvPoint pt_ = CV_STRUCT_INITIALIZER; CV_READ_SEQ_ELEM(pt_, reader); pt2 = pt_; }
-                pt2 += offset;
-                if( thickness >= 0 )
-                    cv::ThickLine( img, pt1, pt2, clr, thickness, line_type, 2, shift );
-                else
-                    pts.push_back(pt2);
-                pt1 = pt2;
-            }
-            if( thickness < 0 )
-                cv::CollectPolyEdges( img, &pts[0], (int)pts.size(),
-                                      edges, ext_buf, line_type, 0, cv::Point() );
-        }
-    }
-
-    if( thickness < 0 )
-        cv::FillEdgeCollection( img, edges, ext_buf );
-
-    if( h_next && contour0 )
-        contour0->h_next = h_next;
-}
-
-CV_IMPL int
-cvClipLine( CvSize size, CvPoint* pt1, CvPoint* pt2 )
-{
-    CV_Assert( pt1 && pt2 );
-    return cv::clipLine( size, *(cv::Point*)pt1, *(cv::Point*)pt2 );
-}
-
-
-CV_IMPL int
-cvEllipse2Poly( CvPoint center, CvSize axes, int angle,
-                int arc_start, int arc_end, CvPoint* _pts, int delta )
-{
-    std::vector<cv::Point> pts;
-    cv::ellipse2Poly( Point(center), Size(axes), angle, arc_start, arc_end, delta, pts );
-    memcpy( _pts, &pts[0], pts.size()*sizeof(_pts[0]) );
-    return (int)pts.size();
-}
-
-CV_IMPL CvScalar
-cvColorToScalar( double packed_color, int type )
-{
-    cv::Scalar scalar;
-
-    if( CV_MAT_DEPTH( type ) == CV_8U )
-    {
-        int icolor = cvRound( packed_color );
-        if( CV_MAT_CN( type ) > 1 )
-        {
-            scalar.val[0] = icolor & 255;
-            scalar.val[1] = (icolor >> 8) & 255;
-            scalar.val[2] = (icolor >> 16) & 255;
-            scalar.val[3] = (icolor >> 24) & 255;
-        }
-        else
-        {
-            scalar.val[0] = cv::saturate_cast<uchar>( icolor );
-            scalar.val[1] = scalar.val[2] = scalar.val[3] = 0;
-        }
-    }
-    else if( CV_MAT_DEPTH( type ) == CV_8S )
-    {
-        int icolor = cvRound( packed_color );
-        if( CV_MAT_CN( type ) > 1 )
-        {
-            scalar.val[0] = (char)icolor;
-            scalar.val[1] = (char)(icolor >> 8);
-            scalar.val[2] = (char)(icolor >> 16);
-            scalar.val[3] = (char)(icolor >> 24);
-        }
-        else
-        {
-            scalar.val[0] = cv::saturate_cast<schar>( icolor );
-            scalar.val[1] = scalar.val[2] = scalar.val[3] = 0;
-        }
-    }
-    else
-    {
-        int cn = CV_MAT_CN( type );
-        switch( cn )
-        {
-        case 1:
-            scalar.val[0] = packed_color;
-            scalar.val[1] = scalar.val[2] = scalar.val[3] = 0;
-            break;
-        case 2:
-            scalar.val[0] = scalar.val[1] = packed_color;
-            scalar.val[2] = scalar.val[3] = 0;
-            break;
-        case 3:
-            scalar.val[0] = scalar.val[1] = scalar.val[2] = packed_color;
-            scalar.val[3] = 0;
-            break;
-        default:
-            scalar.val[0] = scalar.val[1] =
-                scalar.val[2] = scalar.val[3] = packed_color;
-            break;
-        }
-    }
-
-    return cvScalar(scalar);
-}
-
-CV_IMPL int
-cvInitLineIterator( const CvArr* img, CvPoint pt1, CvPoint pt2,
-                    CvLineIterator* iterator, int connectivity,
-                    int left_to_right )
-{
-    CV_Assert( iterator != 0 );
-    cv::LineIterator li(cv::cvarrToMat(img), pt1, pt2, connectivity, left_to_right!=0);
-
-    iterator->err = li.err;
-    iterator->minus_delta = li.minusDelta;
-    iterator->plus_delta = li.plusDelta;
-    iterator->minus_step = li.minusStep;
-    iterator->plus_step = li.plusStep;
-    iterator->ptr = li.ptr;
-
-    return li.count;
-}
-
-CV_IMPL void
-cvLine( CvArr* _img, CvPoint pt1, CvPoint pt2, CvScalar color,
-        int thickness, int line_type, int shift )
-{
-    cv::Mat img = cv::cvarrToMat(_img);
-    cv::line( img, pt1, pt2, color, thickness, line_type, shift );
-}
-
-CV_IMPL void
-cvRectangle( CvArr* _img, CvPoint pt1, CvPoint pt2,
-             CvScalar color, int thickness,
-             int line_type, int shift )
-{
-    cv::Mat img = cv::cvarrToMat(_img);
-    cv::rectangle( img, pt1, pt2, color, thickness, line_type, shift );
-}
-
-CV_IMPL void
-cvRectangleR( CvArr* _img, CvRect rec,
-              CvScalar color, int thickness,
-              int line_type, int shift )
-{
-    cv::Mat img = cv::cvarrToMat(_img);
-    cv::rectangle( img, rec, color, thickness, line_type, shift );
-}
-
-CV_IMPL void
-cvCircle( CvArr* _img, CvPoint center, int radius,
-          CvScalar color, int thickness, int line_type, int shift )
-{
-    cv::Mat img = cv::cvarrToMat(_img);
-    cv::circle( img, center, radius, color, thickness, line_type, shift );
-}
-
-CV_IMPL void
-cvEllipse( CvArr* _img, CvPoint center, CvSize axes,
-           double angle, double start_angle, double end_angle,
-           CvScalar color, int thickness, int line_type, int shift )
-{
-    cv::Mat img = cv::cvarrToMat(_img);
-    cv::ellipse( img, center, axes, angle, start_angle, end_angle,
-        color, thickness, line_type, shift );
-}
-
-CV_IMPL void
-cvFillConvexPoly( CvArr* _img, const CvPoint *pts, int npts,
-                  CvScalar color, int line_type, int shift )
-{
-    cv::Mat img = cv::cvarrToMat(_img);
-    cv::fillConvexPoly( img, (const cv::Point*)pts, npts,
-                        color, line_type, shift );
-}
-
-CV_IMPL void
-cvFillPoly( CvArr* _img, CvPoint **pts, const int *npts, int ncontours,
-            CvScalar color, int line_type, int shift )
-{
-    cv::Mat img = cv::cvarrToMat(_img);
-
-    cv::fillPoly( img, (const cv::Point**)pts, npts, ncontours, color, line_type, shift );
-}
-
-CV_IMPL void
-cvPolyLine( CvArr* _img, CvPoint **pts, const int *npts,
-            int ncontours, int closed, CvScalar color,
-            int thickness, int line_type, int shift )
-{
-    cv::Mat img = cv::cvarrToMat(_img);
-
-    cv::polylines( img, (const cv::Point**)pts, npts, ncontours,
-                   closed != 0, color, thickness, line_type, shift );
-}
-
-CV_IMPL void
-cvPutText( CvArr* _img, const char *text, CvPoint org, const CvFont *_font, CvScalar color )
-{
-    cv::Mat img = cv::cvarrToMat(_img);
-    CV_Assert( text != 0 && _font != 0);
-    cv::putText( img, text, org, _font->font_face, (_font->hscale+_font->vscale)*0.5,
-                color, _font->thickness, _font->line_type,
-                CV_IS_IMAGE(_img) && ((IplImage*)_img)->origin != 0 );
-}
-
-
-CV_IMPL void
-cvInitFont( CvFont *font, int font_face, double hscale, double vscale,
-            double shear, int thickness, int line_type )
-{
-    CV_Assert( font != 0 && hscale > 0 && vscale > 0 && thickness >= 0 );
-
-    font->ascii = cv::getFontData(font_face);
-    font->font_face = font_face;
-    font->hscale = (float)hscale;
-    font->vscale = (float)vscale;
-    font->thickness = thickness;
-    font->shear = (float)shear;
-    font->greek = font->cyrillic = 0;
-    font->line_type = line_type;
-}
-
-CV_IMPL void
-cvGetTextSize( const char *text, const CvFont *_font, CvSize *_size, int *_base_line )
-{
-    CV_Assert(text != 0 && _font != 0);
-    cv::Size size = cv::getTextSize( text, _font->font_face, (_font->hscale + _font->vscale)*0.5,
-                                     _font->thickness, _base_line );
-    if( _size )
-        *_size = cvSize(size);
-}
-
-/* End of file. */
->>>>>>> 898a2a38
+}