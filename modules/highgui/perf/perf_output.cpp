--- conflicted
+++ resolved
@@ -22,23 +22,16 @@
 {
   string filename = getDataPath(get<0>(GetParam()));
   bool isColor = get<1>(GetParam());
-<<<<<<< HEAD
-
-  VideoWriter writer(cv::tempfile(".avi"), VideoWriter::fourcc('X', 'V', 'I', 'D'), 25, cv::Size(640, 480), isColor);
-
-  TEST_CYCLE() { Mat image = imread(filename, 1); writer << image; }
-=======
   Mat image = imread(filename, 1);
 #if defined(HAVE_MSMF) && !defined(HAVE_VFW) && !defined(HAVE_FFMPEG) // VFW has greater priority
-  VideoWriter writer(cv::tempfile(".wmv"), CV_FOURCC('W', 'M', 'V', '3'),
+  VideoWriter writer(cv::tempfile(".wmv"), VideoWriter::fourcc('W', 'M', 'V', '3'),
                             25, cv::Size(image.cols, image.rows), isColor);
 #else
-  VideoWriter writer(cv::tempfile(".avi"), CV_FOURCC('X', 'V', 'I', 'D'),
+  VideoWriter writer(cv::tempfile(".avi"), VideoWriter::fourcc('X', 'V', 'I', 'D'),
                             25, cv::Size(image.cols, image.rows), isColor);
 #endif
 
   TEST_CYCLE() { image = imread(filename, 1); writer << image; }
->>>>>>> 6bf8f474
 
   bool dummy = writer.isOpened();
   SANITY_CHECK(dummy);
