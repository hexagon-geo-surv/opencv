--- conflicted
+++ resolved
@@ -1583,17 +1583,7 @@
 }
 
 void cv_wl_viewer::set_image(cv::Mat const &image) {
-<<<<<<< HEAD
-    if (image.type() == CV_8UC1) {
-        cv::Mat bgr;
-        cv::cvtColor(image, bgr, cv::COLOR_GRAY2BGR);
-        image_ = bgr.clone();
-    } else {
-        image_ = image.clone();
-    }
-=======
     image_ = image.clone();
->>>>>>> a03b8131
     image_changed_ = true;
 
     // See https://github.com/opencv/opencv/issues/25560
@@ -2495,9 +2485,6 @@
         throw_system_error("Could not get window name", errno)
 }
 
-<<<<<<< HEAD
-int createTrackbar2Impl(const char *trackbar_name, const char *window_name, int *val, int count,
-=======
 CvRect cvGetWindowRect_WAYLAND(const char* name)
 {
     CV_UNUSED(name);
@@ -2505,26 +2492,12 @@
     return cvRect(-1, -1, -1, -1);
 }
 
-CV_IMPL int cvCreateTrackbar(const char *name_bar, const char *window_name, int *value, int count,
-                             CvTrackbarCallback on_change) {
-    CV_UNUSED(name_bar);
-    CV_UNUSED(window_name);
-    CV_UNUSED(value);
-    CV_UNUSED(count);
-    CV_UNUSED(on_change);
-    CV_LOG_ONCE_WARNING(nullptr, "Not implemented, use cvCreateTrackbar2");
+CV_IMPL int createTrackbar2Impl(const char *trackbar_name, const char *window_name, int *val, int count,
+                                CvTrackbarCallback2 on_notify, void *userdata) {
+    if (auto window = CvWlCore::getInstance().get_window(window_name))
+        window->create_trackbar(trackbar_name, val, count, on_notify, userdata);
 
     return 0;
-}
-
-CV_IMPL int cvCreateTrackbar2(const char *trackbar_name, const char *window_name, int *val, int count,
->>>>>>> a03b8131
-                              CvTrackbarCallback2 on_notify, void *userdata) {
-    int ret = 0;
-    if (auto window = CvWlCore::getInstance().get_window(window_name))
-        ret = window->create_trackbar(trackbar_name, val, count, on_notify, userdata);
-
-    return ret;
 }
 
 int getTrackbarPosImpl(const char *trackbar_name, const char *window_name) {
@@ -2564,12 +2537,7 @@
         window->set_mouse_callback(on_mouse, param);
 }
 
-<<<<<<< HEAD
 void showImageImpl(const char *name, const CvArr *arr) {
-    auto cv_core = CvWlCore::getInstance();
-    auto window = cv_core.get_window(name);
-=======
-CV_IMPL void cvShowImage(const char *name, const CvArr *arr) {
     // see https://github.com/opencv/opencv/issues/25497
     /*
      * To reuse the result of getInstance() repeatedly looks like better efficient implementation.
@@ -2578,7 +2546,6 @@
      * For workaround, avoid it.
      */
     auto window = CvWlCore::getInstance().get_window(name);
->>>>>>> a03b8131
     if (!window) {
         CvWlCore::getInstance().create_window(name, cv::WINDOW_AUTOSIZE);
         if (!(window = CvWlCore::getInstance().get_window(name)))
