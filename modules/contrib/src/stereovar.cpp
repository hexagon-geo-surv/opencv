/*M///////////////////////////////////////////////////////////////////////////////////////
//
//  IMPORTANT: READ BEFORE DOWNLOADING, COPYING, INSTALLING OR USING.
//
//  By downloading, copying, installing or using the software you agree to this license.
//  If you do not agree to this license, do not download, install,
//  copy or use the software.
//
//
//                           License Agreement
//                For Open Source Computer Vision Library
//
// Copyright (C) 2000-2008, Intel Corporation, all rights reserved.
// Copyright (C) 2009, Willow Garage Inc., all rights reserved.
// Third party copyrights are property of their respective owners.
//
// Redistribution and use in source and binary forms, with or without modification,
// are permitted provided that the following conditions are met:
//
//   * Redistribution's of source code must retain the above copyright notice,
//     this list of conditions and the following disclaimer.
//
//   * Redistribution's in binary form must reproduce the above copyright notice,
//     this list of conditions and the following disclaimer in the documentation
//     and/or other materials provided with the distribution.
//
//   * The name of the copyright holders may not be used to endorse or promote products
//     derived from this software without specific prior written permission.
//
// This software is provided by the copyright holders and contributors "as is" and
// any express or implied warranties, including, but not limited to, the implied
// warranties of merchantability and fitness for a particular purpose are disclaimed.
// In no event shall the Intel Corporation or contributors be liable for any direct,
// indirect, incidental, special, exemplary, or consequential damages
// (including, but not limited to, procurement of substitute goods or services;
// loss of use, data, or profits; or business interruption) however caused
// and on any theory of liability, whether in contract, strict liability,
// or tort (including negligence or otherwise) arising in any way out of
// the use of this software, even if advised of the possibility of such damage.
//
//M*/

/*
 This is a modification of the variational stereo correspondence algorithm, described in:
 S. Kosov, T. Thormaehlen, H.-P. Seidel "Accurate Real-Time Disparity Estimation with Variational Methods"
 Proceedings of the 5th International Symposium on Visual Computing, Vegas, USA

 This code is written by Sergey G. Kosov for "Visir PX" application as part of Project X (www.project-10.de)
 */

#include "precomp.hpp"
#include <limits.h>

namespace cv
{
StereoVar::StereoVar() : levels(3), pyrScale(0.5), nIt(5), minDisp(0), maxDisp(16), poly_n(3), poly_sigma(0), fi(25.0f), lambda(0.03f), penalization(PENALIZATION_TICHONOV), cycle(CYCLE_V), flags(USE_SMART_ID | USE_AUTO_PARAMS)
{
}

StereoVar::StereoVar(int _levels, double _pyrScale, int _nIt, int _minDisp, int _maxDisp, int _poly_n, double _poly_sigma, float _fi, float _lambda, int _penalization, int _cycle, int _flags) : levels(_levels), pyrScale(_pyrScale), nIt(_nIt), minDisp(_minDisp), maxDisp(_maxDisp), poly_n(_poly_n), poly_sigma(_poly_sigma), fi(_fi), lambda(_lambda), penalization(_penalization), cycle(_cycle), flags(_flags)
{ // No Parameters check, since they are all public
}

StereoVar::~StereoVar()
{
}

static Mat diffX(Mat &src)
{
<<<<<<< HEAD
    register int x, y, cols = src.cols - 1;
    Mat dst(src.size(), src.type());
    for(y = 0; y < src.rows; y++){
=======
    int cols = src.cols - 1;
    Mat dst(src.size(), src.type());
    for(int y = 0; y < src.rows; y++){
>>>>>>> f4e33ea0
        const float* pSrc = src.ptr<float>(y);
        float* pDst = dst.ptr<float>(y);
        int x = 0;
#if CV_SSE2
        for (x = 0; x <= cols - 8; x += 8) {
            __m128 a0 = _mm_loadu_ps(pSrc + x);
            __m128 b0 = _mm_loadu_ps(pSrc + x + 1);
            __m128 a1 = _mm_loadu_ps(pSrc + x + 4);
            __m128 b1 = _mm_loadu_ps(pSrc + x + 5);
            b0 = _mm_sub_ps(b0, a0);
            b1 = _mm_sub_ps(b1, a1);
            _mm_storeu_ps(pDst + x, b0);
            _mm_storeu_ps(pDst + x + 4, b1);
        }
#endif
        for( ; x < cols; x++) pDst[x] = pSrc[x+1] - pSrc[x];
        pDst[cols] = 0.f;
    }
    return dst;
}

static Mat getGradient(Mat &src)
{
    register int x, y;
    Mat dst(src.size(), src.type());
    dst.setTo(0);
    for (y = 0; y < src.rows - 1; y++) {
        float *pSrc = src.ptr<float>(y);
        float *pSrcF = src.ptr<float>(y + 1);
        float *pDst = dst.ptr<float>(y);
        for (x = 0; x < src.cols - 1; x++)
            pDst[x] = fabs(pSrc[x + 1] - pSrc[x]) + fabs(pSrcF[x] - pSrc[x]);
    }
    return dst;
}

static Mat getG_c(Mat &src, float l)
{
    Mat dst(src.size(), src.type());
    for (register int y = 0; y < src.rows; y++) {
        float *pSrc = src.ptr<float>(y);
        float *pDst = dst.ptr<float>(y);
        for (register int x = 0; x < src.cols; x++)
            pDst[x] = 0.5f*l / sqrtf(l*l + pSrc[x]*pSrc[x]);
    }
    return dst;
}

static Mat getG_p(Mat &src, float l)
{
    Mat dst(src.size(), src.type());
    for (register int y = 0; y < src.rows; y++) {
        float *pSrc = src.ptr<float>(y);
        float *pDst = dst.ptr<float>(y);
        for (register int x = 0; x < src.cols; x++)
            pDst[x] = 0.5f*l*l / (l*l + pSrc[x]*pSrc[x]);
    }
    return dst;
}

void StereoVar::VariationalSolver(Mat &I1, Mat &I2, Mat &I2x, Mat &u, int level)
{
    register int n, x, y;
    float gl = 1, gr = 1, gu = 1, gd = 1, gc = 4;
    Mat g_c, g_p;
    Mat U;
    u.copyTo(U);

    int     N = nIt;
    float   l = lambda;
    float   Fi = fi;


    if (flags & USE_SMART_ID) {
        double scale = pow(pyrScale, (double) level) * (1 + pyrScale);
        N = (int) (N / scale);
    }

    double scale = pow(pyrScale, (double) level);
    Fi /= (float) scale;
    l *= (float) scale;

    int width   = u.cols - 1;
    int height  = u.rows - 1;
    for (n = 0; n < N; n++) {
        if (penalization != PENALIZATION_TICHONOV) {
            Mat gradient = getGradient(U);
            switch (penalization) {
                case PENALIZATION_CHARBONNIER:  g_c = getG_c(gradient, l); break;
                case PENALIZATION_PERONA_MALIK: g_p = getG_p(gradient, l); break;
            }
            gradient.release();
        }
        for (y = 1 ; y < height; y++) {
            float *pU   = U.ptr<float>(y);
            float *pUu  = U.ptr<float>(y + 1);
            float *pUd  = U.ptr<float>(y - 1);
            float *pu   = u.ptr<float>(y);
            float *pI1  = I1.ptr<float>(y);
            float *pI2  = I2.ptr<float>(y);
            float *pI2x = I2x.ptr<float>(y);
            float *pG_c = NULL, *pG_cu = NULL, *pG_cd = NULL;
            float *pG_p = NULL, *pG_pu = NULL, *pG_pd = NULL;
            switch (penalization) {
                case PENALIZATION_CHARBONNIER:
                    pG_c    = g_c.ptr<float>(y);
                    pG_cu   = g_c.ptr<float>(y + 1);
                    pG_cd   = g_c.ptr<float>(y - 1);
                    break;
                case PENALIZATION_PERONA_MALIK:
                    pG_p    = g_p.ptr<float>(y);
                    pG_pu   = g_p.ptr<float>(y + 1);
                    pG_pd   = g_p.ptr<float>(y - 1);
                    break;
            }
            for (x = 1; x < width; x++) {
                switch (penalization) {
                    case PENALIZATION_CHARBONNIER:
                        gc = pG_c[x];
                        gl = gc + pG_c[x - 1];
                        gr = gc + pG_c[x + 1];
                        gu = gc + pG_cu[x];
                        gd = gc + pG_cd[x];
                        gc = gl + gr + gu + gd;
                        break;
                    case PENALIZATION_PERONA_MALIK:
                        gc = pG_p[x];
                        gl = gc + pG_p[x - 1];
                        gr = gc + pG_p[x + 1];
                        gu = gc + pG_pu[x];
                        gd = gc + pG_pd[x];
                        gc = gl + gr + gu + gd;
                        break;
                }

                float _fi = Fi;
                if (maxDisp > minDisp) {
                    if (pU[x] > maxDisp * scale) {_fi *= 1000; pU[x] = static_cast<float>(maxDisp * scale);}
                    if (pU[x] < minDisp * scale) {_fi *= 1000; pU[x] = static_cast<float>(minDisp * scale);}
                }

                int A = static_cast<int>(pU[x]);
                int neg = 0; if (pU[x] <= 0) neg = -1;

                if (x + A > width)
                    pu[x] = pU[width - A];
                else if (x + A + neg < 0)
                    pu[x] = pU[- A + 2];
                else {
                    pu[x] = A + (pI2x[x + A + neg] * (pI1[x] - pI2[x + A])
                              + _fi * (gr * pU[x + 1] + gl * pU[x - 1] + gu * pUu[x] + gd * pUd[x] - gc * A))
                              / (pI2x[x + A + neg] * pI2x[x + A + neg] + gc * _fi) ;
                }
            }// x
            pu[0] = pu[1];
            pu[width] = pu[width - 1];
        }// y
        for (x = 0; x <= width; x++) {
            u.at<float>(0, x) = u.at<float>(1, x);
            u.at<float>(height, x) = u.at<float>(height - 1, x);
        }
        u.copyTo(U);
        if (!g_c.empty()) g_c.release();
        if (!g_p.empty()) g_p.release();
    }//n
}

void StereoVar::VCycle_MyFAS(Mat &I1, Mat &I2, Mat &I2x, Mat &_u, int level)
{
    CvSize imgSize = _u.size();
    CvSize frmSize = cvSize((int) (imgSize.width * pyrScale + 0.5), (int) (imgSize.height * pyrScale + 0.5));
    Mat I1_h, I2_h, I2x_h, u_h, U, U_h;

    //PRE relaxation
    VariationalSolver(I1, I2, I2x, _u, level);

    if (level >= levels - 1) return;
    level ++;

    //scaling DOWN
    resize(I1, I1_h, frmSize, 0, 0, INTER_AREA);
    resize(I2, I2_h, frmSize, 0, 0, INTER_AREA);
    resize(_u, u_h, frmSize, 0, 0, INTER_AREA);
    u_h.convertTo(u_h, u_h.type(), pyrScale);
    I2x_h = diffX(I2_h);

    //Next level
    U_h = u_h.clone();
    VCycle_MyFAS(I1_h, I2_h, I2x_h, U_h, level);

    subtract(U_h, u_h, U_h);
    U_h.convertTo(U_h, U_h.type(), 1.0 / pyrScale);

    //scaling UP
    resize(U_h, U, imgSize);

    //correcting the solution
    add(_u, U, _u);

    //POST relaxation
    VariationalSolver(I1, I2, I2x, _u, level - 1);

    if (flags & USE_MEDIAN_FILTERING) medianBlur(_u, _u, 3);

    I1_h.release();
    I2_h.release();
    I2x_h.release();
    u_h.release();
    U.release();
    U_h.release();
}

void StereoVar::FMG(Mat &I1, Mat &I2, Mat &I2x, Mat &u, int level)
{
    double  scale = pow(pyrScale, (double) level);
    CvSize  frmSize = cvSize((int) (u.cols * scale + 0.5), (int) (u.rows * scale + 0.5));
    Mat I1_h, I2_h, I2x_h, u_h;

    //scaling DOWN
    resize(I1, I1_h, frmSize, 0, 0, INTER_AREA);
    resize(I2, I2_h, frmSize, 0, 0, INTER_AREA);
    resize(u, u_h, frmSize, 0, 0, INTER_AREA);
    u_h.convertTo(u_h, u_h.type(), scale);
    I2x_h = diffX(I2_h);

    switch (cycle) {
        case CYCLE_O:
            VariationalSolver(I1_h, I2_h, I2x_h, u_h, level);
            break;
        case CYCLE_V:
            VCycle_MyFAS(I1_h, I2_h, I2x_h, u_h, level);
            break;
    }

    u_h.convertTo(u_h, u_h.type(), 1.0 / scale);

    //scaling UP
    resize(u_h, u, u.size(), 0, 0, INTER_CUBIC);

    I1_h.release();
    I2_h.release();
    I2x_h.release();
    u_h.release();

    level--;
    if ((flags & USE_AUTO_PARAMS) && (level < levels / 3)) {
        penalization = PENALIZATION_PERONA_MALIK;
        fi *= 100;
        flags -= USE_AUTO_PARAMS;
        autoParams();
    }
    if (flags & USE_MEDIAN_FILTERING) medianBlur(u, u, 3);
    if (level >= 0) FMG(I1, I2, I2x, u, level);
}

void StereoVar::autoParams()
{
    int maxD = MAX(labs(maxDisp), labs(minDisp));

    if (!maxD) pyrScale = 0.85;
    else if (maxD < 8) pyrScale = 0.5;
    else if (maxD < 64) pyrScale = 0.5 + static_cast<double>(maxD - 8) * 0.00625;
    else pyrScale = 0.85;

    if (maxD) {
        levels = 0;
        while ( pow(pyrScale, levels) * maxD > 1.5) levels ++;
        levels++;
    }

    switch(penalization) {
        case PENALIZATION_TICHONOV: cycle = CYCLE_V; break;
        case PENALIZATION_CHARBONNIER: cycle = CYCLE_O; break;
        case PENALIZATION_PERONA_MALIK: cycle = CYCLE_O; break;
    }
}

void StereoVar::operator ()( const Mat& left, const Mat& right, Mat& disp )
{
    CV_Assert(left.size() == right.size() && left.type() == right.type());
    CvSize imgSize = left.size();
    int MaxD = MAX(labs(minDisp), labs(maxDisp));
    int SignD = 1; if (MIN(minDisp, maxDisp) < 0) SignD = -1;
    if (minDisp >= maxDisp) {MaxD = 256; SignD = 1;}

    Mat u;
    if ((flags & USE_INITIAL_DISPARITY) && (!disp.empty())) {
        CV_Assert(disp.size() == left.size() && disp.type() == CV_8UC1);
        disp.convertTo(u, CV_32FC1, static_cast<double>(SignD * MaxD) / 256);
    } else {
        u.create(imgSize, CV_32FC1);
        u.setTo(0);
    }

    // Preprocessing
    Mat leftgray, rightgray;
    if (left.type() != CV_8UC1) {
        cvtColor(left, leftgray, CV_BGR2GRAY);
        cvtColor(right, rightgray, CV_BGR2GRAY);
    } else {
        left.copyTo(leftgray);
        right.copyTo(rightgray);
    }
    if (flags & USE_EQUALIZE_HIST) {
        equalizeHist(leftgray, leftgray);
        equalizeHist(rightgray, rightgray);
    }
    if (poly_sigma > 0.0001) {
        GaussianBlur(leftgray, leftgray, cvSize(poly_n, poly_n), poly_sigma);
        GaussianBlur(rightgray, rightgray, cvSize(poly_n, poly_n), poly_sigma);
    }

    if (flags & USE_AUTO_PARAMS) {
        penalization = PENALIZATION_TICHONOV;
        autoParams();
    }

    Mat I1, I2;
    leftgray.convertTo(I1, CV_32FC1);
    rightgray.convertTo(I2, CV_32FC1);
    leftgray.release();
    rightgray.release();

    Mat I2x = diffX(I2);

    FMG(I1, I2, I2x, u, levels - 1);

    I1.release();
    I2.release();
    I2x.release();


    disp.create( left.size(), CV_8UC1 );
    u = abs(u);
    u.convertTo(disp, disp.type(), 256 / MaxD, 0);

    u.release();
}
} // namespace<|MERGE_RESOLUTION|>--- conflicted
+++ resolved
@@ -67,15 +67,9 @@
 
 static Mat diffX(Mat &src)
 {
-<<<<<<< HEAD
-    register int x, y, cols = src.cols - 1;
-    Mat dst(src.size(), src.type());
-    for(y = 0; y < src.rows; y++){
-=======
     int cols = src.cols - 1;
     Mat dst(src.size(), src.type());
     for(int y = 0; y < src.rows; y++){
->>>>>>> f4e33ea0
         const float* pSrc = src.ptr<float>(y);
         float* pDst = dst.ptr<float>(y);
         int x = 0;
