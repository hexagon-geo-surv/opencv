/*M///////////////////////////////////////////////////////////////////////////////////////
//
//  IMPORTANT: READ BEFORE DOWNLOADING, COPYING, INSTALLING OR USING.
//
//  By downloading, copying, installing or using the software you agree to this license.
//  If you do not agree to this license, do not download, install,
//  copy or use the software.
//
//
//                           License Agreement
//                For Open Source Computer Vision Library
//
// Copyright (C) 2000-2008, Intel Corporation, all rights reserved.
// Copyright (C) 2009, Willow Garage Inc., all rights reserved.
// Third party copyrights are property of their respective owners.
//
// Redistribution and use in source and binary forms, with or without modification,
// are permitted provided that the following conditions are met:
//
//   * Redistribution's of source code must retain the above copyright notice,
//     this list of conditions and the following disclaimer.
//
//   * Redistribution's in binary form must reproduce the above copyright notice,
//     this list of conditions and the following disclaimer in the documentation
//     and/or other materials provided with the distribution.
//
//   * The name of the copyright holders may not be used to endorse or promote products
//     derived from this software without specific prior written permission.
//
// This software is provided by the copyright holders and contributors "as is" and
// any express or implied warranties, including, but not limited to, the implied
// warranties of merchantability and fitness for a particular purpose are disclaimed.
// In no event shall the Intel Corporation or contributors be liable for any direct,
// indirect, incidental, special, exemplary, or consequential damages
// (including, but not limited to, procurement of substitute goods or services;
// loss of use, data, or profits; or business interruption) however caused
// and on any theory of liability, whether in contract, strict liability,
// or tort (including negligence or otherwise) arising in any way out of
// the use of this software, even if advised of the possibility of such damage.
//
//M*/
<<<<<<< HEAD

#define SHOW_DEBUG_IMAGES 0

#include "opencv2/core/core.hpp"
#include "opencv2/calib3d/calib3d.hpp"

#if SHOW_DEBUG_IMAGES
#  include "opencv2/highgui/highgui.hpp"
#endif

=======

>>>>>>> f4e33ea0
#include "precomp.hpp"

#define SHOW_DEBUG_IMAGES 0

<<<<<<< HEAD
#if defined(HAVE_EIGEN) && EIGEN_WORLD_VERSION == 3
#  include <Eigen/Core>
#  ifdef ANDROID
     template <typename Scalar> Scalar log2(Scalar v) { using std::log; return log(v)/log(Scalar(2)); }
#  endif
#  include <unsupported/Eigen/MatrixFunctions>
#  include <Eigen/Dense>
=======
#include "opencv2/core/core.hpp"
#include "opencv2/calib3d/calib3d.hpp"

#if SHOW_DEBUG_IMAGES
#  include "opencv2/highgui/highgui.hpp"
>>>>>>> f4e33ea0
#endif

#include <iostream>
#include <limits>

<<<<<<< HEAD
=======
#include "opencv2/core/internal.hpp"
#if defined(HAVE_EIGEN) && EIGEN_WORLD_VERSION == 3
#  ifdef ANDROID
     template <typename Scalar> Scalar log2(Scalar v) { using std::log; return log(v)/log(Scalar(2)); }
#  endif
#  include <unsupported/Eigen/MatrixFunctions>
#  include <Eigen/Dense>
#endif

>>>>>>> f4e33ea0
using namespace cv;

inline static
void computeC_RigidBodyMotion( double* C, double dIdx, double dIdy, const Point3f& p3d, double fx, double fy )
{
    double invz  = 1. / p3d.z,
           v0 = dIdx * fx * invz,
           v1 = dIdy * fy * invz,
           v2 = -(v0 * p3d.x + v1 * p3d.y) * invz;

    C[0] = -p3d.z * v1 + p3d.y * v2;
    C[1] =  p3d.z * v0 - p3d.x * v2;
    C[2] = -p3d.y * v0 + p3d.x * v1;
    C[3] = v0;
    C[4] = v1;
    C[5] = v2;
}

inline static
void computeC_Rotation( double* C, double dIdx, double dIdy, const Point3f& p3d, double fx, double fy )
{
    double invz  = 1. / p3d.z,
           v0 = dIdx * fx * invz,
           v1 = dIdy * fy * invz,
           v2 = -(v0 * p3d.x + v1 * p3d.y) * invz;

    C[0] = -p3d.z * v1 + p3d.y * v2;
    C[1] =  p3d.z * v0 - p3d.x * v2;
    C[2] = -p3d.y * v0 + p3d.x * v1;
}

inline static
void computeC_Translation( double* C, double dIdx, double dIdy, const Point3f& p3d, double fx, double fy )
{
    double invz  = 1. / p3d.z,
           v0 = dIdx * fx * invz,
           v1 = dIdy * fy * invz,
           v2 = -(v0 * p3d.x + v1 * p3d.y) * invz;

    C[0] = v0;
    C[1] = v1;
    C[2] = v2;
}

inline static
void computeProjectiveMatrix( const Mat& ksi, Mat& Rt )
{
    CV_Assert( ksi.size() == Size(1,6) && ksi.type() == CV_64FC1 );

#if defined(HAVE_EIGEN) && EIGEN_WORLD_VERSION == 3
    const double* ksi_ptr = reinterpret_cast<const double*>(ksi.ptr(0));
    Eigen::Matrix<double,4,4> twist, g;
    twist << 0.,          -ksi_ptr[2], ksi_ptr[1],  ksi_ptr[3],
             ksi_ptr[2],  0.,          -ksi_ptr[0], ksi_ptr[4],
             -ksi_ptr[1], ksi_ptr[0],  0,           ksi_ptr[5],
             0.,          0.,          0.,          0.;
    g = twist.exp();


    eigen2cv(g, Rt);
#else
    // for infinitesimal transformation
    Rt = Mat::eye(4, 4, CV_64FC1);

    Mat R = Rt(Rect(0,0,3,3));
    Mat rvec = ksi.rowRange(0,3);

    Rodrigues( rvec, R );

    Rt.at<double>(0,3) = ksi.at<double>(3);
    Rt.at<double>(1,3) = ksi.at<double>(4);
    Rt.at<double>(2,3) = ksi.at<double>(5);
#endif
}

static
void cvtDepth2Cloud( const Mat& depth, Mat& cloud, const Mat& cameraMatrix )
{
    CV_Assert( cameraMatrix.type() == CV_64FC1 );
    const double inv_fx = 1.f/cameraMatrix.at<double>(0,0);
    const double inv_fy = 1.f/cameraMatrix.at<double>(1,1);
    const double ox = cameraMatrix.at<double>(0,2);
    const double oy = cameraMatrix.at<double>(1,2);
    cloud.create( depth.size(), CV_32FC3 );
    for( int y = 0; y < cloud.rows; y++ )
    {
        Point3f* cloud_ptr = reinterpret_cast<Point3f*>(cloud.ptr(y));
        const float* depth_prt = reinterpret_cast<const float*>(depth.ptr(y));
        for( int x = 0; x < cloud.cols; x++ )
        {
            float z = depth_prt[x];
            cloud_ptr[x].x = (float)((x - ox) * z * inv_fx);
            cloud_ptr[x].y = (float)((y - oy) * z * inv_fy);
            cloud_ptr[x].z = z;
        }
    }
}

#if SHOW_DEBUG_IMAGES
template<class ImageElemType>
static void warpImage( const Mat& image, const Mat& depth,
                       const Mat& Rt, const Mat& cameraMatrix, const Mat& distCoeff,
                       Mat& warpedImage )
{
    const Rect rect = Rect(0, 0, image.cols, image.rows);

    vector<Point2f> points2d;
    Mat cloud, transformedCloud;

    cvtDepth2Cloud( depth, cloud, cameraMatrix );
    perspectiveTransform( cloud, transformedCloud, Rt );
    projectPoints( transformedCloud.reshape(3,1), Mat::eye(3,3,CV_64FC1), Mat::zeros(3,1,CV_64FC1), cameraMatrix, distCoeff, points2d );

    Mat pointsPositions( points2d );
    pointsPositions = pointsPositions.reshape( 2, image.rows );

    warpedImage.create( image.size(), image.type() );
    warpedImage = Scalar::all(0);

    Mat zBuffer( image.size(), CV_32FC1, FLT_MAX );
    for( int y = 0; y < image.rows; y++ )
    {
        for( int x = 0; x < image.cols; x++ )
        {
            const Point3f p3d = transformedCloud.at<Point3f>(y,x);
            const Point p2d = pointsPositions.at<Point2f>(y,x);
            if( !cvIsNaN(cloud.at<Point3f>(y,x).z) && cloud.at<Point3f>(y,x).z > 0 &&
                rect.contains(p2d) && zBuffer.at<float>(p2d) > p3d.z )
            {
                warpedImage.at<ImageElemType>(p2d) = image.at<ImageElemType>(y,x);
                zBuffer.at<float>(p2d) = p3d.z;
            }
        }
    }
}
#endif

static inline
void set2shorts( int& dst, int short_v1, int short_v2 )
{
    unsigned short* ptr = reinterpret_cast<unsigned short*>(&dst);
    ptr[0] = static_cast<unsigned short>(short_v1);
    ptr[1] = static_cast<unsigned short>(short_v2);
}

static inline
void get2shorts( int src, int& short_v1, int& short_v2 )
{
    typedef union { int vint32; unsigned short vuint16[2]; } s32tou16;
    const unsigned short* ptr = (reinterpret_cast<s32tou16*>(&src))->vuint16;
    short_v1 = ptr[0];
    short_v2 = ptr[1];
}

static
int computeCorresp( const Mat& K, const Mat& K_inv, const Mat& Rt,
                    const Mat& depth0, const Mat& depth1, const Mat& texturedMask1, float maxDepthDiff,
                    Mat& corresps )
{
    CV_Assert( K.type() == CV_64FC1 );
    CV_Assert( K_inv.type() == CV_64FC1 );
    CV_Assert( Rt.type() == CV_64FC1 );

    corresps.create( depth1.size(), CV_32SC1 );

    Mat R = Rt(Rect(0,0,3,3)).clone();

    Mat KRK_inv = K * R * K_inv;
    const double * KRK_inv_ptr = reinterpret_cast<const double *>(KRK_inv.ptr());

    Mat Kt = Rt(Rect(3,0,1,3)).clone();
    Kt = K * Kt;
    const double * Kt_ptr = reinterpret_cast<const double *>(Kt.ptr());

    Rect r(0, 0, depth1.cols, depth1.rows);

    corresps = Scalar(-1);
    int correspCount = 0;
    for( int v1 = 0; v1 < depth1.rows; v1++ )
    {
        for( int u1 = 0; u1 < depth1.cols; u1++ )
        {
            float d1 = depth1.at<float>(v1,u1);
            if( !cvIsNaN(d1) && texturedMask1.at<uchar>(v1,u1) )
            {
                float transformed_d1 = (float)(d1 * (KRK_inv_ptr[6] * u1 + KRK_inv_ptr[7] * v1 + KRK_inv_ptr[8]) + Kt_ptr[2]);
                int u0 = cvRound((d1 * (KRK_inv_ptr[0] * u1 + KRK_inv_ptr[1] * v1 + KRK_inv_ptr[2]) + Kt_ptr[0]) / transformed_d1);
                int v0 = cvRound((d1 * (KRK_inv_ptr[3] * u1 + KRK_inv_ptr[4] * v1 + KRK_inv_ptr[5]) + Kt_ptr[1]) / transformed_d1);

                if( r.contains(Point(u0,v0)) )
                {
                    float d0 = depth0.at<float>(v0,u0);
                    if( !cvIsNaN(d0) && std::abs(transformed_d1 - d0) <= maxDepthDiff )
                    {
                        int c = corresps.at<int>(v0,u0);
                        if( c != -1 )
                        {
                            int exist_u1, exist_v1;
                            get2shorts( c, exist_u1, exist_v1);

                            float exist_d1 = (float)(depth1.at<float>(exist_v1,exist_u1) * (KRK_inv_ptr[6] * exist_u1 + KRK_inv_ptr[7] * exist_v1 + KRK_inv_ptr[8]) + Kt_ptr[2]);

                            if( transformed_d1 > exist_d1 )
                                continue;
                        }
                        else
                            correspCount++;

                        set2shorts( corresps.at<int>(v0,u0), u1, v1 );
                    }
                }
            }
        }
    }

    return correspCount;
}

static inline
void preprocessDepth( Mat depth0, Mat depth1,
                      const Mat& validMask0, const Mat& validMask1,
                      float minDepth, float maxDepth )
{
    CV_DbgAssert( depth0.size() == depth1.size() );

    for( int y = 0; y < depth0.rows; y++ )
    {
        for( int x = 0; x < depth0.cols; x++ )
        {
            float& d0 = depth0.at<float>(y,x);
            if( !cvIsNaN(d0) && (d0 > maxDepth || d0 < minDepth || d0 <= 0 || (!validMask0.empty() && !validMask0.at<uchar>(y,x))) )
                d0 = std::numeric_limits<float>::quiet_NaN();

            float& d1 = depth1.at<float>(y,x);
            if( !cvIsNaN(d1) && (d1 > maxDepth || d1 < minDepth || d1 <= 0 || (!validMask1.empty() && !validMask1.at<uchar>(y,x))) )
                d1 = std::numeric_limits<float>::quiet_NaN();
        }
    }
}

static
void buildPyramids( const Mat& image0, const Mat& image1,
                    const Mat& depth0, const Mat& depth1,
                    const Mat& cameraMatrix, int sobelSize, double sobelScale,
                    const vector<float>& minGradMagnitudes,
                    vector<Mat>& pyramidImage0, vector<Mat>& pyramidDepth0,
                    vector<Mat>& pyramidImage1, vector<Mat>& pyramidDepth1,
                    vector<Mat>& pyramid_dI_dx1, vector<Mat>& pyramid_dI_dy1,
                    vector<Mat>& pyramidTexturedMask1, vector<Mat>& pyramidCameraMatrix )
{
    const int pyramidMaxLevel = (int)minGradMagnitudes.size() - 1;

    buildPyramid( image0, pyramidImage0, pyramidMaxLevel );
    buildPyramid( image1, pyramidImage1, pyramidMaxLevel );

    pyramid_dI_dx1.resize( pyramidImage1.size() );
    pyramid_dI_dy1.resize( pyramidImage1.size() );
    pyramidTexturedMask1.resize( pyramidImage1.size() );

    pyramidCameraMatrix.reserve( pyramidImage1.size() );

    Mat cameraMatrix_dbl;
    cameraMatrix.convertTo( cameraMatrix_dbl, CV_64FC1 );

    for( size_t i = 0; i < pyramidImage1.size(); i++ )
    {
        Sobel( pyramidImage1[i], pyramid_dI_dx1[i], CV_16S, 1, 0, sobelSize );
        Sobel( pyramidImage1[i], pyramid_dI_dy1[i], CV_16S, 0, 1, sobelSize );

        const Mat& dx = pyramid_dI_dx1[i];
        const Mat& dy = pyramid_dI_dy1[i];

        Mat texturedMask( dx.size(), CV_8UC1, Scalar(0) );
        const float minScalesGradMagnitude2 = (float)((minGradMagnitudes[i] * minGradMagnitudes[i]) / (sobelScale * sobelScale));
        for( int y = 0; y < dx.rows; y++ )
        {
            for( int x = 0; x < dx.cols; x++ )
            {
                float m2 = (float)(dx.at<short>(y,x)*dx.at<short>(y,x) + dy.at<short>(y,x)*dy.at<short>(y,x));
                if( m2 >= minScalesGradMagnitude2 )
                    texturedMask.at<uchar>(y,x) = 255;
            }
        }
        pyramidTexturedMask1[i] = texturedMask;
        Mat levelCameraMatrix = i == 0 ? cameraMatrix_dbl : 0.5f * pyramidCameraMatrix[i-1];
        levelCameraMatrix.at<double>(2,2) = 1.;
        pyramidCameraMatrix.push_back( levelCameraMatrix );
    }

    buildPyramid( depth0, pyramidDepth0, pyramidMaxLevel );
    buildPyramid( depth1, pyramidDepth1, pyramidMaxLevel );
}

static
bool solveSystem( const Mat& C, const Mat& dI_dt, double detThreshold, Mat& ksi )
{
#if defined(HAVE_EIGEN) && EIGEN_WORLD_VERSION == 3
    Eigen::Matrix<double, Eigen::Dynamic, Eigen::Dynamic> eC, eCt, edI_dt;
    cv2eigen(C, eC);
    cv2eigen(dI_dt, edI_dt);
    eCt = eC.transpose();

    Eigen::Matrix<double, Eigen::Dynamic, Eigen::Dynamic> A, B, eksi;
	
	A = eCt * eC;
	double det = A.determinant();
    if( fabs (det) < detThreshold || cvIsNaN(det) || cvIsInf(det) )
        return false;
        
    B = -eCt * edI_dt;

    eksi = A.ldlt().solve(B);
    eigen2cv( eksi, ksi );
    
#else
    Mat A = C.t() * C;

    double det = cv::determinant(A);

    if( fabs (det) < detThreshold || cvIsNaN(det) || cvIsInf(det) )
        return false;

    Mat B = -C.t() * dI_dt;
    cv::solve( A, B, ksi, DECOMP_CHOLESKY );
#endif

    return true;
}

typedef void (*ComputeCFuncPtr)( double* C, double dIdx, double dIdy, const Point3f& p3d, double fx, double fy );

static
bool computeKsi( int transformType,
                 const Mat& image0, const Mat&  cloud0,
                 const Mat& image1, const Mat& dI_dx1, const Mat& dI_dy1,
                 const Mat& corresps, int correspsCount,
                 double fx, double fy, double sobelScale, double determinantThreshold,
                 Mat& ksi )
{
    int Cwidth = -1;
    ComputeCFuncPtr computeCFuncPtr = 0;
    if( transformType == RIGID_BODY_MOTION )
    {
        Cwidth = 6;
        computeCFuncPtr = computeC_RigidBodyMotion;
    }
    else if( transformType == ROTATION )
    {
        Cwidth = 3;
        computeCFuncPtr = computeC_Rotation;
    }
    else if( transformType == TRANSLATION )
    {
        Cwidth = 3;
        computeCFuncPtr = computeC_Translation;
    }
    else
        CV_Error( CV_StsBadFlag, "Unsupported value of transformation type flag.");

    Mat C( correspsCount, Cwidth, CV_64FC1 );
    Mat dI_dt( correspsCount, 1, CV_64FC1 );

    double sigma = 0;
    int pointCount = 0;
    for( int v0 = 0; v0 < corresps.rows; v0++ )
    {
        for( int u0 = 0; u0 < corresps.cols; u0++ )
        {
            if( corresps.at<int>(v0,u0) != -1 )
            {
                int u1, v1;
                get2shorts( corresps.at<int>(v0,u0), u1, v1 );
                double diff = static_cast<double>(image1.at<uchar>(v1,u1)) -
                              static_cast<double>(image0.at<uchar>(v0,u0));
                sigma += diff * diff;
                pointCount++;
            }
        }
    }
    sigma = std::sqrt(sigma/pointCount);

    pointCount = 0;
    for( int v0 = 0; v0 < corresps.rows; v0++ )
    {
        for( int u0 = 0; u0 < corresps.cols; u0++ )
        {
            if( corresps.at<int>(v0,u0) != -1 )
            {
                int u1, v1;
                get2shorts( corresps.at<int>(v0,u0), u1, v1 );

                double diff = static_cast<double>(image1.at<uchar>(v1,u1)) -
                              static_cast<double>(image0.at<uchar>(v0,u0));
                double w = sigma + std::abs(diff);
                w = w > DBL_EPSILON ? 1./w : 1.;

                (*computeCFuncPtr)( (double*)C.ptr(pointCount),
                                     w * sobelScale * dI_dx1.at<short int>(v1,u1),
                                     w * sobelScale * dI_dy1.at<short int>(v1,u1),
                                     cloud0.at<Point3f>(v0,u0), fx, fy);

                dI_dt.at<double>(pointCount) = w * diff;
                pointCount++;
            }
        }
    }

    Mat sln;
    bool solutionExist = solveSystem( C, dI_dt, determinantThreshold, sln );

    if( solutionExist )
    {
        ksi.create(6,1,CV_64FC1);
        ksi = Scalar(0);

        Mat subksi;
        if( transformType == RIGID_BODY_MOTION )
        {
            subksi = ksi;
        }
        else if( transformType == ROTATION )
        {
            subksi = ksi.rowRange(0,3);
        }
        else if( transformType == TRANSLATION )
        {
            subksi = ksi.rowRange(3,6);
        }

        sln.copyTo( subksi );
    }

    return solutionExist;
}

bool cv::RGBDOdometry( cv::Mat& Rt, const Mat& initRt,
                       const cv::Mat& image0, const cv::Mat& _depth0, const cv::Mat& validMask0,
                       const cv::Mat& image1, const cv::Mat& _depth1, const cv::Mat& validMask1,
                       const cv::Mat& cameraMatrix, float minDepth, float maxDepth, float maxDepthDiff,
                       const std::vector<int>& iterCounts, const std::vector<float>& minGradientMagnitudes,
                       int transformType )
{
    const int sobelSize = 3;
    const double sobelScale = 1./8;

    Mat depth0 = _depth0.clone(),
        depth1 = _depth1.clone();

    // check RGB-D input data
    CV_Assert( !image0.empty() );
    CV_Assert( image0.type() == CV_8UC1 );
    CV_Assert( depth0.type() == CV_32FC1 && depth0.size() == image0.size() );

    CV_Assert( image1.size() == image0.size() );
    CV_Assert( image1.type() == CV_8UC1 );
    CV_Assert( depth1.type() == CV_32FC1 && depth1.size() == image0.size() );

    // check masks
    CV_Assert( validMask0.empty() || (validMask0.type() == CV_8UC1 && validMask0.size() == image0.size()) );
    CV_Assert( validMask1.empty() || (validMask1.type() == CV_8UC1 && validMask1.size() == image0.size()) );

    // check camera params
    CV_Assert( cameraMatrix.type() == CV_32FC1 && cameraMatrix.size() == Size(3,3) );

    // other checks
    CV_Assert( iterCounts.empty() || minGradientMagnitudes.empty() ||
               minGradientMagnitudes.size() == iterCounts.size() );
    CV_Assert( initRt.empty() || (initRt.type()==CV_64FC1 && initRt.size()==Size(4,4) ) );

    vector<int> defaultIterCounts;
    vector<float> defaultMinGradMagnitudes;
    vector<int> const* iterCountsPtr = &iterCounts;
    vector<float> const* minGradientMagnitudesPtr = &minGradientMagnitudes;

    if( iterCounts.empty() || minGradientMagnitudes.empty() )
    {
        defaultIterCounts.resize(4);
        defaultIterCounts[0] = 7;
        defaultIterCounts[1] = 7;
        defaultIterCounts[2] = 7;
        defaultIterCounts[3] = 10;

        defaultMinGradMagnitudes.resize(4);
        defaultMinGradMagnitudes[0] = 12;
        defaultMinGradMagnitudes[1] = 5;
        defaultMinGradMagnitudes[2] = 3;
        defaultMinGradMagnitudes[3] = 1;

        iterCountsPtr = &defaultIterCounts;
        minGradientMagnitudesPtr = &defaultMinGradMagnitudes;
    }

    preprocessDepth( depth0, depth1, validMask0, validMask1, minDepth, maxDepth );

    vector<Mat> pyramidImage0, pyramidDepth0,
                pyramidImage1, pyramidDepth1, pyramid_dI_dx1, pyramid_dI_dy1, pyramidTexturedMask1,
                pyramidCameraMatrix;
    buildPyramids( image0, image1, depth0, depth1, cameraMatrix, sobelSize, sobelScale, *minGradientMagnitudesPtr,
                   pyramidImage0, pyramidDepth0, pyramidImage1, pyramidDepth1,
                   pyramid_dI_dx1, pyramid_dI_dy1, pyramidTexturedMask1, pyramidCameraMatrix );

    Mat resultRt = initRt.empty() ? Mat::eye(4,4,CV_64FC1) : initRt.clone();
    Mat currRt, ksi;
    for( int level = (int)iterCountsPtr->size() - 1; level >= 0; level-- )
    {
        const Mat& levelCameraMatrix = pyramidCameraMatrix[level];

        const Mat& levelImage0 = pyramidImage0[level];
        const Mat& levelDepth0 = pyramidDepth0[level];
        Mat levelCloud0;
        cvtDepth2Cloud( pyramidDepth0[level], levelCloud0, levelCameraMatrix );

        const Mat& levelImage1 = pyramidImage1[level];
        const Mat& levelDepth1 = pyramidDepth1[level];
        const Mat& level_dI_dx1 = pyramid_dI_dx1[level];
        const Mat& level_dI_dy1 = pyramid_dI_dy1[level];

        CV_Assert( level_dI_dx1.type() == CV_16S );
        CV_Assert( level_dI_dy1.type() == CV_16S );

        const double fx = levelCameraMatrix.at<double>(0,0);
        const double fy = levelCameraMatrix.at<double>(1,1);
        const double determinantThreshold = 1e-6;

        Mat corresps( levelImage0.size(), levelImage0.type() );

        // Run transformation search on current level iteratively.
        for( int iter = 0; iter < (*iterCountsPtr)[level]; iter ++ )
        {
            int correspsCount = computeCorresp( levelCameraMatrix, levelCameraMatrix.inv(), resultRt.inv(DECOMP_SVD),
                                                levelDepth0, levelDepth1, pyramidTexturedMask1[level], maxDepthDiff,
                                                corresps );

            if( correspsCount == 0 )
                break;

            bool solutionExist = computeKsi( transformType,
                                             levelImage0, levelCloud0,
                                             levelImage1, level_dI_dx1, level_dI_dy1,
                                             corresps, correspsCount,
                                             fx, fy, sobelScale, determinantThreshold,
                                             ksi );

            if( !solutionExist )
                break;

            computeProjectiveMatrix( ksi, currRt );

            resultRt = currRt * resultRt;

#if SHOW_DEBUG_IMAGES
            std::cout << "currRt " << currRt << std::endl;
            Mat warpedImage0;
            const Mat distCoeff(1,5,CV_32FC1,Scalar(0));
            warpImage<uchar>( levelImage0, levelDepth0, resultRt, levelCameraMatrix, distCoeff, warpedImage0 );

            imshow( "im0", levelImage0 );
            imshow( "wim0", warpedImage0 );
            imshow( "im1", levelImage1 );
            waitKey();
#endif
        }
    }

    Rt = resultRt;

    return !Rt.empty();
}<|MERGE_RESOLUTION|>--- conflicted
+++ resolved
@@ -39,7 +39,8 @@
 // the use of this software, even if advised of the possibility of such damage.
 //
 //M*/
-<<<<<<< HEAD
+
+#include "precomp.hpp"
 
 #define SHOW_DEBUG_IMAGES 0
 
@@ -50,35 +51,9 @@
 #  include "opencv2/highgui/highgui.hpp"
 #endif
 
-=======
-
->>>>>>> f4e33ea0
-#include "precomp.hpp"
-
-#define SHOW_DEBUG_IMAGES 0
-
-<<<<<<< HEAD
-#if defined(HAVE_EIGEN) && EIGEN_WORLD_VERSION == 3
-#  include <Eigen/Core>
-#  ifdef ANDROID
-     template <typename Scalar> Scalar log2(Scalar v) { using std::log; return log(v)/log(Scalar(2)); }
-#  endif
-#  include <unsupported/Eigen/MatrixFunctions>
-#  include <Eigen/Dense>
-=======
-#include "opencv2/core/core.hpp"
-#include "opencv2/calib3d/calib3d.hpp"
-
-#if SHOW_DEBUG_IMAGES
-#  include "opencv2/highgui/highgui.hpp"
->>>>>>> f4e33ea0
-#endif
-
 #include <iostream>
 #include <limits>
 
-<<<<<<< HEAD
-=======
 #include "opencv2/core/internal.hpp"
 #if defined(HAVE_EIGEN) && EIGEN_WORLD_VERSION == 3
 #  ifdef ANDROID
@@ -88,7 +63,6 @@
 #  include <Eigen/Dense>
 #endif
 
->>>>>>> f4e33ea0
 using namespace cv;
 
 inline static
