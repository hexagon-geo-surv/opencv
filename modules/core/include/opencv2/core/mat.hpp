--- conflicted
+++ resolved
@@ -287,15 +287,8 @@
         STD_VECTOR_UMAT   =11 << KIND_SHIFT,
         STD_BOOL_VECTOR   =12 << KIND_SHIFT,
         STD_VECTOR_CUDA_GPU_MAT = 13 << KIND_SHIFT,
-<<<<<<< HEAD
-        STD_ARRAY_MAT     =15 << KIND_SHIFT
-=======
-#if OPENCV_ABI_COMPATIBILITY < 500
-        STD_ARRAY         =14 << KIND_SHIFT,  //!< removed: https://github.com/opencv/opencv/issues/18897
-#endif
         STD_ARRAY_MAT     =15 << KIND_SHIFT,
         CUDA_GPU_MATND    =16 << KIND_SHIFT
->>>>>>> a0856525
     };
 
     _InputArray();
@@ -486,13 +479,10 @@
     UMat& getUMatRef(int i=-1) const;
     cuda::GpuMat& getGpuMatRef() const;
     std::vector<cuda::GpuMat>& getGpuMatVecRef() const;
-<<<<<<< HEAD
     std::vector<Mat>& getMatVecRef() const;
     std::vector<UMat>& getUMatVecRef() const;
     template<typename _Tp> std::vector<std::vector<_Tp> >& getVecVecRef() const;
-=======
     cuda::GpuMatND& getGpuMatNDRef() const;
->>>>>>> a0856525
     ogl::Buffer& getOGlBufferRef() const;
     cuda::HostMem& getHostMemRef() const;
 
