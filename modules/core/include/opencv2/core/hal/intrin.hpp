--- conflicted
+++ resolved
@@ -206,6 +206,7 @@
 template <typename _VecTp> inline _VecTp v_setall_(int64);
 template <typename _VecTp> inline _VecTp v_setall_(float);
 template <typename _VecTp> inline _VecTp v_setall_(double);
+template <typename _VecTp> inline _VecTp v_setall_(hfloat);
 
 CV_CPU_OPTIMIZATION_HAL_NAMESPACE_END
 using namespace CV_CPU_OPTIMIZATION_HAL_NAMESPACE;
@@ -1042,14 +1043,11 @@
 #define CV_SIMD 0
 #endif
 
-<<<<<<< HEAD
 #if !CV_SIMD_64F && !CV_SIMD_SCALABLE_64F
 typedef struct v_float64 { int dummy; } v_float64;
 #endif
 
 #include "intrin_math.hpp"
-=======
->>>>>>> 898a2a38
 #include "simd_utils.impl.hpp"
 
 #ifndef CV_DOXYGEN
