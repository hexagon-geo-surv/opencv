--- conflicted
+++ resolved
@@ -106,7 +106,7 @@
 
 namespace cv {
 
-//! @addtogroup core
+//! @addtogroup core_utils
 //! @{
 
 enum SortFlags { SORT_EVERY_ROW    = 0, //!< each matrix row is sorted independently
@@ -120,14 +120,11 @@
                                         //!< mutually exclusive.
                };
 
-<<<<<<< HEAD
-=======
 //! @} core_utils
 
 //! @addtogroup core_array
 //! @{
 
->>>>>>> 898a2a38
 //! Covariation flags
 enum CovarFlags {
     /** The output covariance matrix is calculated as:
@@ -477,27 +474,10 @@
 CV_EXPORTS_W void convertScaleAbs(InputArray src, OutputArray dst,
                                   double alpha = 1, double beta = 0);
 
-<<<<<<< HEAD
-=======
-/** @brief Converts an array to half precision floating number.
-
-This function converts FP32 (single precision floating point) from/to FP16 (half precision floating point). CV_16S format is used to represent FP16 data.
-There are two use modes (src -> dst): CV_32F -> CV_16S and CV_16S -> CV_32F. The input array has to have type of CV_32F or
-CV_16S to represent the bit depth. If the input array is neither of them, the function will raise an error.
-The format of half precision floating point is defined in IEEE 754-2008.
-
-@param src input array.
-@param dst output array.
-
-@deprecated Use Mat::convertTo with CV_16F instead.
-*/
-CV_EXPORTS_W void convertFp16(InputArray src, OutputArray dst);
-
 /** @example samples/cpp/tutorial_code/core/how_to_scan_images/how_to_scan_images.cpp
 Check @ref tutorial_how_to_scan_images "the corresponding tutorial" for more details
 */
 
->>>>>>> 898a2a38
 /** @brief Performs a look-up table transform of an array.
 
 The function LUT fills the output array with values from the look-up table. Indices of the entries
@@ -3013,13 +2993,6 @@
 //! @addtogroup core_cluster
 //!  @{
 
-<<<<<<< HEAD
-/** @example samples/cpp/snippets/kmeans.cpp
-An example on k-means clustering
-*/
-/** @example samples/python/snippets/kmeans.py
-An example on k-means clustering in python
-=======
 //! k-means flags
 enum KmeansFlags {
     /** Select random initial centers in each attempt.*/
@@ -3033,9 +3006,11 @@
     KMEANS_USE_INITIAL_LABELS = 1
 };
 
-/** @example samples/cpp/kmeans.cpp
+/** @example samples/cpp/snippets/kmeans.cpp
 An example on k-means clustering
->>>>>>> 898a2a38
+*/
+/** @example samples/python/snippets/kmeans.py
+An example on k-means clustering in python
 */
 
 /** @brief Finds centers of clusters and groups input samples around the clusters.
