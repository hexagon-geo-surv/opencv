--- conflicted
+++ resolved
@@ -1206,7 +1206,6 @@
     if( dims == 0 && empty() )
     {
         _dst.release();
-<<<<<<< HEAD
         void* obj = _dst.getObj();
         if (_dst.isMat())
             reinterpret_cast<Mat*>(obj)->flags = Mat::MAGIC_VAL | Mat::CONTINUOUS_FLAG | stype;
@@ -1214,11 +1213,12 @@
             reinterpret_cast<UMat*>(obj)->flags = UMat::MAGIC_VAL | UMat::CONTINUOUS_FLAG | stype;
         else if (_dst.isGpuMat())
             reinterpret_cast<cuda::GpuMat*>(obj)->flags = stype;
-=======
-        _dst.create(size(), type());
->>>>>>> 6f745464
         return;
     }
+
+    _dst.create( dims, size.p, stype );
+    if (empty())
+        return;
 
     size_t sz[CV_MAX_DIM] = {1}, srcofs[CV_MAX_DIM]={0}, dstofs[CV_MAX_DIM]={0};
     size_t esz = CV_ELEM_SIZE(stype);
@@ -1228,10 +1228,6 @@
     sz[d-1] *= esz;
     ndoffset(srcofs);
     srcofs[d-1] *= esz;
-
-    _dst.create( dims, size.p, stype );
-    if (empty())
-        return;
 
     if( _dst.isUMat() )
     {
