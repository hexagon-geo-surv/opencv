--- conflicted
+++ resolved
@@ -189,16 +189,11 @@
     int dtype = CV_MAKETYPE(ddepth, cn);
 
     Mat src = *this;
-<<<<<<< HEAD
     bool allowTransposed = dims == 1 ||
-        _dst.kind() == _InputArray::STD_VECTOR ||
-        (_dst.fixedSize() && _dst.dims() == 1);
-    _dst.create( dims, size, _type, -1, allowTransposed );
-    Mat dst = _dst.getMat();
-=======
-    dst.create(dims, size, dtype);
+        dst.kind() == _InputArray::STD_VECTOR ||
+        (dst.fixedSize() && dst.dims() == 1);
+    dst.create( dims, size, dtype, -1, allowTransposed );
     Mat dstMat = dst.getMat();
->>>>>>> 76548e29
 
     BinaryFunc func = noScale ? getConvertFunc(sdepth, ddepth) : getConvertScaleFunc(sdepth, ddepth);
     double scale[] = {alpha, beta};
