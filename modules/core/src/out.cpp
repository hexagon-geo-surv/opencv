/*M///////////////////////////////////////////////////////////////////////////////////////
//
//  IMPORTANT: READ BEFORE DOWNLOADING, COPYING, INSTALLING OR USING.
//
//  By downloading, copying, installing or using the software you agree to this license.
//  If you do not agree to this license, do not download, install,
//  copy or use the software.
//
//
//                          License Agreement
//                For Open Source Computer Vision Library
//
// Copyright (C) 2000-2008, Intel Corporation, all rights reserved.
// Copyright (C) 2009, Willow Garage Inc., all rights reserved.
// Copyright (C) 2013, OpenCV Foundation, all rights reserved.
// Third party copyrights are property of their respective owners.
//
// Redistribution and use in source and binary forms, with or without modification,
// are permitted provided that the following conditions are met:
//
//   * Redistribution's of source code must retain the above copyright notice,
//     this list of conditions and the following disclaimer.
//
//   * Redistribution's in binary form must reproduce the above copyright notice,
//     this list of conditions and the following disclaimer in the documentation
//     and/or other materials provided with the distribution.
//
//   * The name of the copyright holders may not be used to endorse or promote products
//     derived from this software without specific prior written permission.
//
// This software is provided by the copyright holders and contributors "as is" and
// any express or implied warranties, including, but not limited to, the implied
// warranties of merchantability and fitness for a particular purpose are disclaimed.
// In no event shall the Intel Corporation or contributors be liable for any direct,
// indirect, incidental, special, exemplary, or consequential damages
// (including, but not limited to, procurement of substitute goods or services;
// loss of use, data, or profits; or business interruption) however caused
// and on any theory of liability, whether in contract, strict liability,
// or tort (including negligence or otherwise) arising in any way out of
// the use of this software, even if advised of the possibility of such damage.
//
//M*/

#include "precomp.hpp"

namespace cv
{
    class FormattedImpl CV_FINAL : public Formatted
    {
        enum { STATE_PROLOGUE, STATE_EPILOGUE, STATE_INTERLUDE,
               STATE_ROW_OPEN, STATE_ROW_CLOSE, STATE_CN_OPEN, STATE_CN_CLOSE, STATE_VALUE, STATE_FINISHED,
               STATE_LINE_SEPARATOR, STATE_CN_SEPARATOR, STATE_VALUE_SEPARATOR };
        enum {BRACE_ROW_OPEN = 0, BRACE_ROW_CLOSE = 1, BRACE_ROW_SEP=2, BRACE_CN_OPEN=3, BRACE_CN_CLOSE=4 };

        char floatFormat[8];
        char buf[32];   // enough for double with precision up to 20

        Mat mtx;
        int mcn; // == mtx.channels()
        bool singleLine;
        bool alignOrder;    // true when cn first order

        int state;
        int row;
        int col;
        int cn;

        String prologue;
        String epilogue;
        char braces[5];

        void (FormattedImpl::*valueToStr)();
        void valueToStrBool() { snprintf(buf, sizeof(buf), "%d", (int)mtx.ptr<uchar>(row, col)[cn] != 0); }
        void valueToStr8u()  { snprintf(buf, sizeof(buf), "%3d", (int)mtx.ptr<uchar>(row, col)[cn]); }
        void valueToStr8s()  { snprintf(buf, sizeof(buf), "%3d", (int)mtx.ptr<schar>(row, col)[cn]); }
        void valueToStr16u() { snprintf(buf, sizeof(buf), "%d", (int)mtx.ptr<ushort>(row, col)[cn]); }
        void valueToStr16s() { snprintf(buf, sizeof(buf), "%d", (int)mtx.ptr<short>(row, col)[cn]); }
        void valueToStr32u() { snprintf(buf, sizeof(buf), "%u", mtx.ptr<unsigned>(row, col)[cn]); }
        void valueToStr32s() { snprintf(buf, sizeof(buf), "%d", mtx.ptr<int>(row, col)[cn]); }
        void valueToStr32f() { snprintf(buf, sizeof(buf), floatFormat, mtx.ptr<float>(row, col)[cn]); }
        void valueToStr64f() { snprintf(buf, sizeof(buf), floatFormat, mtx.ptr<double>(row, col)[cn]); }
<<<<<<< HEAD
        void valueToStr64u() { snprintf(buf, sizeof(buf), "%llu", (unsigned long long)mtx.ptr<uint64_t>(row, col)[cn]); }
        void valueToStr64s() { snprintf(buf, sizeof(buf), "%lld", (long long)mtx.ptr<int64_t>(row, col)[cn]); }
        void valueToStr16f() { snprintf(buf, sizeof(buf), floatFormat, (float)mtx.ptr<float16_t>(row, col)[cn]); }
        void valueToStr16bf() { snprintf(buf, sizeof(buf), floatFormat, (float)mtx.ptr<bfloat>(row, col)[cn]); }
=======
        void valueToStr16f() { snprintf(buf, sizeof(buf), floatFormat, (float)mtx.ptr<hfloat>(row, col)[cn]); }
>>>>>>> 2eedec74
        void valueToStrOther() { buf[0] = 0; }

    public:

        FormattedImpl(String pl, String el, Mat m, char br[5], bool sLine, bool aOrder, int precision)
        {
            CV_Assert(m.dims <= 2);

            prologue = pl;
            epilogue = el;
            mtx = m;
            mcn = m.channels();
            memcpy(braces, br, 5);
            state = STATE_PROLOGUE;
            singleLine = sLine;
            alignOrder = aOrder;
            row = col = cn =0;

            if (precision < 0)
            {
                floatFormat[0] = '%';
                floatFormat[1] = 'a';
                floatFormat[2] = 0;
            }
            else
            {
                cv_snprintf(floatFormat, sizeof(floatFormat), "%%.%dg", std::min(precision, 20));
            }

            switch(mtx.depth())
            {
                case CV_8U:  valueToStr = &FormattedImpl::valueToStr8u; break;
                case CV_8S:  valueToStr = &FormattedImpl::valueToStr8s; break;
                case CV_Bool: valueToStr = &FormattedImpl::valueToStrBool; break;
                case CV_16U: valueToStr = &FormattedImpl::valueToStr16u; break;
                case CV_16S: valueToStr = &FormattedImpl::valueToStr16s; break;
                case CV_32U: valueToStr = &FormattedImpl::valueToStr32u; break;
                case CV_32S: valueToStr = &FormattedImpl::valueToStr32s; break;
                case CV_32F: valueToStr = &FormattedImpl::valueToStr32f; break;
                case CV_64F: valueToStr = &FormattedImpl::valueToStr64f; break;
                case CV_64U: valueToStr = &FormattedImpl::valueToStr64u; break;
                case CV_64S: valueToStr = &FormattedImpl::valueToStr64s; break;
                case CV_16F: valueToStr = &FormattedImpl::valueToStr16f; break;
                case CV_16BF: valueToStr = &FormattedImpl::valueToStr16bf; break;
                default:
                    CV_Error_(Error::StsError, ("unsupported matrix type %d\n", mtx.depth()));
            }
        }

        void reset() CV_OVERRIDE
        {
            state = STATE_PROLOGUE;
        }

        const char* next() CV_OVERRIDE
        {
            switch(state)
            {
                case STATE_PROLOGUE:
                    row = 0;
                    if (mtx.empty())
                        state = STATE_EPILOGUE;
                    else if (alignOrder)
                        state = STATE_INTERLUDE;
                    else
                        state = STATE_ROW_OPEN;
                    return prologue.c_str();
                case STATE_INTERLUDE:
                    state = STATE_ROW_OPEN;
                    if (row >= mtx.rows)
                    {
                        if (++cn >= mcn)
                        {
                            state = STATE_EPILOGUE;
                            buf[0] = 0;
                            return buf;
                        }
                        else
                            row = 0;
                        snprintf(buf, sizeof(buf), "\n(:, :, %d) = \n", cn+1);
                        return buf;
                    }
                    snprintf(buf, sizeof(buf), "(:, :, %d) = \n", cn+1);
                    return buf;
                case STATE_EPILOGUE:
                    state = STATE_FINISHED;
                    return epilogue.c_str();
                case STATE_ROW_OPEN:
                    col = 0;
                    state = STATE_CN_OPEN;
                    {
                        size_t pos = 0;
                        if (row > 0)
                            while(pos < prologue.size() && pos < sizeof(buf) - 2)
                                buf[pos++] = ' ';
                        if (braces[BRACE_ROW_OPEN])
                            buf[pos++] = braces[BRACE_ROW_OPEN];
                        if(!pos)
                            return next();
                        buf[pos] = 0;
                    }
                    return buf;
                case STATE_ROW_CLOSE:
                    state = STATE_LINE_SEPARATOR;
                    ++row;
                    if (braces[BRACE_ROW_CLOSE])
                    {
                        buf[0] = braces[BRACE_ROW_CLOSE];
                        buf[1] = row < mtx.rows ? ',' : '\0';
                        buf[2] = 0;
                        return buf;
                    }
                    else if(braces[BRACE_ROW_SEP] && row < mtx.rows)
                    {
                        buf[0] = braces[BRACE_ROW_SEP];
                        buf[1] = 0;
                        return buf;
                    }
                    return next();
                case STATE_CN_OPEN:
                    state = STATE_VALUE;
                    if (!alignOrder)
                        cn = 0;
                    if (mcn > 1 && braces[BRACE_CN_OPEN])
                    {
                        buf[0] = braces[BRACE_CN_OPEN];
                        buf[1] = 0;
                        return buf;
                    }
                    return next();
                case STATE_CN_CLOSE:
                    ++col;
                    if (col >= mtx.cols)
                        state = STATE_ROW_CLOSE;
                    else
                        state = STATE_CN_SEPARATOR;
                    if (mcn > 1 && braces[BRACE_CN_CLOSE])
                    {
                        buf[0] = braces[BRACE_CN_CLOSE];
                        buf[1] = 0;
                        return buf;
                    }
                    return next();
                case STATE_VALUE:
                    (this->*valueToStr)();
                    state = STATE_CN_CLOSE;
                    if (alignOrder)
                        return buf;
                    if (++cn < mcn)
                        state = STATE_VALUE_SEPARATOR;
                    return buf;
                case STATE_FINISHED:
                    return 0;
                case STATE_LINE_SEPARATOR:
                    if (row >= mtx.rows)
                    {
                        if (alignOrder)
                            state = STATE_INTERLUDE;
                        else
                            state = STATE_EPILOGUE;
                        return next();
                    }
                    state = STATE_ROW_OPEN;
                    buf[0] = singleLine ? ' ' : '\n';
                    buf[1] = 0;
                    return buf;
                case STATE_CN_SEPARATOR:
                    state = STATE_CN_OPEN;
                    buf[0] = ',';
                    buf[1] = ' ';
                    buf[2] = 0;
                    return buf;
                case STATE_VALUE_SEPARATOR:
                    state = STATE_VALUE;
                    buf[0] = ',';
                    buf[1] = ' ';
                    buf[2] = 0;
                    return buf;
            }
            return 0;
        }
    };

    class FormatterBase : public Formatter
    {
    public:
        FormatterBase() : prec16f(4), prec32f(8), prec64f(16), multiline(true) {}

        void set16fPrecision(int p) CV_OVERRIDE
        {
            prec16f = p;
        }

        void set32fPrecision(int p) CV_OVERRIDE
        {
            prec32f = p;
        }

        void set64fPrecision(int p) CV_OVERRIDE
        {
            prec64f = p;
        }

        void setMultiline(bool ml) CV_OVERRIDE
        {
            multiline = ml;
        }

    protected:
        int prec16f;
        int prec32f;
        int prec64f;
        int multiline;
    };

    class DefaultFormatter CV_FINAL : public FormatterBase
    {
    public:

        Ptr<Formatted> format(const Mat& mtx) const CV_OVERRIDE
        {
            char braces[5] = {'\0', '\0', ';', '\0', '\0'};
            return makePtr<FormattedImpl>("[", "]", mtx, &*braces,
                mtx.rows == 1 || !multiline, false, mtx.depth() == CV_64F ? prec64f : prec32f );
        }
    };

    class MatlabFormatter CV_FINAL : public FormatterBase
    {
    public:

        Ptr<Formatted> format(const Mat& mtx) const CV_OVERRIDE
        {
            char braces[5] = {'\0', '\0', ';', '\0', '\0'};
            return makePtr<FormattedImpl>("", "", mtx, &*braces,
                mtx.rows == 1 || !multiline, true, mtx.depth() == CV_64F ? prec64f : prec32f );
        }
    };

    class PythonFormatter CV_FINAL : public FormatterBase
    {
    public:

        Ptr<Formatted> format(const Mat& mtx) const CV_OVERRIDE
        {
            char braces[5] = {'[', ']', ',', '[', ']'};
            if (mtx.cols == 1)
                braces[0] = braces[1] = '\0';
            return makePtr<FormattedImpl>("[", "]", mtx, &*braces,
                mtx.rows == 1 || !multiline, false, mtx.depth() == CV_64F ? prec64f : prec32f );
        }
    };

    class NumpyFormatter CV_FINAL : public FormatterBase
    {
    public:

        Ptr<Formatted> format(const Mat& mtx) const CV_OVERRIDE
        {
            static const char* numpyTypes[CV_DEPTH_MAX] =
            {
                "uint8", "int8", "uint16", "int16", "int32", "float32", "float64",
                "float16", "bfloat16", "bool", "uint64", "int64", "uint32"
            };
            char braces[5] = {'[', ']', ',', '[', ']'};
            if (mtx.cols == 1)
                braces[0] = braces[1] = '\0';
            return makePtr<FormattedImpl>("array([",
                cv::format("], dtype='%s')", numpyTypes[mtx.depth()]), mtx, &*braces,
                mtx.rows == 1 || !multiline, false, mtx.depth() == CV_64F ? prec64f : prec32f );
        }
    };

    class CSVFormatter CV_FINAL : public FormatterBase
    {
    public:

        Ptr<Formatted> format(const Mat& mtx) const CV_OVERRIDE
        {
            char braces[5] = {'\0', '\0', '\0', '\0', '\0'};
            return makePtr<FormattedImpl>(String(),
                mtx.rows > 1 ? String("\n") : String(), mtx, &*braces,
                mtx.rows == 1 || !multiline, false, mtx.depth() == CV_64F ? prec64f : prec32f );
        }
    };

    class CFormatter CV_FINAL : public FormatterBase
    {
    public:

        Ptr<Formatted> format(const Mat& mtx) const CV_OVERRIDE
        {
            char braces[5] = {'\0', '\0', ',', '\0', '\0'};
            return makePtr<FormattedImpl>("{", "}", mtx, &*braces,
                mtx.rows == 1 || !multiline, false, mtx.depth() == CV_64F ? prec64f : prec32f );
        }
    };

    Formatted::~Formatted() {}
    Formatter::~Formatter() {}

    Ptr<Formatter> Formatter::get(Formatter::FormatType fmt)
    {
        switch(fmt)
        {
            case FMT_DEFAULT:
                return makePtr<DefaultFormatter>();
            case FMT_MATLAB:
                return makePtr<MatlabFormatter>();
            case FMT_CSV:
                return makePtr<CSVFormatter>();
            case FMT_PYTHON:
                return makePtr<PythonFormatter>();
            case FMT_NUMPY:
                return makePtr<NumpyFormatter>();
            case FMT_C:
                return makePtr<CFormatter>();
        }
        return makePtr<DefaultFormatter>();
    }
} // cv<|MERGE_RESOLUTION|>--- conflicted
+++ resolved
@@ -79,14 +79,10 @@
         void valueToStr32s() { snprintf(buf, sizeof(buf), "%d", mtx.ptr<int>(row, col)[cn]); }
         void valueToStr32f() { snprintf(buf, sizeof(buf), floatFormat, mtx.ptr<float>(row, col)[cn]); }
         void valueToStr64f() { snprintf(buf, sizeof(buf), floatFormat, mtx.ptr<double>(row, col)[cn]); }
-<<<<<<< HEAD
         void valueToStr64u() { snprintf(buf, sizeof(buf), "%llu", (unsigned long long)mtx.ptr<uint64_t>(row, col)[cn]); }
         void valueToStr64s() { snprintf(buf, sizeof(buf), "%lld", (long long)mtx.ptr<int64_t>(row, col)[cn]); }
-        void valueToStr16f() { snprintf(buf, sizeof(buf), floatFormat, (float)mtx.ptr<float16_t>(row, col)[cn]); }
+        void valueToStr16f() { snprintf(buf, sizeof(buf), floatFormat, (float)mtx.ptr<hfloat>(row, col)[cn]); }
         void valueToStr16bf() { snprintf(buf, sizeof(buf), floatFormat, (float)mtx.ptr<bfloat>(row, col)[cn]); }
-=======
-        void valueToStr16f() { snprintf(buf, sizeof(buf), floatFormat, (float)mtx.ptr<hfloat>(row, col)[cn]); }
->>>>>>> 2eedec74
         void valueToStrOther() { buf[0] = 0; }
 
     public:
