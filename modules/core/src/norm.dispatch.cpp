--- conflicted
+++ resolved
@@ -274,140 +274,6 @@
 
 #endif
 
-<<<<<<< HEAD
-#ifdef HAVE_IPP
-static bool ipp_norm(Mat &src, int normType, Mat &mask, double &result)
-{
-    CV_INSTRUMENT_REGION_IPP();
-
-#if IPP_VERSION_X100 >= 700
-    size_t total_size = src.total();
-    int rows = src.size[0], cols = rows ? (int)(total_size/rows) : 0;
-
-    if( (src.dims <= 2 || (src.isContinuous() && mask.isContinuous()))
-        && cols > 0 && (size_t)rows*cols == total_size )
-    {
-        if( !mask.empty() )
-        {
-            IppiSize sz = { cols, rows };
-            int type = src.type();
-
-            typedef IppStatus (CV_STDCALL* ippiMaskNormFuncC1)(const void *, int, const void *, int, IppiSize, Ipp64f *);
-            ippiMaskNormFuncC1 ippiNorm_C1MR =
-                normType == NORM_INF ?
-                (type == CV_8UC1 ? (ippiMaskNormFuncC1)ippiNorm_Inf_8u_C1MR :
-                type == CV_16UC1 ? (ippiMaskNormFuncC1)ippiNorm_Inf_16u_C1MR :
-                type == CV_32FC1 ? (ippiMaskNormFuncC1)ippiNorm_Inf_32f_C1MR :
-                0) :
-            normType == NORM_L1 ?
-                (type == CV_8UC1 ? (ippiMaskNormFuncC1)ippiNorm_L1_8u_C1MR :
-                type == CV_16UC1 ? (ippiMaskNormFuncC1)ippiNorm_L1_16u_C1MR :
-                type == CV_32FC1 ? (ippiMaskNormFuncC1)ippiNorm_L1_32f_C1MR :
-                0) :
-            normType == NORM_L2 || normType == NORM_L2SQR ?
-                (type == CV_8UC1 ? (ippiMaskNormFuncC1)ippiNorm_L2_8u_C1MR :
-                type == CV_16UC1 ? (ippiMaskNormFuncC1)ippiNorm_L2_16u_C1MR :
-                type == CV_32FC1 ? (ippiMaskNormFuncC1)ippiNorm_L2_32f_C1MR :
-                0) : 0;
-            if( ippiNorm_C1MR )
-            {
-                Ipp64f norm;
-                if( CV_INSTRUMENT_FUN_IPP(ippiNorm_C1MR, src.ptr(), (int)src.step[0], mask.ptr(), (int)mask.step[0], sz, &norm) >= 0 )
-                {
-                    result = (normType == NORM_L2SQR ? (double)(norm * norm) : (double)norm);
-                    return true;
-                }
-            }
-            typedef IppStatus (CV_STDCALL* ippiMaskNormFuncC3)(const void *, int, const void *, int, IppiSize, int, Ipp64f *);
-            ippiMaskNormFuncC3 ippiNorm_C3CMR =
-                normType == NORM_INF ?
-                (type == CV_8UC3 ? (ippiMaskNormFuncC3)ippiNorm_Inf_8u_C3CMR :
-                type == CV_16UC3 ? (ippiMaskNormFuncC3)ippiNorm_Inf_16u_C3CMR :
-                type == CV_32FC3 ? (ippiMaskNormFuncC3)ippiNorm_Inf_32f_C3CMR :
-                0) :
-            normType == NORM_L1 ?
-                (type == CV_8UC3 ? (ippiMaskNormFuncC3)ippiNorm_L1_8u_C3CMR :
-                type == CV_16UC3 ? (ippiMaskNormFuncC3)ippiNorm_L1_16u_C3CMR :
-                type == CV_32FC3 ? (ippiMaskNormFuncC3)ippiNorm_L1_32f_C3CMR :
-                0) :
-            normType == NORM_L2 || normType == NORM_L2SQR ?
-                (type == CV_8UC3 ? (ippiMaskNormFuncC3)ippiNorm_L2_8u_C3CMR :
-                type == CV_16UC3 ? (ippiMaskNormFuncC3)ippiNorm_L2_16u_C3CMR :
-                type == CV_32FC3 ? (ippiMaskNormFuncC3)ippiNorm_L2_32f_C3CMR :
-                0) : 0;
-            if( ippiNorm_C3CMR )
-            {
-                Ipp64f norm1, norm2, norm3;
-                if( CV_INSTRUMENT_FUN_IPP(ippiNorm_C3CMR, src.data, (int)src.step[0], mask.data, (int)mask.step[0], sz, 1, &norm1) >= 0 &&
-                    CV_INSTRUMENT_FUN_IPP(ippiNorm_C3CMR, src.data, (int)src.step[0], mask.data, (int)mask.step[0], sz, 2, &norm2) >= 0 &&
-                    CV_INSTRUMENT_FUN_IPP(ippiNorm_C3CMR, src.data, (int)src.step[0], mask.data, (int)mask.step[0], sz, 3, &norm3) >= 0)
-                {
-                    Ipp64f norm =
-                        normType == NORM_INF ? std::max(std::max(norm1, norm2), norm3) :
-                        normType == NORM_L1 ? norm1 + norm2 + norm3 :
-                        normType == NORM_L2 || normType == NORM_L2SQR ? std::sqrt(norm1 * norm1 + norm2 * norm2 + norm3 * norm3) :
-                        0;
-                    result = (normType == NORM_L2SQR ? (double)(norm * norm) : (double)norm);
-                    return true;
-                }
-            }
-        }
-        else
-        {
-            IppiSize sz = { cols*src.channels(), rows };
-            int type = src.depth();
-
-            typedef IppStatus (CV_STDCALL* ippiNormFuncHint)(const void *, int, IppiSize, Ipp64f *, IppHintAlgorithm hint);
-            typedef IppStatus (CV_STDCALL* ippiNormFuncNoHint)(const void *, int, IppiSize, Ipp64f *);
-            ippiNormFuncHint ippiNormHint =
-                normType == NORM_L1 ?
-                (type == CV_32FC1 ? (ippiNormFuncHint)ippiNorm_L1_32f_C1R :
-                0) :
-                normType == NORM_L2 || normType == NORM_L2SQR ?
-                (type == CV_32FC1 ? (ippiNormFuncHint)ippiNorm_L2_32f_C1R :
-                0) : 0;
-            ippiNormFuncNoHint ippiNorm =
-                normType == NORM_INF ?
-                (type == CV_8UC1 ? (ippiNormFuncNoHint)ippiNorm_Inf_8u_C1R :
-                type == CV_16UC1 ? (ippiNormFuncNoHint)ippiNorm_Inf_16u_C1R :
-                type == CV_16SC1 ? (ippiNormFuncNoHint)ippiNorm_Inf_16s_C1R :
-                type == CV_32FC1 ? (ippiNormFuncNoHint)ippiNorm_Inf_32f_C1R :
-                0) :
-                normType == NORM_L1 ?
-                (type == CV_8UC1 ? (ippiNormFuncNoHint)ippiNorm_L1_8u_C1R :
-                type == CV_16UC1 ? (ippiNormFuncNoHint)ippiNorm_L1_16u_C1R :
-                type == CV_16SC1 ? (ippiNormFuncNoHint)ippiNorm_L1_16s_C1R :
-                0) :
-                normType == NORM_L2 || normType == NORM_L2SQR ?
-                (
-                #if !IPP_DISABLE_NORM_8U
-                type == CV_8UC1 ? (ippiNormFuncNoHint)ippiNorm_L2_8u_C1R :
-                #endif
-                type == CV_16UC1 ? (ippiNormFuncNoHint)ippiNorm_L2_16u_C1R :
-                type == CV_16SC1 ? (ippiNormFuncNoHint)ippiNorm_L2_16s_C1R :
-                0) : 0;
-            if( ippiNormHint || ippiNorm )
-            {
-                Ipp64f norm;
-                IppStatus ret = ippiNormHint ? CV_INSTRUMENT_FUN_IPP(ippiNormHint, src.ptr(), (int)src.step[0], sz, &norm, ippAlgHintAccurate) :
-                                CV_INSTRUMENT_FUN_IPP(ippiNorm, src.ptr(), (int)src.step[0], sz, &norm);
-                if( ret >= 0 )
-                {
-                    result = (normType == NORM_L2SQR) ? norm * norm : norm;
-                    return true;
-                }
-            }
-        }
-    }
-#else
-    CV_UNUSED(src); CV_UNUSED(normType); CV_UNUSED(mask); CV_UNUSED(result);
-#endif
-    return false;
-}  // ipp_norm()
-#endif  // HAVE_IPP
-
-=======
->>>>>>> 4ad4bd5d
 static NormFunc getNormFunc(int normType, int depth) {
     CV_INSTRUMENT_REGION();
     CV_CPU_DISPATCH(getNormFunc, (normType, depth), CV_CPU_DISPATCH_MODES_ALL);
@@ -449,13 +315,7 @@
         CALL_HAL_RET(norm, cv_hal_norm, result, src.data, 0, mask.data, 0, (int)src.total(), 1, src.type(), normType);
     }
 
-<<<<<<< HEAD
-    CV_IPP_RUN(IPP_VERSION_X100 >= 700, ipp_norm(src, normType, mask, _result), _result);
-
     NormFunc func = getNormFunc(normType >> 1, depth);
-=======
-    NormFunc func = getNormFunc(normType >> 1, depth == CV_16F ? CV_32F : depth);
->>>>>>> 4ad4bd5d
     CV_Assert( func != 0 );
 
     if( src.isContinuous() && mask.empty() )
@@ -658,247 +518,6 @@
 }  // ocl_norm()
 #endif  // HAVE_OPENCL
 
-<<<<<<< HEAD
-#ifdef HAVE_IPP
-static bool ipp_norm(InputArray _src1, InputArray _src2, int normType, InputArray _mask, double &result)
-{
-    CV_INSTRUMENT_REGION_IPP();
-
-#if IPP_VERSION_X100 >= 700
-    Mat src1 = _src1.getMat(), src2 = _src2.getMat(), mask = _mask.getMat();
-
-    if( normType & NORM_RELATIVE )
-    {
-        normType &= NORM_TYPE_MASK;
-
-        size_t total_size = src1.total();
-        int rows = src1.size[0], cols = rows ? (int)(total_size/rows) : 0;
-        if( (src1.dims <= 2 || (src1.isContinuous() && src2.isContinuous() && mask.isContinuous()))
-            && cols > 0 && (size_t)rows*cols == total_size )
-        {
-            if( !mask.empty() )
-            {
-                IppiSize sz = { cols, rows };
-                int type = src1.type();
-
-                typedef IppStatus (CV_STDCALL* ippiMaskNormDiffFuncC1)(const void *, int, const void *, int, const void *, int, IppiSize, Ipp64f *);
-                ippiMaskNormDiffFuncC1 ippiNormRel_C1MR =
-                    normType == NORM_INF ?
-                    (type == CV_8UC1 ? (ippiMaskNormDiffFuncC1)ippiNormRel_Inf_8u_C1MR :
-                    type == CV_16UC1 ? (ippiMaskNormDiffFuncC1)ippiNormRel_Inf_16u_C1MR :
-                    type == CV_32FC1 ? (ippiMaskNormDiffFuncC1)ippiNormRel_Inf_32f_C1MR :
-                    0) :
-                    normType == NORM_L1 ?
-                    (type == CV_8UC1 ? (ippiMaskNormDiffFuncC1)ippiNormRel_L1_8u_C1MR :
-                    type == CV_16UC1 ? (ippiMaskNormDiffFuncC1)ippiNormRel_L1_16u_C1MR :
-                    type == CV_32FC1 ? (ippiMaskNormDiffFuncC1)ippiNormRel_L1_32f_C1MR :
-                    0) :
-                    normType == NORM_L2 || normType == NORM_L2SQR ?
-                    (type == CV_8UC1 ? (ippiMaskNormDiffFuncC1)ippiNormRel_L2_8u_C1MR :
-                    type == CV_16UC1 ? (ippiMaskNormDiffFuncC1)ippiNormRel_L2_16u_C1MR :
-                    type == CV_32FC1 ? (ippiMaskNormDiffFuncC1)ippiNormRel_L2_32f_C1MR :
-                    0) : 0;
-                if( ippiNormRel_C1MR )
-                {
-                    Ipp64f norm;
-                    if( CV_INSTRUMENT_FUN_IPP(ippiNormRel_C1MR, src1.ptr(), (int)src1.step[0], src2.ptr(), (int)src2.step[0], mask.ptr(), (int)mask.step[0], sz, &norm) >= 0 )
-                    {
-                        result = (normType == NORM_L2SQR ? (double)(norm * norm) : (double)norm);
-                        return true;
-                    }
-                }
-            }
-            else
-            {
-                IppiSize sz = { cols*src1.channels(), rows };
-                int type = src1.depth();
-
-                typedef IppStatus (CV_STDCALL* ippiNormRelFuncHint)(const void *, int, const void *, int, IppiSize, Ipp64f *, IppHintAlgorithm hint);
-                typedef IppStatus (CV_STDCALL* ippiNormRelFuncNoHint)(const void *, int, const void *, int, IppiSize, Ipp64f *);
-                ippiNormRelFuncHint ippiNormRelHint =
-                    normType == NORM_L1 ?
-                    (type == CV_32F ? (ippiNormRelFuncHint)ippiNormRel_L1_32f_C1R :
-                    0) :
-                    normType == NORM_L2 || normType == NORM_L2SQR ?
-                    (type == CV_32F ? (ippiNormRelFuncHint)ippiNormRel_L2_32f_C1R :
-                    0) : 0;
-                ippiNormRelFuncNoHint ippiNormRel =
-                    normType == NORM_INF ?
-                    (
-                    #if !IPP_DISABLE_NORM_8U
-                    type == CV_8U ? (ippiNormRelFuncNoHint)ippiNormRel_Inf_8u_C1R :
-                    #endif
-                    type == CV_16U ? (ippiNormRelFuncNoHint)ippiNormRel_Inf_16u_C1R :
-                    type == CV_16S ? (ippiNormRelFuncNoHint)ippiNormRel_Inf_16s_C1R :
-                    type == CV_32F ? (ippiNormRelFuncNoHint)ippiNormRel_Inf_32f_C1R :
-                    0) :
-                    normType == NORM_L1 ?
-                    (
-                    #if !IPP_DISABLE_NORM_8U
-                    type == CV_8U ? (ippiNormRelFuncNoHint)ippiNormRel_L1_8u_C1R :
-                    #endif
-                    type == CV_16U ? (ippiNormRelFuncNoHint)ippiNormRel_L1_16u_C1R :
-                    type == CV_16S ? (ippiNormRelFuncNoHint)ippiNormRel_L1_16s_C1R :
-                    0) :
-                    normType == NORM_L2 || normType == NORM_L2SQR ?
-                    (
-                    #if !IPP_DISABLE_NORM_8U
-                    type == CV_8U ? (ippiNormRelFuncNoHint)ippiNormRel_L2_8u_C1R :
-                    #endif
-                    type == CV_16U ? (ippiNormRelFuncNoHint)ippiNormRel_L2_16u_C1R :
-                    type == CV_16S ? (ippiNormRelFuncNoHint)ippiNormRel_L2_16s_C1R :
-                    0) : 0;
-                if( ippiNormRelHint || ippiNormRel )
-                {
-                    Ipp64f norm;
-                    IppStatus ret = ippiNormRelHint ? CV_INSTRUMENT_FUN_IPP(ippiNormRelHint, src1.ptr(), (int)src1.step[0], src2.ptr(), (int)src2.step[0], sz, &norm, ippAlgHintAccurate) :
-                                    CV_INSTRUMENT_FUN_IPP(ippiNormRel, src1.ptr(), (int)src1.step[0], src2.ptr(), (int)src2.step[0], sz, &norm);
-                    if( ret >= 0 )
-                    {
-                        result = (normType == NORM_L2SQR) ? norm * norm : norm;
-                        return true;
-                    }
-                }
-            }
-        }
-        return false;
-    }
-
-    normType &= NORM_TYPE_MASK;
-
-    size_t total_size = src1.total();
-    int rows = src1.size[0], cols = rows ? (int)(total_size/rows) : 0;
-    if( (src1.dims <= 2 || (src1.isContinuous() && src2.isContinuous() && mask.isContinuous()))
-        && cols > 0 && (size_t)rows*cols == total_size )
-    {
-        if( !mask.empty() )
-        {
-            IppiSize sz = { cols, rows };
-            int type = src1.type();
-
-            typedef IppStatus (CV_STDCALL* ippiMaskNormDiffFuncC1)(const void *, int, const void *, int, const void *, int, IppiSize, Ipp64f *);
-            ippiMaskNormDiffFuncC1 ippiNormDiff_C1MR =
-                normType == NORM_INF ?
-                (type == CV_8UC1 ? (ippiMaskNormDiffFuncC1)ippiNormDiff_Inf_8u_C1MR :
-                type == CV_16UC1 ? (ippiMaskNormDiffFuncC1)ippiNormDiff_Inf_16u_C1MR :
-                type == CV_32FC1 ? (ippiMaskNormDiffFuncC1)ippiNormDiff_Inf_32f_C1MR :
-                0) :
-                normType == NORM_L1 ?
-                (type == CV_8UC1 ? (ippiMaskNormDiffFuncC1)ippiNormDiff_L1_8u_C1MR :
-                type == CV_16UC1 ? (ippiMaskNormDiffFuncC1)ippiNormDiff_L1_16u_C1MR :
-                type == CV_32FC1 ? (ippiMaskNormDiffFuncC1)ippiNormDiff_L1_32f_C1MR :
-                0) :
-                normType == NORM_L2 || normType == NORM_L2SQR ?
-                (type == CV_8UC1 ? (ippiMaskNormDiffFuncC1)ippiNormDiff_L2_8u_C1MR :
-                type == CV_16UC1 ? (ippiMaskNormDiffFuncC1)ippiNormDiff_L2_16u_C1MR :
-                type == CV_32FC1 ? (ippiMaskNormDiffFuncC1)ippiNormDiff_L2_32f_C1MR :
-                0) : 0;
-            if( ippiNormDiff_C1MR )
-            {
-                Ipp64f norm;
-                if( CV_INSTRUMENT_FUN_IPP(ippiNormDiff_C1MR, src1.ptr(), (int)src1.step[0], src2.ptr(), (int)src2.step[0], mask.ptr(), (int)mask.step[0], sz, &norm) >= 0 )
-                {
-                    result = (normType == NORM_L2SQR ? (double)(norm * norm) : (double)norm);
-                    return true;
-                }
-            }
-            typedef IppStatus (CV_STDCALL* ippiMaskNormDiffFuncC3)(const void *, int, const void *, int, const void *, int, IppiSize, int, Ipp64f *);
-            ippiMaskNormDiffFuncC3 ippiNormDiff_C3CMR =
-                normType == NORM_INF ?
-                (type == CV_8UC3 ? (ippiMaskNormDiffFuncC3)ippiNormDiff_Inf_8u_C3CMR :
-                type == CV_16UC3 ? (ippiMaskNormDiffFuncC3)ippiNormDiff_Inf_16u_C3CMR :
-                type == CV_32FC3 ? (ippiMaskNormDiffFuncC3)ippiNormDiff_Inf_32f_C3CMR :
-                0) :
-                normType == NORM_L1 ?
-                (type == CV_8UC3 ? (ippiMaskNormDiffFuncC3)ippiNormDiff_L1_8u_C3CMR :
-                type == CV_16UC3 ? (ippiMaskNormDiffFuncC3)ippiNormDiff_L1_16u_C3CMR :
-                type == CV_32FC3 ? (ippiMaskNormDiffFuncC3)ippiNormDiff_L1_32f_C3CMR :
-                0) :
-                normType == NORM_L2 || normType == NORM_L2SQR ?
-                (type == CV_8UC3 ? (ippiMaskNormDiffFuncC3)ippiNormDiff_L2_8u_C3CMR :
-                type == CV_16UC3 ? (ippiMaskNormDiffFuncC3)ippiNormDiff_L2_16u_C3CMR :
-                type == CV_32FC3 ? (ippiMaskNormDiffFuncC3)ippiNormDiff_L2_32f_C3CMR :
-                0) : 0;
-            if( ippiNormDiff_C3CMR )
-            {
-                Ipp64f norm1, norm2, norm3;
-                if( CV_INSTRUMENT_FUN_IPP(ippiNormDiff_C3CMR, src1.data, (int)src1.step[0], src2.data, (int)src2.step[0], mask.data, (int)mask.step[0], sz, 1, &norm1) >= 0 &&
-                    CV_INSTRUMENT_FUN_IPP(ippiNormDiff_C3CMR, src1.data, (int)src1.step[0], src2.data, (int)src2.step[0], mask.data, (int)mask.step[0], sz, 2, &norm2) >= 0 &&
-                    CV_INSTRUMENT_FUN_IPP(ippiNormDiff_C3CMR, src1.data, (int)src1.step[0], src2.data, (int)src2.step[0], mask.data, (int)mask.step[0], sz, 3, &norm3) >= 0)
-                {
-                    Ipp64f norm =
-                        normType == NORM_INF ? std::max(std::max(norm1, norm2), norm3) :
-                        normType == NORM_L1 ? norm1 + norm2 + norm3 :
-                        normType == NORM_L2 || normType == NORM_L2SQR ? std::sqrt(norm1 * norm1 + norm2 * norm2 + norm3 * norm3) :
-                        0;
-                    result = (normType == NORM_L2SQR ? (double)(norm * norm) : (double)norm);
-                    return true;
-                }
-            }
-        }
-        else
-        {
-            IppiSize sz = { cols*src1.channels(), rows };
-            int type = src1.depth();
-
-            typedef IppStatus (CV_STDCALL* ippiNormDiffFuncHint)(const void *, int, const void *, int, IppiSize, Ipp64f *, IppHintAlgorithm hint);
-            typedef IppStatus (CV_STDCALL* ippiNormDiffFuncNoHint)(const void *, int, const void *, int, IppiSize, Ipp64f *);
-            ippiNormDiffFuncHint ippiNormDiffHint =
-                normType == NORM_L1 ?
-                (type == CV_32F ? (ippiNormDiffFuncHint)ippiNormDiff_L1_32f_C1R :
-                0) :
-                normType == NORM_L2 || normType == NORM_L2SQR ?
-                (type == CV_32F ? (ippiNormDiffFuncHint)ippiNormDiff_L2_32f_C1R :
-                0) : 0;
-            ippiNormDiffFuncNoHint ippiNormDiff =
-                normType == NORM_INF ?
-                (
-                #if !IPP_DISABLE_NORM_8U
-                type == CV_8U ? (ippiNormDiffFuncNoHint)ippiNormDiff_Inf_8u_C1R :
-                #endif
-                type == CV_16U ? (ippiNormDiffFuncNoHint)ippiNormDiff_Inf_16u_C1R :
-                type == CV_16S ? (ippiNormDiffFuncNoHint)ippiNormDiff_Inf_16s_C1R :
-                type == CV_32F ? (ippiNormDiffFuncNoHint)ippiNormDiff_Inf_32f_C1R :
-                0) :
-                normType == NORM_L1 ?
-                (
-                #if !IPP_DISABLE_NORM_8U
-                type == CV_8U ? (ippiNormDiffFuncNoHint)ippiNormDiff_L1_8u_C1R :
-                #endif
-                type == CV_16U ? (ippiNormDiffFuncNoHint)ippiNormDiff_L1_16u_C1R :
-                type == CV_16S ? (ippiNormDiffFuncNoHint)ippiNormDiff_L1_16s_C1R :
-                0) :
-                normType == NORM_L2 || normType == NORM_L2SQR ?
-                (
-                #if !IPP_DISABLE_NORM_8U
-                type == CV_8U ? (ippiNormDiffFuncNoHint)ippiNormDiff_L2_8u_C1R :
-                #endif
-                type == CV_16U ? (ippiNormDiffFuncNoHint)ippiNormDiff_L2_16u_C1R :
-                type == CV_16S ? (ippiNormDiffFuncNoHint)ippiNormDiff_L2_16s_C1R :
-                0) : 0;
-            if( ippiNormDiffHint || ippiNormDiff )
-            {
-                Ipp64f norm;
-                IppStatus ret = ippiNormDiffHint ? CV_INSTRUMENT_FUN_IPP(ippiNormDiffHint, src1.ptr(), (int)src1.step[0], src2.ptr(), (int)src2.step[0], sz, &norm, ippAlgHintAccurate) :
-                                CV_INSTRUMENT_FUN_IPP(ippiNormDiff, src1.ptr(), (int)src1.step[0], src2.ptr(), (int)src2.step[0], sz, &norm);
-                if( ret >= 0 )
-                {
-                    result = (normType == NORM_L2SQR) ? norm * norm : norm;
-                    return true;
-                }
-            }
-        }
-    }
-#else
-    CV_UNUSED(_src1); CV_UNUSED(_src2); CV_UNUSED(normType); CV_UNUSED(_mask); CV_UNUSED(result);
-#endif
-    return false;
-}  // ipp_norm
-#endif  // HAVE_IPP
-
-
-=======
->>>>>>> 4ad4bd5d
 double norm( InputArray _src1, InputArray _src2, int normType, InputArray _mask )
 {
     CV_INSTRUMENT_REGION();
@@ -929,13 +548,7 @@
         CALL_HAL_RET(normDiff, cv_hal_normDiff, result, src1.data, 0, src2.data, 0, mask.data, 0, (int)src1.total(), 1, src1.type(), normType);
     }
 
-<<<<<<< HEAD
-    CV_IPP_RUN(IPP_VERSION_X100 >= 700, ipp_norm(_src1, _src2, normType, _mask, _result), _result);
-
     if( normType & NORM_RELATIVE )
-=======
-    if( normType & CV_RELATIVE )
->>>>>>> 4ad4bd5d
     {
         return norm(_src1, _src2, normType & ~NORM_RELATIVE, _mask)/(norm(_src2, normType, _mask) + DBL_EPSILON);
     }
@@ -945,11 +558,7 @@
                normType == NORM_L2 || normType == NORM_L2SQR ||
               ((normType == NORM_HAMMING || normType == NORM_HAMMING2) && src1.type() == CV_8U) );
 
-<<<<<<< HEAD
     NormDiffFunc func = getNormDiffFunc(normType >> 1, depth);
-=======
-    NormDiffFunc func = getNormDiffFunc(normType >> 1, depth == CV_16F ? CV_32F : depth);
->>>>>>> 4ad4bd5d
     CV_Assert( func != 0 );
 
     if( src1.isContinuous() && src2.isContinuous() && mask.empty() )
