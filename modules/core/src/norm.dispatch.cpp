--- conflicted
+++ resolved
@@ -558,13 +558,8 @@
                normType == NORM_L2 || normType == NORM_L2SQR ||
               ((normType == NORM_HAMMING || normType == NORM_HAMMING2) && src1.type() == CV_8U) );
 
-<<<<<<< HEAD
     NormDiffFunc func = getNormDiffFunc(normType >> 1, depth);
-    CV_Assert( func != 0 );
-=======
-    NormDiffFunc func = getNormDiffFunc(normType >> 1, depth == CV_16F ? CV_32F : depth);
     CV_Assert( (normType >> 1) >= 3 || func != 0 );
->>>>>>> 344f8c64
 
     if( src1.isContinuous() && src2.isContinuous() && mask.empty() )
     {
