--- conflicted
+++ resolved
@@ -315,13 +315,8 @@
         CALL_HAL_RET(norm, cv_hal_norm, result, src.data, 0, mask.data, 0, (int)src.total(), 1, src.type(), normType);
     }
 
-<<<<<<< HEAD
     NormFunc func = getNormFunc(normType >> 1, depth);
-    CV_Assert( func != 0 );
-=======
-    NormFunc func = getNormFunc(normType >> 1, depth == CV_16F ? CV_32F : depth);
     CV_Assert( (normType >> 1) >= 3 || func != 0 );
->>>>>>> 4813d1cd
 
     if( src.isContinuous() && mask.empty() )
     {
