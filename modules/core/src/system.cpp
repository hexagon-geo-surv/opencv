--- conflicted
+++ resolved
@@ -2376,37 +2376,4 @@
 
 } // namespace cv
 
-<<<<<<< HEAD
-=======
-#ifdef HAVE_TEGRA_OPTIMIZATION
-
-namespace tegra {
-
-bool useTegra()
-{
-    cv::CoreTLSData* data = cv::getCoreTlsData();
-
-    if (data->useTegra < 0)
-    {
-        const char* pTegraEnv = getenv("OPENCV_TEGRA");
-        if (pTegraEnv && (cv::String(pTegraEnv) == "disabled"))
-            data->useTegra = false;
-        else
-            data->useTegra = true;
-    }
-
-    return (data->useTegra > 0);
-}
-
-void setUseTegra(bool flag)
-{
-    cv::CoreTLSData* data = cv::getCoreTlsData();
-    data->useTegra = flag;
-}
-
-} // namespace tegra
-
-#endif
-
->>>>>>> bad4e5c3
 /* End of file. */