// This file is part of OpenCV project.
// It is subject to the license terms in the LICENSE file found in the top-level directory
// of this distribution and at http://opencv.org/license.html.
#include "test_precomp.hpp"
#include <fstream>

namespace opencv_test { namespace {

static SparseMat cvTsGetRandomSparseMat(int dims, const int* sz, int type,
                                        int nzcount, double a, double b, RNG& rng)
{
    SparseMat m(dims, sz, type);
    int i, j;
    CV_Assert(CV_MAT_CN(type) == 1);
    for( i = 0; i < nzcount; i++ )
    {
        int idx[CV_MAX_DIM];
        for( j = 0; j < dims; j++ )
            idx[j] = cvtest::randInt(rng) % sz[j];
        double val = cvtest::randReal(rng)*(b - a) + a;
        uchar* ptr = m.ptr(idx, true, 0);
        if( type == CV_8U )
            *(uchar*)ptr = saturate_cast<uchar>(val);
        else if( type == CV_8S )
            *(schar*)ptr = saturate_cast<schar>(val);
        else if( type == CV_16U )
            *(ushort*)ptr = saturate_cast<ushort>(val);
        else if( type == CV_16S )
            *(short*)ptr = saturate_cast<short>(val);
        else if( type == CV_32S )
            *(int*)ptr = saturate_cast<int>(val);
        else if( type == CV_32F )
            *(float*)ptr = saturate_cast<float>(val);
        else
            *(double*)ptr = saturate_cast<double>(val);
    }

    return m;
}

static bool cvTsCheckSparse(const cv::SparseMat& m1, const cv::SparseMat& m2, double eps)
{
    cv::SparseMatConstIterator it1, it1_end = m1.end();
    int depth = m1.depth();

    if( m1.nzcount() != m2.nzcount() ||
       m1.dims() != m2.dims() || m1.type() != m2.type() )
        return false;

    for( it1 = m1.begin(); it1 != it1_end; ++it1 )
    {
        const cv::SparseMat::Node* node1 = it1.node();
        const uchar* v2 = m2.find<uchar>(node1->idx, (size_t*)&node1->hashval);
        if( !v2 )
            return false;
        if( depth == CV_8U || depth == CV_8S )
        {
            if( m1.value<uchar>(node1) != *v2 )
                return false;
        }
        else if( depth == CV_16U || depth == CV_16S )
        {
            if( m1.value<ushort>(node1) != *(ushort*)v2 )
                return false;
        }
        else if( depth == CV_32S )
        {
            if( m1.value<int>(node1) != *(int*)v2 )
                return false;
        }
        else if( depth == CV_32F )
        {
            if( fabs(m1.value<float>(node1) - *(float*)v2) > eps*(fabs(*(float*)v2) + 1) )
                return false;
        }
        else if( fabs(m1.value<double>(node1) - *(double*)v2) > eps*(fabs(*(double*)v2) + 1) )
            return false;
    }

    return true;
}


class Core_IOTest : public cvtest::BaseTest
{
public:
    Core_IOTest() { }
protected:
    void run(int)
    {
        double ranges[][2] = {{0, 256}, {-128, 128}, {0, 65536}, {-32768, 32768},
            {-1000000, 1000000}, {-10, 10}, {-10, 10}};
        RNG& rng = ts->get_rng();
        RNG rng0;
        int progress = 0;
        const char * suffixs[3] = {".yml", ".xml", ".json" };
        test_case_count = 6;

        for( int idx = 0; idx < test_case_count; idx++ )
        {
            ts->update_context( this, idx, false );
            progress = update_progress( progress, idx, test_case_count, 0 );

            bool mem = (idx % test_case_count) >= (test_case_count >> 1);
            string filename = tempfile(suffixs[idx % (test_case_count >> 1)]);

            FileStorage fs(filename, FileStorage::WRITE + (mem ? FileStorage::MEMORY : 0));

            int test_int = (int)cvtest::randInt(rng);
            double test_real = (cvtest::randInt(rng)%2?1:-1)*exp(cvtest::randReal(rng)*18-9);
            string test_string = "vw wv23424rt\"&amp;&lt;&gt;&amp;&apos;@#$@$%$%&%IJUKYILFD@#$@%$&*&() ";

            int depth = cvtest::randInt(rng) % (CV_64F+1);
            int cn = cvtest::randInt(rng) % 4 + 1;
            Mat test_mat(cvtest::randInt(rng)%30+1, cvtest::randInt(rng)%30+1, CV_MAKETYPE(depth, cn));

            rng0.fill(test_mat, RNG::UNIFORM, Scalar::all(ranges[depth][0]), Scalar::all(ranges[depth][1]));
            if( depth >= CV_32F )
            {
                exp(test_mat, test_mat);
                Mat test_mat_scale(test_mat.size(), test_mat.type());
                rng0.fill(test_mat_scale, RNG::UNIFORM, Scalar::all(-1), Scalar::all(1));
                cv::multiply(test_mat, test_mat_scale, test_mat);
            }

            depth = cvtest::randInt(rng) % (CV_64F+1);
            cn = cvtest::randInt(rng) % 4 + 1;
            int sz[] = {
                static_cast<int>(cvtest::randInt(rng)%10+1),
                static_cast<int>(cvtest::randInt(rng)%10+1),
                static_cast<int>(cvtest::randInt(rng)%10+1),
            };
            MatND test_mat_nd(3, sz, CV_MAKETYPE(depth, cn));

            rng0.fill(test_mat_nd, RNG::UNIFORM, Scalar::all(ranges[depth][0]), Scalar::all(ranges[depth][1]));
            if( depth >= CV_32F )
            {
                exp(test_mat_nd, test_mat_nd);
                MatND test_mat_scale(test_mat_nd.dims, test_mat_nd.size, test_mat_nd.type());
                rng0.fill(test_mat_scale, RNG::UNIFORM, Scalar::all(-1), Scalar::all(1));
                cv::multiply(test_mat_nd, test_mat_scale, test_mat_nd);
            }

            int ssz[] = {
                static_cast<int>(cvtest::randInt(rng)%10+1),
                static_cast<int>(cvtest::randInt(rng)%10+1),
                static_cast<int>(cvtest::randInt(rng)%10+1),
                static_cast<int>(cvtest::randInt(rng)%10+1),
            };
            SparseMat test_sparse_mat = cvTsGetRandomSparseMat(4, ssz, cvtest::randInt(rng)%(CV_64F+1),
                                                               cvtest::randInt(rng) % 10000, 0, 100, rng);

            fs << "test_int" << test_int << "test_real" << test_real << "test_string" << test_string;
            fs << "test_mat" << test_mat;
            fs << "test_mat_nd" << test_mat_nd;
            fs << "test_sparse_mat" << test_sparse_mat;

            fs << "test_list" << "[" << 0.0000000000001 << 2 << CV_PI << -3435345 << "2-502 2-029 3egegeg" <<
            "{:" << "month" << 12 << "day" << 31 << "year" << 1969 << "}" << "]";
            fs << "test_map" << "{" << "x" << 1 << "y" << 2 << "width" << 100 << "height" << 200 << "lbp" << "[:";

            const uchar arr[] = {0, 1, 1, 0, 1, 1, 0, 1};
            fs.writeRaw("u", arr, sizeof(arr));

            fs << "]" << "}";
            fs.writeComment("test comment", false);

            string content = fs.releaseAndGetString();

            if(!fs.open(mem ? content : filename, FileStorage::READ + (mem ? FileStorage::MEMORY : 0)))
            {
                ts->printf( cvtest::TS::LOG, "filename %s can not be read\n", !mem ? filename.c_str() : content.c_str());
                ts->set_failed_test_info( cvtest::TS::FAIL_MISSING_TEST_DATA );
                return;
            }

            int real_int = (int)fs["test_int"];
            double real_real = (double)fs["test_real"];
            String real_string = (String)fs["test_string"];

            if( real_int != test_int ||
               fabs(real_real - test_real) > DBL_EPSILON*(fabs(test_real)+1) ||
               real_string != test_string )
            {
                ts->printf( cvtest::TS::LOG, "the read scalars are not correct\n" );
                ts->set_failed_test_info( cvtest::TS::FAIL_INVALID_OUTPUT );
                return;
            }

            Mat m;
            fs["test_mat"] >> m;
            double max_diff = 0;
            Mat stub1 = m.reshape(1, 0);
            Mat test_stub1 = test_mat.reshape(1, 0);
            vector<int> pt;

            if( m.empty() || m.rows != test_mat.rows || m.cols != test_mat.cols ||
               cvtest::cmpEps( stub1, test_stub1, &max_diff, 0, &pt, true) < 0 )
            {
                ts->printf( cvtest::TS::LOG, "the read matrix is not correct at (%d, %d)\n",
                            pt[0], pt[1] );
                ts->set_failed_test_info( cvtest::TS::FAIL_INVALID_OUTPUT );
                return;
            }
            m.release();

            Mat m_nd;
            fs["test_mat_nd"] >> m_nd;

            if( m_nd.empty() )
            {
                ts->printf( cvtest::TS::LOG, "the read nd-matrix is not correct\n" );
                ts->set_failed_test_info( cvtest::TS::FAIL_INVALID_OUTPUT );
                return;
            }

            stub1 = m_nd.reshape(1, 0);
            test_stub1 = test_mat_nd.reshape(1, 0);

            if( stub1.type() != test_stub1.type() ||
                stub1.size != test_stub1.size ||
                cvtest::cmpEps( stub1, test_stub1, &max_diff, 0, &pt, true) < 0 )
            {
                ts->printf( cvtest::TS::LOG, "readObj method: the read nd matrix is not correct at (%d,%d)\n",
                           pt[0], pt[1] );
                ts->set_failed_test_info( cvtest::TS::FAIL_INVALID_OUTPUT );
                return;
            }
            m_nd.release();

            SparseMat m_s;
            fs["test_sparse_mat"] >> m_s;

            if( m_s.nzcount() == 0 || !cvTsCheckSparse(m_s, test_sparse_mat, 0))
            {
                ts->printf( cvtest::TS::LOG, "the read sparse matrix is not correct\n" );
                ts->set_failed_test_info( cvtest::TS::FAIL_INVALID_OUTPUT );
                return;
            }

            FileNode tl = fs["test_list"];
            if( tl.type() != FileNode::SEQ || tl.size() != 6 ||
               fabs((double)tl[0] - 0.0000000000001) >= DBL_EPSILON ||
               (int)tl[1] != 2 ||
               fabs((double)tl[2] - CV_PI) >= DBL_EPSILON ||
               (int)tl[3] != -3435345 ||
               (String)tl[4] != "2-502 2-029 3egegeg" ||
               tl[5].type() != FileNode::MAP || tl[5].size() != 3 ||
               (int)tl[5]["month"] != 12 ||
               (int)tl[5]["day"] != 31 ||
               (int)tl[5]["year"] != 1969 )
            {
                ts->printf( cvtest::TS::LOG, "the test list is incorrect\n" );
                ts->set_failed_test_info( cvtest::TS::FAIL_INVALID_OUTPUT );
                return;
            }

            FileNode tm = fs["test_map"];
            FileNode tm_lbp = tm["lbp"];

            int real_x = (int)tm["x"];
            int real_y = (int)tm["y"];
            int real_width = (int)tm["width"];
            int real_height = (int)tm["height"];

            int real_lbp_val = 0;
            FileNodeIterator it;
            it = tm_lbp.begin();
            real_lbp_val |= (int)*it << 0;
            ++it;
            real_lbp_val |= (int)*it << 1;
            it++;
            real_lbp_val |= (int)*it << 2;
            it += 1;
            real_lbp_val |= (int)*it << 3;
            FileNodeIterator it2(it);
            it2++;
            real_lbp_val |= (int)*it2 << 4;
            ++it2;
            real_lbp_val |= (int)*it2 << 5;
            it2 += 1;
            real_lbp_val |= (int)*it2 << 6;
            it2++;
            real_lbp_val |= (int)*it2 << 7;
            ++it2;
            CV_Assert( it2 == tm_lbp.end() );

            if( tm.type() != FileNode::MAP || tm.size() != 5 ||
               real_x != 1 ||
               real_y != 2 ||
               real_width != 100 ||
               real_height != 200 ||
               tm_lbp.type() != FileNode::SEQ ||
               tm_lbp.size() != 8 ||
               real_lbp_val != 0xb6 )
            {
                ts->printf( cvtest::TS::LOG, "the test map is incorrect\n" );
                ts->set_failed_test_info( cvtest::TS::FAIL_INVALID_OUTPUT );
                return;
            }

            fs.release();
            if( !mem )
                remove(filename.c_str());
        }
    }
};

TEST(Core_InputOutput, write_read_consistency) { Core_IOTest test; test.safe_run(); }


struct UserDefinedType
{
    int a;
    float b;
};

static inline bool operator==(const UserDefinedType &x,
                              const UserDefinedType &y) {
    return (x.a == y.a) && (x.b == y.b);
}

static inline void write(FileStorage &fs,
                         const String&,
                         const UserDefinedType &value)
{
    fs << "{:" << "a" << value.a << "b" << value.b << "}";
}

static inline void read(const FileNode& node,
                        UserDefinedType& value,
                        const UserDefinedType& default_value
                          = UserDefinedType()) {
    if(node.empty())
    {
        value = default_value;
    }
    else
    {
        node["a"] >> value.a;
        node["b"] >> value.b;
    }
}

class CV_MiscIOTest : public cvtest::BaseTest
{
public:
    CV_MiscIOTest() {}
    ~CV_MiscIOTest() {}
protected:
    void run(int)
    {
        const char * suffix[] = {
            ".yml",
            ".xml",
            ".json"
        };
        int ncases = (int)(sizeof(suffix)/sizeof(suffix[0]));

        for ( int i = 0; i < ncases; i++ )
        {
            try
            {
                string fname = cv::tempfile(suffix[i]);
                vector<int> mi, mi2, mi3, mi4;
                vector<Mat> mv, mv2, mv3, mv4;
                vector<UserDefinedType> vudt, vudt2, vudt3, vudt4;
                Mat m(10, 9, CV_32F);
                Mat empty;
                UserDefinedType udt = { 8, 3.3f };
                randu(m, 0, 1);
                mi3.push_back(5);
                mv3.push_back(m);
                vudt3.push_back(udt);
                Point_<float> p1(1.1f, 2.2f), op1;
                Point3i p2(3, 4, 5), op2;
                Size s1(6, 7), os1;
                Complex<int> c1(9, 10), oc1;
                Rect r1(11, 12, 13, 14), or1;
                Vec<int, 5> v1(15, 16, 17, 18, 19), ov1;
                Scalar sc1(20.0, 21.1, 22.2, 23.3), osc1;
                Range g1(7, 8), og1;

                FileStorage fs(fname, FileStorage::WRITE);
                fs << "mi" << mi;
                fs << "mv" << mv;
                fs << "mi3" << mi3;
                fs << "mv3" << mv3;
                fs << "vudt" << vudt;
                fs << "vudt3" << vudt3;
                fs << "empty" << empty;
                fs << "p1" << p1;
                fs << "p2" << p2;
                fs << "s1" << s1;
                fs << "c1" << c1;
                fs << "r1" << r1;
                fs << "v1" << v1;
                fs << "sc1" << sc1;
                fs << "g1" << g1;
                fs.release();

                fs.open(fname, FileStorage::READ);
                fs["mi"] >> mi2;
                fs["mv"] >> mv2;
                fs["mi3"] >> mi4;
                fs["mv3"] >> mv4;
                fs["vudt"] >> vudt2;
                fs["vudt3"] >> vudt4;
                fs["empty"] >> empty;
                fs["p1"] >> op1;
                fs["p2"] >> op2;
                fs["s1"] >> os1;
                fs["c1"] >> oc1;
                fs["r1"] >> or1;
                fs["v1"] >> ov1;
                fs["sc1"] >> osc1;
                fs["g1"] >> og1;
                CV_Assert( mi2.empty() );
                CV_Assert( mv2.empty() );
                CV_Assert( cvtest::norm(Mat(mi3), Mat(mi4), NORM_INF) == 0 );
                CV_Assert( mv4.size() == 1 );
                double n = cvtest::norm(mv3[0], mv4[0], NORM_INF);
                CV_Assert( vudt2.empty() );
                CV_Assert( vudt3 == vudt4 );
                CV_Assert( n == 0 );
                CV_Assert( op1 == p1 );
                CV_Assert( op2 == p2 );
                CV_Assert( os1 == s1 );
                CV_Assert( oc1 == c1 );
                CV_Assert( or1 == r1 );
                CV_Assert( ov1 == v1 );
                CV_Assert( osc1 == sc1 );
                CV_Assert( og1 == g1 );
                fs.release();
                remove(fname.c_str());
            }
            catch(...)
            {
                ts->set_failed_test_info(cvtest::TS::FAIL_MISMATCH);
            }
        }
    }
};

TEST(Core_InputOutput, misc) { CV_MiscIOTest test; test.safe_run(); }

#if 0 // 4+ GB of data, 40+ GB of estimated result size, it is very slow
BIGDATA_TEST(Core_InputOutput, huge)
{
    RNG& rng = theRNG();
    int N = 1000, M = 1200000;
    std::cout << "Allocating..." << std::endl;
    Mat mat(M, N, CV_32F);
    std::cout << "Initializing..." << std::endl;
    rng.fill(mat, RNG::UNIFORM, 0, 1);
    std::cout << "Writing..." << std::endl;
    {
        FileStorage fs(cv::tempfile(".xml"), FileStorage::WRITE);
        fs << "mat" << mat;
        fs.release();
    }
}
#endif

TEST(Core_globbing, accuracy)
{
    std::string patternLena    = cvtest::TS::ptr()->get_data_path() + "lena*.*";
    std::string patternLenaPng = cvtest::TS::ptr()->get_data_path() + "lena.png";

    std::vector<String> lenas, pngLenas;
    cv::glob(patternLena, lenas, true);
    cv::glob(patternLenaPng, pngLenas, true);

    ASSERT_GT(lenas.size(), pngLenas.size());

    for (size_t i = 0; i < pngLenas.size(); ++i)
    {
        ASSERT_NE(std::find(lenas.begin(), lenas.end(), pngLenas[i]), lenas.end());
    }
}

TEST(Core_InputOutput, FileStorage)
{
    std::string file = cv::tempfile(".xml");
    cv::FileStorage f(file, cv::FileStorage::WRITE);

    char arr[66];
    snprintf(arr, sizeof(arr), "snprintf is hell %d", 666);
    EXPECT_NO_THROW(f << arr);
    remove(file.c_str());
}

TEST(Core_InputOutput, FileStorageKey)
{
    cv::FileStorage f("dummy.yml", cv::FileStorage::WRITE | cv::FileStorage::MEMORY);

    EXPECT_NO_THROW(f << "key1" << "value1");
    EXPECT_NO_THROW(f << "_key2" << "value2");
    EXPECT_NO_THROW(f << "key_3" << "value3");
    const std::string expected = "%YAML:1.0\n---\nkey1: value1\n_key2: value2\nkey_3: value3\n";
    ASSERT_STREQ(f.releaseAndGetString().c_str(), expected.c_str());
}

TEST(Core_InputOutput, FileStorageSpaces)
{
    cv::FileStorage f("dummy.yml", cv::FileStorage::WRITE | cv::FileStorage::MEMORY);
    const int valueCount = 5;
    std::string values[5] = { "", " ", " ", "  a", " some string" };
    for (size_t i = 0; i < valueCount; i++) {
        EXPECT_NO_THROW(f << cv::format("key%zu", i) << values[i]);
    }
    cv::FileStorage f2(f.releaseAndGetString(), cv::FileStorage::READ | cv::FileStorage::MEMORY);
    std::string valuesRead[valueCount];
    for (size_t i = 0; i < valueCount; i++) {
        EXPECT_NO_THROW(f2[cv::format("key%zu", i)] >> valuesRead[i]);
        ASSERT_STREQ(values[i].c_str(), valuesRead[i].c_str());
    }
    std::string fileName = cv::tempfile(".xml");
    cv::FileStorage g1(fileName, cv::FileStorage::WRITE);
    for (size_t i = 0; i < 2; i++) {
        EXPECT_NO_THROW(g1 << cv::format("key%zu", i) << values[i]);
    }
    g1.release();
    cv::FileStorage g2(fileName, cv::FileStorage::APPEND);
    for (size_t i = 2; i < valueCount; i++) {
        EXPECT_NO_THROW(g2 << cv::format("key%zu", i) << values[i]);
    }
    g2.release();
    cv::FileStorage g3(fileName, cv::FileStorage::READ);
    std::string valuesReadAppend[valueCount];
    for (size_t i = 0; i < valueCount; i++) {
        EXPECT_NO_THROW(g3[cv::format("key%zu", i)] >> valuesReadAppend[i]);
        ASSERT_STREQ(values[i].c_str(), valuesReadAppend[i].c_str());
    }
    g3.release();
    EXPECT_EQ(0, remove(fileName.c_str()));
}

struct data_t
{
    typedef uchar  u;
    typedef char   b;
    typedef ushort w;
    typedef short  s;
    typedef int    i;
    typedef float  f;
    typedef double d;

    /*0x00*/ u u1   ;u u2   ;                i i1                           ;
    /*0x08*/ i i2                           ;i i3                           ;
    /*0x10*/ d d1                                                           ;
    /*0x18*/ d d2                                                           ;
    /*0x20*/ i i4                           ;i required_alignment_field_for_linux32;
    /*
     * OpenCV persistence.cpp stuff expects: sizeof(data_t) = alignSize(36, sizeof(largest type = double)) = 40
     * Some compilers on some archs returns sizeof(data_t) = 36 due struct packaging UB
     */

    static inline const char * signature() {
        if (sizeof(data_t) != 40)
        {
            printf("sizeof(data_t)=%d, u1=%p u2=%p i1=%p i2=%p i3=%p d1=%p d2=%p i4=%p\n", (int)sizeof(data_t),
                    &(((data_t*)0)->u1),
                    &(((data_t*)0)->u2),
                    &(((data_t*)0)->i1),
                    &(((data_t*)0)->i2),
                    &(((data_t*)0)->i3),
                    &(((data_t*)0)->d1),
                    &(((data_t*)0)->d2),
                    &(((data_t*)0)->i4)
            );
        }
        CV_Assert(sizeof(data_t) == 40);
        CV_Assert((size_t)&(((data_t*)0)->u1) == 0x0);
        CV_Assert((size_t)&(((data_t*)0)->u2) == 0x1);
        CV_Assert((size_t)&(((data_t*)0)->i1) == 0x4);
        CV_Assert((size_t)&(((data_t*)0)->i2) == 0x8);
        CV_Assert((size_t)&(((data_t*)0)->i3) == 0xc);
        CV_Assert((size_t)&(((data_t*)0)->d1) == 0x10);
        CV_Assert((size_t)&(((data_t*)0)->d2) == 0x18);
        CV_Assert((size_t)&(((data_t*)0)->i4) == 0x20);
        return "2u3i2di";
    }
};

static void test_filestorage_basic(int write_flags, const char* suffix_name, bool testReadWrite, bool useMemory = false)
{
    const bool generateTestData = false; // enable to regenerate reference in opencv_extra
    const ::testing::TestInfo* const test_info = ::testing::UnitTest::GetInstance()->current_test_info();
    CV_Assert(test_info);
    std::string name = (std::string(test_info->test_case_name()) + "--" + test_info->name() + suffix_name);
    std::string name_34 = string(cvtest::TS::ptr()->get_data_path()) + "io/3_4/" + name;
    if (!testReadWrite || generateTestData)
        name = string(cvtest::TS::ptr()->get_data_path()) + "io/" + name;
    else
        name = cv::tempfile(name.c_str());

    {
        const size_t rawdata_N = 40;
        std::vector<data_t> rawdata;

        cv::Mat _em_out, _em_in;
        cv::Mat _2d_out, _2d_in;
        cv::Mat _nd_out, _nd_in;
        cv::Mat _rd_out(8, 16, CV_64FC1), _rd_in;

        {   /* init */

            /* a normal mat */
            _2d_out = cv::Mat(10, 20, CV_8UC3, cv::Scalar(1U, 2U, 127U));
            for (int i = 0; i < _2d_out.rows; ++i)
                for (int j = 0; j < _2d_out.cols; ++j)
                    _2d_out.at<cv::Vec3b>(i, j)[1] = (i + j) % 256;

            /* a 4d mat */
            const int Size[] = {4, 4, 4, 4};
            cv::Mat _4d(4, Size, CV_64FC4, cv::Scalar(0.888, 0.111, 0.666, 0.444));
            const cv::Range ranges[] = {
                cv::Range(0, 2),
                cv::Range(0, 2),
                cv::Range(1, 2),
                cv::Range(0, 2) };
            _nd_out = _4d(ranges);

            /* a random mat */
            cv::randu(_rd_out, cv::Scalar(0.0), cv::Scalar(1.0));

            /* raw data */
            for (int i = 0; i < (int)rawdata_N; i++) {
                data_t tmp;
                tmp.u1 = 1;
                tmp.u2 = 2;
                tmp.i1 = 1;
                tmp.i2 = 2;
                tmp.i3 = 3;
                tmp.d1 = 0.1;
                tmp.d2 = 0.2;
                tmp.i4 = i;
                rawdata.push_back(tmp);
            }
        }
        if (testReadWrite || useMemory || generateTestData)
        {
            cv::FileStorage fs(name, write_flags + (useMemory ? cv::FileStorage::MEMORY : 0));
            fs << "normal_2d_mat" << _2d_out;
            fs << "normal_nd_mat" << _nd_out;
            fs << "empty_2d_mat"  << _em_out;
            fs << "random_mat"    << _rd_out;

            fs << "rawdata" << "[:";
            for (int i = 0; i < (int)rawdata_N/10; i++)
                fs.writeRaw(data_t::signature(), (const uchar*)&rawdata[i * 10], sizeof(data_t) * 10);
            fs << "]";

            size_t sz = 0;
            if (useMemory)
            {
                name = fs.releaseAndGetString();
                sz = name.size();
            }
            else
            {
                fs.release();
                std::ifstream f(name.c_str(), std::ios::in|std::ios::binary);
                f.seekg(0, std::fstream::end);
                sz = (size_t)f.tellg();

                f.seekg(0, std::ios::beg);
                std::vector<char> test_data(sz);
                f.read(&test_data[0], sz);
                f.close();

                std::ifstream reference(name_34.c_str(), std::ios::in|std::ios::binary);
                ASSERT_TRUE(reference.is_open());
                reference.seekg(0, std::fstream::end);
                size_t ref_sz = (size_t)reference.tellg();

                reference.seekg(0, std::ios::beg);
                std::vector<char> reference_data(ref_sz);
                reference.read(&reference_data[0], ref_sz);
                reference.close();

                if (useMemory) {
                    EXPECT_EQ(reference_data, test_data);
                }
            }
            std::cout << "Storage size: " << sz << std::endl;
            EXPECT_LE(sz, (size_t)6000);
        }
        {   /* read */
            cv::FileStorage fs(name, cv::FileStorage::READ + (useMemory ? cv::FileStorage::MEMORY : 0));

            /* mat */
            fs["empty_2d_mat"]  >> _em_in;
            fs["normal_2d_mat"] >> _2d_in;
            fs["normal_nd_mat"] >> _nd_in;
            fs["random_mat"]    >> _rd_in;

            /* raw data */
            std::vector<data_t>(rawdata_N).swap(rawdata);
            fs["rawdata"].readRaw(data_t::signature(), (uchar*)&rawdata[0], rawdata.size() * sizeof(data_t));

            fs.release();
        }

        int errors = 0;
        for (int i = 0; i < (int)rawdata_N; i++)
        {
            EXPECT_EQ((int)rawdata[i].u1, 1);
            EXPECT_EQ((int)rawdata[i].u2, 2);
            EXPECT_EQ((int)rawdata[i].i1, 1);
            EXPECT_EQ((int)rawdata[i].i2, 2);
            EXPECT_EQ((int)rawdata[i].i3, 3);
            EXPECT_EQ(rawdata[i].d1, 0.1);
            EXPECT_EQ(rawdata[i].d2, 0.2);
            EXPECT_EQ((int)rawdata[i].i4, i);
            if (::testing::Test::HasNonfatalFailure())
            {
                printf("i = %d\n", i);
                errors++;
            }
            if (errors >= 3)
                break;
        }

        EXPECT_EQ(_em_in.rows   , _em_out.rows);
        EXPECT_EQ(_em_in.cols   , _em_out.cols);
        EXPECT_EQ(_em_in.depth(), _em_out.depth());
        EXPECT_TRUE(_em_in.empty());

        ASSERT_EQ(_2d_in.rows   , _2d_out.rows);
        ASSERT_EQ(_2d_in.cols   , _2d_out.cols);
        ASSERT_EQ(_2d_in.dims   , _2d_out.dims);
        ASSERT_EQ(_2d_in.depth(), _2d_out.depth());

        errors = 0;
        for(int i = 0; i < _2d_out.rows; ++i)
        {
            for (int j = 0; j < _2d_out.cols; ++j)
            {
                if (_2d_in.at<cv::Vec3b>(i, j) != _2d_out.at<cv::Vec3b>(i, j)) {
                    EXPECT_EQ(_2d_in.at<cv::Vec3b>(i, j), _2d_out.at<cv::Vec3b>(i, j));
                    printf("i = %d, j = %d\n", i, j);
                    if (++errors >= 3)
                    {
                        i = _2d_out.rows;
                        break;
                    }
                }
            }
        }

        ASSERT_EQ(_nd_in.rows   , _nd_out.rows);
        ASSERT_EQ(_nd_in.cols   , _nd_out.cols);
        ASSERT_EQ(_nd_in.dims   , _nd_out.dims);
        ASSERT_EQ(_nd_in.depth(), _nd_out.depth());
        EXPECT_EQ(0, cv::norm(_nd_in, _nd_out, NORM_INF));

        ASSERT_EQ(_rd_in.rows   , _rd_out.rows);
        ASSERT_EQ(_rd_in.cols   , _rd_out.cols);
        ASSERT_EQ(_rd_in.dims   , _rd_out.dims);
        ASSERT_EQ(_rd_in.depth(), _rd_out.depth());

        if (useMemory)
        {
            EXPECT_EQ(0, cv::norm(_rd_in, _rd_out, NORM_INF));
        }
        if (testReadWrite && !useMemory && !generateTestData) {
            EXPECT_EQ(0, remove(name.c_str()));
        }
    }
}

TEST(Core_InputOutput, filestorage_base64_basic_read_XML)
{
    test_filestorage_basic(cv::FileStorage::WRITE_BASE64, ".xml", false);
}
TEST(Core_InputOutput, filestorage_base64_basic_read_YAML)
{
    test_filestorage_basic(cv::FileStorage::WRITE_BASE64, ".yml", false);
}
TEST(Core_InputOutput, filestorage_base64_basic_read_JSON)
{
    test_filestorage_basic(cv::FileStorage::WRITE_BASE64, ".json", false);
}
TEST(Core_InputOutput, filestorage_base64_basic_rw_XML)
{
    test_filestorage_basic(cv::FileStorage::WRITE_BASE64, ".xml", true);
}
TEST(Core_InputOutput, filestorage_base64_basic_rw_YAML)
{
    test_filestorage_basic(cv::FileStorage::WRITE_BASE64, ".yml", true);
}
TEST(Core_InputOutput, filestorage_base64_basic_rw_JSON)
{
    test_filestorage_basic(cv::FileStorage::WRITE_BASE64, ".json", true);
}
TEST(Core_InputOutput, filestorage_base64_basic_memory_XML)
{
    test_filestorage_basic(cv::FileStorage::WRITE_BASE64, ".xml", true, true);
}
TEST(Core_InputOutput, filestorage_base64_basic_memory_YAML)
{
    test_filestorage_basic(cv::FileStorage::WRITE_BASE64, ".yml", true, true);
}
TEST(Core_InputOutput, filestorage_base64_basic_memory_JSON)
{
    test_filestorage_basic(cv::FileStorage::WRITE_BASE64, ".json", true, true);
}

// issue #21851
TEST(Core_InputOutput, filestorage_heap_overflow)
{
    const ::testing::TestInfo* const test_info = ::testing::UnitTest::GetInstance()->current_test_info();
    CV_Assert(test_info);

    std::string name = cv::tempfile();
    const char data[] = {0x00, 0x2f, 0x4a, 0x4a, 0x50, 0x4a, 0x4a };

    std::ofstream file;
    file.open(name, std::ios_base::binary);
    assert(file.is_open());

    file.write(data, sizeof(data));
    file.close();

    // This just shouldn't segfault, otherwise it's fine
    EXPECT_ANY_THROW(FileStorage(name, FileStorage::READ));
    EXPECT_EQ(0, remove(name.c_str()));
}

TEST(Core_InputOutput, filestorage_base64_valid_call)
{
    const ::testing::TestInfo* const test_info = ::testing::UnitTest::GetInstance()->current_test_info();
    std::string basename = (test_info == 0)
        ? "filestorage_base64_valid_call"
        : (std::string(test_info->test_case_name()) + "--" + test_info->name());

    char const * filenames[] = {
        "core_io_base64_other_test.yml",
        "core_io_base64_other_test.xml",
        "core_io_base64_other_test.json",
        0
    };

    std::vector<int> rawdata(10, static_cast<int>(0x00010203));
    cv::String str_out = "test_string";

    for (int n = 0; n < 6; n++)
    {
        const int idx = n / 2;
        const std::string mode_suffix = (n % 2 == 0) ? "" : "?base64";
        std::string suffix_name = basename + "_" + filenames[idx];
        std::string file_name = cv::tempfile(suffix_name.c_str());
        std::string mode_file_name = file_name + mode_suffix;
        SCOPED_TRACE(mode_file_name);

        EXPECT_NO_THROW(
        {
            cv::FileStorage fs(mode_file_name, cv::FileStorage::WRITE_BASE64);

            fs << "manydata" << "[";
            fs << "[:";
            for (int i = 0; i < 10; i++)
                fs.writeRaw( "i", rawdata.data(), rawdata.size()*sizeof(rawdata[0]));
            fs << "]";
            fs << str_out;
            fs << "]";

            fs.release();
        });

        {
            cv::FileStorage fs(file_name, cv::FileStorage::READ);
            std::vector<int> data_in(rawdata.size());
            fs["manydata"][0].readRaw("i", (uchar *)data_in.data(), data_in.size() * sizeof(data_in[0]));
            EXPECT_TRUE(fs["manydata"][0].isSeq());
            EXPECT_TRUE(std::equal(rawdata.begin(), rawdata.end(), data_in.begin()));
            cv::String str_in;
            fs["manydata"][1] >> str_in;
            EXPECT_TRUE(fs["manydata"][1].isString());
            EXPECT_EQ(str_in, str_out);
            fs.release();
        }

        EXPECT_NO_THROW(
        {
            cv::FileStorage fs(mode_file_name, cv::FileStorage::WRITE);

            fs << "manydata" << "[";
            fs << str_out;
            fs << "[";
            for (int i = 0; i < 10; i++)
                fs.writeRaw("i", rawdata.data(), rawdata.size()*sizeof(rawdata[0]));
            fs << "]";
            fs << "]";

            fs.release();
        });

        {
            cv::FileStorage fs(file_name, cv::FileStorage::READ);
            cv::String str_in;
            fs["manydata"][0] >> str_in;
            EXPECT_TRUE(fs["manydata"][0].isString());
            EXPECT_EQ(str_in, str_out);
            std::vector<int> data_in(rawdata.size());
            fs["manydata"][1].readRaw("i", (uchar *)data_in.data(), data_in.size() * sizeof(data_in[0]));
            EXPECT_TRUE(fs["manydata"][1].isSeq());
            EXPECT_TRUE(std::equal(rawdata.begin(), rawdata.end(), data_in.begin()));
            fs.release();
        }

        EXPECT_EQ(0, remove(file_name.c_str()));
    }
}

TEST(Core_InputOutput, filestorage_base64_invalid_call)
{
    const ::testing::TestInfo* const test_info = ::testing::UnitTest::GetInstance()->current_test_info();
    std::string basename = (test_info == 0)
        ? "filestorage_base64_invalid_call"
        : (std::string(test_info->test_case_name()) + "--" + test_info->name());

    char const * filenames[] = {
        "core_io_base64_other_test.yml",
        "core_io_base64_other_test.xml",
        "core_io_base64_other_test.json",
        0
    };

    for (int idx = 0; idx < 3; ++idx)
    {
        const string base_suffix = basename + '_' + filenames[idx];
        std::string name = cv::tempfile(base_suffix.c_str());

        EXPECT_NO_THROW({
            cv::FileStorage fs(name, cv::FileStorage::WRITE);
            fs << "rawdata" << "[";
            fs << "[:";
        });

        EXPECT_NO_THROW({
            cv::FileStorage fs(name, cv::FileStorage::WRITE);
            fs << "rawdata" << "[";
            fs << "[:";
            fs.writeRaw("u", name.c_str(), 1);
        });

        remove(name.c_str());
    }
}

TEST(Core_InputOutput, filestorage_yml_vec2i)
{
    const std::string file_name = cv::tempfile("vec2i.yml");
    cv::Vec2i vec(2, 1), ovec;

    /* write */
    {
        cv::FileStorage fs(file_name, cv::FileStorage::WRITE);
        fs << "prms0" << "{" << "vec0" << vec << "}";
        fs.release();
    }

    /* read */
    {
        cv::FileStorage fs(file_name, cv::FileStorage::READ);
        fs["prms0"]["vec0"] >> ovec;
        fs.release();
    }

    EXPECT_EQ(vec(0), ovec(0));
    EXPECT_EQ(vec(1), ovec(1));

    remove(file_name.c_str());
}

TEST(Core_InputOutput, filestorage_json_comment)
{
    String mem_str =
        "{ /* comment */\n"
        "  \"key\": \"value\"\n"
        "  /************\n"
        "   * multiline comment\n"
        "   ************/\n"
        "  // 233\n"
        "  // \n"
        "}\n"
        ;

    String str;

    EXPECT_NO_THROW(
    {
        cv::FileStorage fs(mem_str, cv::FileStorage::READ | cv::FileStorage::MEMORY);
        fs["key"] >> str;
        fs.release();
    });

    EXPECT_EQ(str, String("value"));
}

TEST(Core_InputOutput, filestorage_utf8_bom)
{
    EXPECT_NO_THROW(
    {
        String content ="\xEF\xBB\xBF<?xml version=\"1.0\"?>\n<opencv_storage>\n</opencv_storage>\n";
        cv::FileStorage fs(content, cv::FileStorage::READ | cv::FileStorage::MEMORY);
        fs.release();
    });
    EXPECT_NO_THROW(
    {
        String content ="\xEF\xBB\xBF%YAML:1.0\n";
        cv::FileStorage fs(content, cv::FileStorage::READ | cv::FileStorage::MEMORY);
        fs.release();
    });
    EXPECT_NO_THROW(
    {
        String content ="\xEF\xBB\xBF{\n}\n";
        cv::FileStorage fs(content, cv::FileStorage::READ | cv::FileStorage::MEMORY);
        fs.release();
    });
}

TEST(Core_InputOutput, filestorage_vec_vec_io)
{
    std::vector<std::vector<Mat> > outputMats(3);
    for(size_t i = 0; i < outputMats.size(); i++)
    {
        outputMats[i].resize(i+1);
        for(size_t j = 0; j < outputMats[i].size(); j++)
        {
            outputMats[i][j] = Mat::eye((int)i + 1, (int)i + 1, CV_8U);
        }
    }

    String basename = "vec_vec_io_test.";

    std::vector<String> formats;
    formats.push_back("xml");
    formats.push_back("yml");
    formats.push_back("json");

    for(size_t i = 0; i < formats.size(); i++)
    {
        const String basename_plus(basename + formats[i]);
        const String fileName = tempfile(basename_plus.c_str());
        FileStorage writer(fileName, FileStorage::WRITE);
        writer << "vecVecMat" << outputMats;
        writer.release();

        FileStorage reader(fileName, FileStorage::READ);
        std::vector<std::vector<Mat> > testMats;
        reader["vecVecMat"] >> testMats;

        ASSERT_EQ(testMats.size(), testMats.size());

        for(size_t j = 0; j < testMats.size(); j++)
        {
            ASSERT_EQ(testMats[j].size(), outputMats[j].size());

            for(size_t k = 0; k < testMats[j].size(); k++)
            {
                ASSERT_TRUE(cvtest::norm(outputMats[j][k] - testMats[j][k], NORM_INF) == 0);
            }
        }

        reader.release();
        remove(fileName.c_str());
    }
}

TEST(Core_InputOutput, filestorage_yaml_advanvced_type_heading)
{
    String content = "%YAML:1.0\n cameraMatrix: !<tag:yaml.org,2002:opencv-matrix>\n"
            "   rows: 1\n"
            "   cols: 1\n"
            "   dt: d\n"
            "   data: [ 1. ]";

    cv::FileStorage fs(content, cv::FileStorage::READ | cv::FileStorage::MEMORY);

    cv::Mat inputMatrix;
    cv::Mat actualMatrix = cv::Mat::eye(1, 1, CV_64F);
    fs["cameraMatrix"] >> inputMatrix;

    ASSERT_EQ(cv::norm(inputMatrix, actualMatrix, NORM_INF), 0.);
}

TEST(Core_InputOutput, filestorage_matx_io)
{
    Matx33d matxTest(1.234, 2, 3, 4, 5, 6, 7, 8, 9.876);

    FileStorage writer("", FileStorage::WRITE | FileStorage::MEMORY);
    writer << "matxTest" << matxTest;
    String content = writer.releaseAndGetString();

    FileStorage reader(content, FileStorage::READ | FileStorage::MEMORY);
    Matx33d matxTestRead;
    reader["matxTest"] >> matxTestRead;
    ASSERT_TRUE( cv::norm(matxTest, matxTestRead, NORM_INF) == 0 );

    reader.release();
}

TEST(Core_InputOutput, filestorage_matx_io_size_mismatch)
{
    Matx32d matxTestWrongSize(1, 2, 3, 4, 5, 6);

    FileStorage writer("", FileStorage::WRITE | FileStorage::MEMORY);
    writer << "matxTestWrongSize" << matxTestWrongSize;
    String content = writer.releaseAndGetString();

    FileStorage reader(content, FileStorage::READ | FileStorage::MEMORY);
    Matx33d matxTestRead;
    try
    {
        reader["matxTestWrongSize"] >> matxTestRead;
        FAIL() << "wrong size matrix read but no exception thrown";
    }
    catch (const std::exception&)
    {
    }

    reader.release();
}

TEST(Core_InputOutput, filestorage_matx_io_with_mat)
{
    Mat normalMat = Mat::eye(3, 3, CV_64F);

    FileStorage writer("", FileStorage::WRITE | FileStorage::MEMORY);
    writer << "normalMat" << normalMat;
    String content = writer.releaseAndGetString();

    FileStorage reader(content, FileStorage::READ | FileStorage::MEMORY);
    Matx33d matxTestRead;
    reader["normalMat"] >> matxTestRead;
    ASSERT_TRUE( cv::norm(Mat::eye(3, 3, CV_64F), matxTestRead, NORM_INF) == 0 );

    reader.release();
}

TEST(Core_InputOutput, filestorage_keypoints_vec_vec_io)
{
    vector<vector<KeyPoint> > kptsVec;
    vector<KeyPoint> kpts;
    kpts.push_back(KeyPoint(0, 0, 1.1f));
    kpts.push_back(KeyPoint(1, 1, 1.1f));
    kptsVec.push_back(kpts);
    kpts.clear();
    kpts.push_back(KeyPoint(0, 0, 1.1f, 10.1f, 34.5f, 10, 11));
    kptsVec.push_back(kpts);

    FileStorage writer("", FileStorage::WRITE + FileStorage::MEMORY + FileStorage::FORMAT_XML);
    writer << "keypoints" << kptsVec;
    String content = writer.releaseAndGetString();

    FileStorage reader(content, FileStorage::READ + FileStorage::MEMORY);
    vector<vector<KeyPoint> > readKptsVec;
    reader["keypoints"] >> readKptsVec;

    ASSERT_EQ(kptsVec.size(), readKptsVec.size());

    for(size_t i = 0; i < kptsVec.size(); i++)
    {
        ASSERT_EQ(kptsVec[i].size(), readKptsVec[i].size());
        for(size_t j = 0; j < kptsVec[i].size(); j++)
        {
            ASSERT_FLOAT_EQ(kptsVec[i][j].pt.x, readKptsVec[i][j].pt.x);
            ASSERT_FLOAT_EQ(kptsVec[i][j].pt.y, readKptsVec[i][j].pt.y);
            ASSERT_FLOAT_EQ(kptsVec[i][j].angle, readKptsVec[i][j].angle);
            ASSERT_FLOAT_EQ(kptsVec[i][j].size, readKptsVec[i][j].size);
            ASSERT_FLOAT_EQ(kptsVec[i][j].response, readKptsVec[i][j].response);
            ASSERT_EQ(kptsVec[i][j].octave, readKptsVec[i][j].octave);
            ASSERT_EQ(kptsVec[i][j].class_id, readKptsVec[i][j].class_id);
        }
    }
}

TEST(Core_InputOutput, FileStorage_DMatch)
{
    cv::FileStorage fs("dmatch.yml", cv::FileStorage::WRITE | cv::FileStorage::MEMORY);

    cv::DMatch d(1, 2, 3, -1.5f);

    EXPECT_NO_THROW(fs << "d" << d);
    cv::String fs_result = fs.releaseAndGetString();
    EXPECT_STREQ(fs_result.c_str(), "%YAML:1.0\n---\nd: [ 1, 2, 3, -1.5 ]\n");

    cv::FileStorage fs_read(fs_result, cv::FileStorage::READ | cv::FileStorage::MEMORY);

    cv::DMatch d_read;
    ASSERT_NO_THROW(fs_read["d"] >> d_read);

    EXPECT_EQ(d.queryIdx, d_read.queryIdx);
    EXPECT_EQ(d.trainIdx, d_read.trainIdx);
    EXPECT_EQ(d.imgIdx, d_read.imgIdx);
    EXPECT_EQ(d.distance, d_read.distance);
}

TEST(Core_InputOutput, FileStorage_DMatch_vector)
{
    cv::FileStorage fs("dmatch.yml", cv::FileStorage::WRITE | cv::FileStorage::MEMORY);

    cv::DMatch d1(1, 2, 3, -1.5f);
    cv::DMatch d2(2, 3, 4, 1.5f);
    cv::DMatch d3(3, 2, 1, 0.5f);
    std::vector<cv::DMatch> dv;
    dv.push_back(d1);
    dv.push_back(d2);
    dv.push_back(d3);

    EXPECT_NO_THROW(fs << "dv" << dv);
    cv::String fs_result = fs.releaseAndGetString();
    EXPECT_STREQ(fs_result.c_str(),
"%YAML:1.0\n"
"---\n"
"dv:\n"
"   - [ 1, 2, 3, -1.5 ]\n"
"   - [ 2, 3, 4, 1.5 ]\n"
"   - [ 3, 2, 1, 0.5 ]\n"
);

    cv::FileStorage fs_read(fs_result, cv::FileStorage::READ | cv::FileStorage::MEMORY);

    std::vector<cv::DMatch> dv_read;
    ASSERT_NO_THROW(fs_read["dv"] >> dv_read);

    ASSERT_EQ(dv.size(), dv_read.size());
    for (size_t i = 0; i < dv.size(); i++)
    {
        EXPECT_EQ(dv[i].queryIdx, dv_read[i].queryIdx);
        EXPECT_EQ(dv[i].trainIdx, dv_read[i].trainIdx);
        EXPECT_EQ(dv[i].imgIdx, dv_read[i].imgIdx);
        EXPECT_EQ(dv[i].distance, dv_read[i].distance);
    }
}

TEST(Core_InputOutput, FileStorage_DMatch_vector_vector)
{
    cv::FileStorage fs("dmatch.yml", cv::FileStorage::WRITE | cv::FileStorage::MEMORY);

    cv::DMatch d1(1, 2, 3, -1.5f);
    cv::DMatch d2(2, 3, 4, 1.5f);
    cv::DMatch d3(3, 2, 1, 0.5f);
    std::vector<cv::DMatch> dv1;
    dv1.push_back(d1);
    dv1.push_back(d2);
    dv1.push_back(d3);

    std::vector<cv::DMatch> dv2;
    dv2.push_back(d3);
    dv2.push_back(d1);

    std::vector< std::vector<cv::DMatch> > dvv;
    dvv.push_back(dv1);
    dvv.push_back(dv2);

    EXPECT_NO_THROW(fs << "dvv" << dvv);
    cv::String fs_result = fs.releaseAndGetString();
#ifndef OPENCV_TRAITS_ENABLE_DEPRECATED
    EXPECT_STREQ(fs_result.c_str(),
"%YAML:1.0\n"
"---\n"
"dvv:\n"
"   -\n"
"      - [ 1, 2, 3, -1.5 ]\n"
"      - [ 2, 3, 4, 1.5 ]\n"
"      - [ 3, 2, 1, 0.5 ]\n"
"   -\n"
"      - [ 3, 2, 1, 0.5 ]\n"
"      - [ 1, 2, 3, -1.5 ]\n"
);
#endif // OPENCV_TRAITS_ENABLE_DEPRECATED

    cv::FileStorage fs_read(fs_result, cv::FileStorage::READ | cv::FileStorage::MEMORY);

    std::vector< std::vector<cv::DMatch> > dvv_read;
    ASSERT_NO_THROW(fs_read["dvv"] >> dvv_read);

    ASSERT_EQ(dvv.size(), dvv_read.size());
    for (size_t j = 0; j < dvv.size(); j++)
    {
        const std::vector<cv::DMatch>& dv = dvv[j];
        const std::vector<cv::DMatch>& dv_read = dvv_read[j];
        ASSERT_EQ(dvv.size(), dvv_read.size());
        for (size_t i = 0; i < dv.size(); i++)
        {
            EXPECT_EQ(dv[i].queryIdx, dv_read[i].queryIdx);
            EXPECT_EQ(dv[i].trainIdx, dv_read[i].trainIdx);
            EXPECT_EQ(dv[i].imgIdx, dv_read[i].imgIdx);
            EXPECT_EQ(dv[i].distance, dv_read[i].distance);
        }
    }
}


TEST(Core_InputOutput, FileStorage_KeyPoint)
{
    cv::FileStorage fs("keypoint.xml", cv::FileStorage::WRITE | cv::FileStorage::MEMORY);

    cv::KeyPoint k(Point2f(1, 2), 16, 0, 100, 1, -1);

    EXPECT_NO_THROW(fs << "k" << k);
    cv::String fs_result = fs.releaseAndGetString();
    EXPECT_STREQ(fs_result.c_str(),
"<?xml version=\"1.0\"?>\n"
"<opencv_storage>\n"
"<k>\n"
"  1. 2. 16. 0. 100. 1 -1</k>\n"
"</opencv_storage>\n"
);

    cv::FileStorage fs_read(fs_result, cv::FileStorage::READ | cv::FileStorage::MEMORY);

    cv::KeyPoint k_read;
    ASSERT_NO_THROW(fs_read["k"] >> k_read);

    EXPECT_EQ(k.pt, k_read.pt);
    EXPECT_EQ(k.size, k_read.size);
    EXPECT_EQ(k.angle, k_read.angle);
    EXPECT_EQ(k.response, k_read.response);
    EXPECT_EQ(k.octave, k_read.octave);
    EXPECT_EQ(k.class_id, k_read.class_id);
}

TEST(Core_InputOutput, FileStorage_KeyPoint_vector)
{
    cv::FileStorage fs("keypoint.xml", cv::FileStorage::WRITE | cv::FileStorage::MEMORY);

    cv::KeyPoint k1(Point2f(1, 2), 16, 0, 100, 1, -1);
    cv::KeyPoint k2(Point2f(2, 3), 16, 45, 100, 1, -1);
    cv::KeyPoint k3(Point2f(1, 2), 16, 90, 100, 1, -1);
    std::vector<cv::KeyPoint> kv;
    kv.push_back(k1);
    kv.push_back(k2);
    kv.push_back(k3);

    EXPECT_NO_THROW(fs << "kv" << kv);
    cv::String fs_result = fs.releaseAndGetString();
    EXPECT_STREQ(fs_result.c_str(),
"<?xml version=\"1.0\"?>\n"
"<opencv_storage>\n"
"<kv>\n"
"  <_>\n"
"    1. 2. 16. 0. 100. 1 -1</_>\n"
"  <_>\n"
"    2. 3. 16. 45. 100. 1 -1</_>\n"
"  <_>\n"
"    1. 2. 16. 90. 100. 1 -1</_></kv>\n"
"</opencv_storage>\n"
);

    cv::FileStorage fs_read(fs_result, cv::FileStorage::READ | cv::FileStorage::MEMORY);

    std::vector<cv::KeyPoint> kv_read;
    ASSERT_NO_THROW(fs_read["kv"] >> kv_read);

    ASSERT_EQ(kv.size(), kv_read.size());
    for (size_t i = 0; i < kv.size(); i++)
    {
        EXPECT_EQ(kv[i].pt, kv_read[i].pt);
        EXPECT_EQ(kv[i].size, kv_read[i].size);
        EXPECT_EQ(kv[i].angle, kv_read[i].angle);
        EXPECT_EQ(kv[i].response, kv_read[i].response);
        EXPECT_EQ(kv[i].octave, kv_read[i].octave);
        EXPECT_EQ(kv[i].class_id, kv_read[i].class_id);
    }
}

TEST(Core_InputOutput, FileStorage_KeyPoint_vector_vector)
{
    cv::FileStorage fs("keypoint.xml", cv::FileStorage::WRITE | cv::FileStorage::MEMORY);

    cv::KeyPoint k1(Point2f(1, 2), 16, 0, 100, 1, -1);
    cv::KeyPoint k2(Point2f(2, 3), 16, 45, 100, 1, -1);
    cv::KeyPoint k3(Point2f(1, 2), 16, 90, 100, 1, -1);
    std::vector<cv::KeyPoint> kv1;
    kv1.push_back(k1);
    kv1.push_back(k2);
    kv1.push_back(k3);

    std::vector<cv::KeyPoint> kv2;
    kv2.push_back(k3);
    kv2.push_back(k1);

    std::vector< std::vector<cv::KeyPoint> > kvv;
    kvv.push_back(kv1);
    kvv.push_back(kv2);

    EXPECT_NO_THROW(fs << "kvv" << kvv);
    cv::String fs_result = fs.releaseAndGetString();
#ifndef OPENCV_TRAITS_ENABLE_DEPRECATED
    EXPECT_STREQ(fs_result.c_str(),
"<?xml version=\"1.0\"?>\n"
"<opencv_storage>\n"
"<kvv>\n"
"  <_>\n"
"    <_>\n"
"      1. 2. 16. 0. 100. 1 -1</_>\n"
"    <_>\n"
"      2. 3. 16. 45. 100. 1 -1</_>\n"
"    <_>\n"
"      1. 2. 16. 90. 100. 1 -1</_></_>\n"
"  <_>\n"
"    <_>\n"
"      1. 2. 16. 90. 100. 1 -1</_>\n"
"    <_>\n"
"      1. 2. 16. 0. 100. 1 -1</_></_></kvv>\n"
"</opencv_storage>\n"
);
#endif //OPENCV_TRAITS_ENABLE_DEPRECATED

    cv::FileStorage fs_read(fs_result, cv::FileStorage::READ | cv::FileStorage::MEMORY);

    std::vector< std::vector<cv::KeyPoint> > kvv_read;
    ASSERT_NO_THROW(fs_read["kvv"] >> kvv_read);

    ASSERT_EQ(kvv.size(), kvv_read.size());
    for (size_t j = 0; j < kvv.size(); j++)
    {
        const std::vector<cv::KeyPoint>& kv = kvv[j];
        const std::vector<cv::KeyPoint>& kv_read = kvv_read[j];
        ASSERT_EQ(kvv.size(), kvv_read.size());
        for (size_t i = 0; i < kv.size(); i++)
        {
            EXPECT_EQ(kv[i].pt, kv_read[i].pt);
            EXPECT_EQ(kv[i].size, kv_read[i].size);
            EXPECT_EQ(kv[i].angle, kv_read[i].angle);
            EXPECT_EQ(kv[i].response, kv_read[i].response);
            EXPECT_EQ(kv[i].octave, kv_read[i].octave);
            EXPECT_EQ(kv[i].class_id, kv_read[i].class_id);
        }
    }
}


#ifdef CV__LEGACY_PERSISTENCE
TEST(Core_InputOutput, FileStorage_LEGACY_DMatch_vector)
{
    cv::DMatch d1(1, 2, 3, -1.5f);
    cv::DMatch d2(2, 3, 4, 1.5f);
    cv::DMatch d3(3, 2, 1, 0.5f);
    std::vector<cv::DMatch> dv;
    dv.push_back(d1);
    dv.push_back(d2);
    dv.push_back(d3);

    String fs_result =
"<?xml version=\"1.0\"?>\n"
"<opencv_storage>\n"
"<dv>\n"
"  1 2 3 -1.5000000000000000e+00 2 3 4 1.5000000000000000e+00 3 2 1\n"
"  5.0000000000000000e-01</dv>\n"
"</opencv_storage>\n"
    ;

    cv::FileStorage fs_read(fs_result, cv::FileStorage::READ | cv::FileStorage::MEMORY);

    std::vector<cv::DMatch> dv_read;
    ASSERT_NO_THROW(fs_read["dv"] >> dv_read);

    ASSERT_EQ(dv.size(), dv_read.size());
    for (size_t i = 0; i < dv.size(); i++)
    {
        EXPECT_EQ(dv[i].queryIdx, dv_read[i].queryIdx);
        EXPECT_EQ(dv[i].trainIdx, dv_read[i].trainIdx);
        EXPECT_EQ(dv[i].imgIdx, dv_read[i].imgIdx);
        EXPECT_EQ(dv[i].distance, dv_read[i].distance);
    }
}


TEST(Core_InputOutput, FileStorage_LEGACY_KeyPoint_vector)
{
    cv::KeyPoint k1(Point2f(1, 2), 16, 0, 100, 1, -1);
    cv::KeyPoint k2(Point2f(2, 3), 16, 45, 100, 1, -1);
    cv::KeyPoint k3(Point2f(1, 2), 16, 90, 100, 1, -1);
    std::vector<cv::KeyPoint> kv;
    kv.push_back(k1);
    kv.push_back(k2);
    kv.push_back(k3);

    cv::String fs_result =
"<?xml version=\"1.0\"?>\n"
"<opencv_storage>\n"
"<kv>\n"
"    1. 2. 16. 0. 100. 1 -1\n"
"    2. 3. 16. 45. 100. 1 -1\n"
"    1. 2. 16. 90. 100. 1 -1</kv>\n"
"</opencv_storage>\n"
    ;

    cv::FileStorage fs_read(fs_result, cv::FileStorage::READ | cv::FileStorage::MEMORY);

    std::vector<cv::KeyPoint> kv_read;
    ASSERT_NO_THROW(fs_read["kv"] >> kv_read);

    ASSERT_EQ(kv.size(), kv_read.size());
    for (size_t i = 0; i < kv.size(); i++)
    {
        EXPECT_EQ(kv[i].pt, kv_read[i].pt);
        EXPECT_EQ(kv[i].size, kv_read[i].size);
        EXPECT_EQ(kv[i].angle, kv_read[i].angle);
        EXPECT_EQ(kv[i].response, kv_read[i].response);
        EXPECT_EQ(kv[i].octave, kv_read[i].octave);
        EXPECT_EQ(kv[i].class_id, kv_read[i].class_id);
    }
}
#endif

TEST(Core_InputOutput, FileStorage_format_xml)
{
    FileStorage fs;
    fs.open("opencv_storage.xml", FileStorage::WRITE | FileStorage::MEMORY);
    EXPECT_EQ(FileStorage::FORMAT_XML, fs.getFormat());
}

TEST(Core_InputOutput, FileStorage_format_xml_gz)
{
    FileStorage fs;
    fs.open("opencv_storage.xml.gz", FileStorage::WRITE | FileStorage::MEMORY);
    EXPECT_EQ(FileStorage::FORMAT_XML, fs.getFormat());
}

TEST(Core_InputOutput, FileStorage_format_json)
{
    FileStorage fs;
    fs.open("opencv_storage.json", FileStorage::WRITE | FileStorage::MEMORY);
    EXPECT_EQ(FileStorage::FORMAT_JSON, fs.getFormat());
}

TEST(Core_InputOutput, FileStorage_format_json_gz)
{
    FileStorage fs;
    fs.open("opencv_storage.json.gz", FileStorage::WRITE | FileStorage::MEMORY);
    EXPECT_EQ(FileStorage::FORMAT_JSON, fs.getFormat());
}

TEST(Core_InputOutput, FileStorage_format_yaml)
{
    FileStorage fs;
    fs.open("opencv_storage.yaml", FileStorage::WRITE | FileStorage::MEMORY);
    EXPECT_EQ(FileStorage::FORMAT_YAML, fs.getFormat());
}

TEST(Core_InputOutput, FileStorage_format_yaml_gz)
{
    FileStorage fs;
    fs.open("opencv_storage.yaml.gz", FileStorage::WRITE | FileStorage::MEMORY);
    EXPECT_EQ(FileStorage::FORMAT_YAML, fs.getFormat());
}

TEST(Core_InputOutput, FileStorage_format_yml)
{
    FileStorage fs;
    fs.open("opencv_storage.yml", FileStorage::WRITE | FileStorage::MEMORY);
    EXPECT_EQ(FileStorage::FORMAT_YAML, fs.getFormat());
}

TEST(Core_InputOutput, FileStorage_format_yml_gz)
{
    FileStorage fs;
    fs.open("opencv_storage.yml.gz", FileStorage::WRITE | FileStorage::MEMORY);
    EXPECT_EQ(FileStorage::FORMAT_YAML, fs.getFormat());
}

TEST(Core_InputOutput, FileStorage_json_named_nodes)
{
    std::string test =
        "{ "
            "\"int_value\": -324,"
            "\"map_value\": {"
                "\"str_value\": \"mystring\""
            "},"
            "\"array\": [0.2, 0.1]"
        "}";
    FileStorage fs(test, FileStorage::READ | FileStorage::MEMORY);

    ASSERT_TRUE(fs["int_value"].isNamed());
    ASSERT_TRUE(fs["map_value"].isNamed());
    ASSERT_TRUE(fs["map_value"]["str_value"].isNamed());
    ASSERT_TRUE(fs["array"].isNamed());
    ASSERT_FALSE(fs["array"][0].isNamed());
    ASSERT_FALSE(fs["array"][1].isNamed());

    ASSERT_EQ(fs["int_value"].name(), "int_value");
    ASSERT_EQ(fs["map_value"].name(), "map_value");
    ASSERT_EQ(fs["map_value"]["str_value"].name(), "str_value");
    ASSERT_EQ(fs["array"].name(), "array");
    fs.release();
}

TEST(Core_InputOutput, FileStorage_json_bool)
{
    std::string test =
        "{ "
            "\"str_true\": \"true\","
            "\"map_value\": {"
                "\"int_value\": -33333,\n"
                "\"bool_true\": true,"
                "\"str_false\": \"false\","
            "},"
            "\"bool_false\": false, \n"
            "\"array\": [0.1, 0.2]"
        "}";
    FileStorage fs(test, FileStorage::READ | FileStorage::MEMORY);

    ASSERT_TRUE(fs["str_true"].isString());
    ASSERT_TRUE(fs["map_value"]["bool_true"].isInt());
    ASSERT_TRUE(fs["map_value"]["str_false"].isString());
    ASSERT_TRUE(fs["bool_false"].isInt());

    ASSERT_EQ((std::string)fs["str_true"], "true");
    ASSERT_EQ((int)fs["map_value"]["bool_true"], 1);
    ASSERT_EQ((std::string)fs["map_value"]["str_false"], "false");
    ASSERT_EQ((int)fs["bool_false"], 0);

    std::vector<String> keys = fs["map_value"].keys();
    ASSERT_EQ((int)keys.size(), 3);
    ASSERT_EQ(keys[0], "int_value");
    ASSERT_EQ(keys[1], "bool_true");
    ASSERT_EQ(keys[2], "str_false");
    fs.release();
}

TEST(Core_InputOutput, FileStorage_free_file_after_exception)
{
    const std::string fileName = cv::tempfile("FileStorage_free_file_after_exception_test.yml");
    const std::string content = "%YAML:1.0\n cameraMatrix;:: !<tag:yaml.org,2002:opencv-matrix>\n";

    std::fstream testFile;
    testFile.open(fileName.c_str(), std::fstream::out);
    if(!testFile.is_open()) FAIL();
    testFile << content;
    testFile.close();

    try
    {
        FileStorage fs(fileName, FileStorage::READ + FileStorage::FORMAT_YAML);
        FAIL();
    }
    catch (const std::exception&)
    {
    }
    ASSERT_EQ(0, std::remove(fileName.c_str()));
}

TEST(Core_InputOutput, FileStorage_write_to_sequence)
{
    const std::vector<std::string> formatExts = { ".yml", ".json", ".xml" };
    for (const auto& ext : formatExts)
    {
        const std::string name = tempfile(ext.c_str());

        FileStorage fs(name, FileStorage::WRITE);
        std::vector<int> in = { 23, 42 };
        fs.startWriteStruct("some_sequence", cv::FileNode::SEQ);
        for (int i : in)
            fs.write("", i);
        fs.endWriteStruct();
        fs.release();

        FileStorage fsIn(name, FileStorage::READ);
        FileNode seq = fsIn["some_sequence"];
        FileNodeIterator it = seq.begin(), it_end = seq.end();
        std::vector<int> out;
        for (; it != it_end; ++it)
            out.push_back((int)*it);

        EXPECT_EQ(in, out);
        EXPECT_EQ(0, remove(name.c_str()));
    }
}

TEST(Core_InputOutput, FileStorage_YAML_parse_multiple_documents)
{
    const std::string filename = cv::tempfile("FileStorage_YAML_parse_multiple_documents.yml");
    FileStorage fs;

    fs.open(filename, FileStorage::WRITE);
    fs << "a" << 42;
    fs.release();

    fs.open(filename, FileStorage::APPEND);
    fs << "b" << 1988;
    fs.release();

    fs.open(filename, FileStorage::READ);

    EXPECT_EQ(42, (int)fs["a"]);
    EXPECT_EQ(1988, (int)fs["b"]);

    EXPECT_EQ(42, (int)fs.root(0)["a"]);
    EXPECT_TRUE(fs.root(0)["b"].empty());

    EXPECT_TRUE(fs.root(1)["a"].empty());
    EXPECT_EQ(1988, (int)fs.root(1)["b"]);

    fs.release();

    ASSERT_EQ(0, std::remove(filename.c_str()));
}

TEST(Core_InputOutput, FileStorage_JSON_VeryLongLines)
{
    for( int iter = 0; iter < 2; iter++ )
    {
        std::string temp_path = cv::tempfile("temp.json");
        {
        std::ofstream ofs(temp_path);
        ofs << "{     ";
        int prev_len = 0, start = 0;
        for (int i = 0; i < 52500; i++)
        {
            std::string str = cv::format("\"KEY%d\"", i);
            ofs << str;
            if(iter == 1 && i - start > prev_len)
            {
                // build a stairway with increasing text row width
                ofs << "\n";
                prev_len = i - start;
                start = i;
            }
            str = cv::format(": \"VALUE%d\", ", i);
            ofs << str;
        }
        ofs << "}";
        }

        {
        cv::FileStorage fs(temp_path, cv::FileStorage::READ);
        char key[16], val0[16];
        std::string val;
        for(int i = 0; i < 52500; i += 100)
        {
            snprintf(key, sizeof(key), "KEY%d", i);
            snprintf(val0, sizeof(val0), "VALUE%d", i);
            fs[key] >> val;
            ASSERT_EQ(val, val0);
        }
        }
        remove(temp_path.c_str());
    }
}

TEST(Core_InputOutput, FileStorage_empty_16823)
{
    std::string fname = tempfile("test_fs_empty.yml");
    {
        // create empty file
        std::ofstream f(fname.c_str(), std::ios::out);
    }

    try
    {
        FileStorage fs(fname, FileStorage::READ);
        ADD_FAILURE() << "Exception must be thrown for empty file.";
    }
    catch (const cv::Exception&)
    {
        // expected way
        // closed files can be checked manually through 'strace'
    }
    catch (const std::exception& e)
    {
        ADD_FAILURE() << "Unexpected exception: " << e.what();
    }
    catch (...)
    {
        ADD_FAILURE() << "Unexpected unknown C++ exception";
    }

    EXPECT_EQ(0, remove(fname.c_str()));
}

TEST(Core_InputOutput, FileStorage_open_empty_16823)
{
    std::string fname = tempfile("test_fs_open_empty.yml");
    {
        // create empty file
        std::ofstream f(fname.c_str(), std::ios::out);
    }

    FileStorage fs;
    try
    {
        fs.open(fname, FileStorage::READ);
        ADD_FAILURE() << "Exception must be thrown for empty file.";
    }
    catch (const cv::Exception&)
    {
        // expected way
        // closed files can be checked manually through 'strace'
    }
    catch (const std::exception& e)
    {
        ADD_FAILURE() << "Unexpected exception: " << e.what();
    }
    catch (...)
    {
        ADD_FAILURE() << "Unexpected unknown C++ exception";
    }

    EXPECT_EQ(0, remove(fname.c_str()));
}

TEST(Core_InputOutput, FileStorage_copy_constructor_17412)
{
    std::string fname = tempfile("test.yml");
    FileStorage fs_orig(fname, cv::FileStorage::WRITE);
    fs_orig << "string" << "wat";
    fs_orig.release();

    // no crash anymore
    cv::FileStorage fs;
    fs = cv::FileStorage(fname,  cv::FileStorage::READ);
    std::string s;
    fs["string"] >> s;
    EXPECT_EQ(s, "wat");
    EXPECT_EQ(0, remove(fname.c_str()));
}

TEST(Core_InputOutput, FileStorage_copy_constructor_17412_heap)
{
    std::string fname = tempfile("test.yml");
    FileStorage fs_orig(fname, cv::FileStorage::WRITE);
    fs_orig << "string" << "wat";
    fs_orig.release();

    // no crash anymore
    cv::FileStorage fs;

    // use heap to allow valgrind detections
    {
    cv::FileStorage* fs2 = new cv::FileStorage(fname, cv::FileStorage::READ);
    fs = *fs2;
    delete fs2;
    }

    std::string s;
    fs["string"] >> s;
    EXPECT_EQ(s, "wat");
    EXPECT_EQ(0, remove(fname.c_str()));
}


static void test_20279(FileStorage& fs)
{
    Mat m32fc1(5, 10, CV_32FC1, Scalar::all(0));
    for (size_t i = 0; i < m32fc1.total(); i++)
    {
        float v = (float)i;
        m32fc1.at<float>((int)i) = v * 0.5f;
    }
    Mat m16fc1;
    // produces CV_16S output: convertFp16(m32fc1, m16fc1);
    m32fc1.convertTo(m16fc1, CV_16FC1);
    EXPECT_EQ(CV_16FC1, m16fc1.type()) << typeToString(m16fc1.type());
    //std::cout << m16fc1 << std::endl;

    Mat m32fc3(4, 3, CV_32FC3, Scalar::all(0));
    for (size_t i = 0; i < m32fc3.total(); i++)
    {
        float v = (float)i;
        m32fc3.at<Vec3f>((int)i) = Vec3f(v, v * 0.2f, -v);
    }
    Mat m16fc3;
    m32fc3.convertTo(m16fc3, CV_16FC3);
    EXPECT_EQ(CV_16FC3, m16fc3.type()) << typeToString(m16fc3.type());
    //std::cout << m16fc3 << std::endl;

    Mat m16bfc1, m16bfc3;
    m16fc1.convertTo(m16bfc1, CV_16BF);
    m16fc3.convertTo(m16bfc3, CV_16BF);

    fs << "m16fc1" << m16fc1;
    fs << "m16fc3" << m16fc3;
    fs << "m16bfc1" << m16bfc1;
    fs << "m16bfc3" << m16bfc3;

    string content = fs.releaseAndGetString();
    if (cvtest::debugLevel > 0) std::cout << content << std::endl;

    FileStorage fs_read(content, FileStorage::READ + FileStorage::MEMORY);

    Mat m16fc1_result;
    Mat m16fc3_result;
    Mat m16bfc1_result;
    Mat m16bfc3_result;

    fs_read["m16fc1"] >> m16fc1_result;
    ASSERT_FALSE(m16fc1_result.empty());
    EXPECT_EQ(CV_16FC1, m16fc1_result.type()) << typeToString(m16fc1_result.type());
    EXPECT_LE(cvtest::norm(m16fc1_result, m16fc1, NORM_INF), 1e-2);

    fs_read["m16fc3"] >> m16fc3_result;
    ASSERT_FALSE(m16fc3_result.empty());
    EXPECT_EQ(CV_16FC3, m16fc3_result.type()) << typeToString(m16fc3_result.type());
    EXPECT_LE(cvtest::norm(m16fc3_result, m16fc3, NORM_INF), 1e-2);

    fs_read["m16bfc1"] >> m16bfc1_result;
    ASSERT_FALSE(m16bfc1_result.empty());
    EXPECT_EQ(CV_16BFC1, m16bfc1_result.type()) << typeToString(m16bfc1_result.type());
    EXPECT_LE(cvtest::norm(m16bfc1_result, m16bfc1, NORM_INF), 2e-2);

    fs_read["m16bfc3"] >> m16bfc3_result;
    ASSERT_FALSE(m16bfc3_result.empty());
    EXPECT_EQ(CV_16BFC3, m16bfc3_result.type()) << typeToString(m16bfc3_result.type());
    EXPECT_LE(cvtest::norm(m16bfc3_result, m16bfc3, NORM_INF), 2e-2);
}

TEST(Core_InputOutput, FileStorage_16F_xml)
{
    FileStorage fs("test.xml", cv::FileStorage::WRITE | cv::FileStorage::MEMORY);
    test_20279(fs);
}

TEST(Core_InputOutput, FileStorage_16F_yml)
{
    FileStorage fs("test.yml", cv::FileStorage::WRITE | cv::FileStorage::MEMORY);
    test_20279(fs);
}

TEST(Core_InputOutput, FileStorage_16F_json)
{
    FileStorage fs("test.json", cv::FileStorage::WRITE | cv::FileStorage::MEMORY);
    test_20279(fs);
}

TEST(Core_InputOutput, FileStorage_invalid_path_regression_21448_YAML)
{
    FileStorage fs("invalid_path/test.yaml", cv::FileStorage::WRITE);
    EXPECT_FALSE(fs.isOpened());
    EXPECT_ANY_THROW(fs.write("K", 1));
    fs.release();
}

TEST(Core_InputOutput, FileStorage_invalid_path_regression_21448_XML)
{
    FileStorage fs("invalid_path/test.xml", cv::FileStorage::WRITE);
    EXPECT_FALSE(fs.isOpened());
    EXPECT_ANY_THROW(fs.write("K", 1));
    fs.release();
}

TEST(Core_InputOutput, FileStorage_invalid_path_regression_21448_JSON)
{
    FileStorage fs("invalid_path/test.json", cv::FileStorage::WRITE);
    EXPECT_FALSE(fs.isOpened());
    EXPECT_ANY_THROW(fs.write("K", 1));
    fs.release();
}

// see https://github.com/opencv/opencv/issues/25073
typedef testing::TestWithParam< std::string > Core_InputOutput_regression_25073;

TEST_P(Core_InputOutput_regression_25073, my_double)
{
    cv::String res = "";
    double my_double = 0.5;

    FileStorage fs( GetParam(), cv::FileStorage::WRITE | cv::FileStorage::MEMORY);
    EXPECT_NO_THROW( fs << "my_double" << my_double );
    EXPECT_NO_THROW( fs << "my_int" << 5 );
    EXPECT_NO_THROW( res = fs.releaseAndGetString() );
    EXPECT_NE( res.find("0.5"), String::npos ) << res; // Found "0.5"
    EXPECT_EQ( res.find("5.0"), String::npos ) << res; // Not Found "5.000000000000000000e-01"
    fs.release();
}

TEST_P(Core_InputOutput_regression_25073, my_float)
{
    cv::String res = "";
    float my_float = 0.5;

    FileStorage fs( GetParam(), cv::FileStorage::WRITE | cv::FileStorage::MEMORY);
    EXPECT_NO_THROW( fs << "my_float" << my_float );
    EXPECT_NO_THROW( fs << "my_int" << 5 );
    EXPECT_NO_THROW( res = fs.releaseAndGetString() );
    EXPECT_NE( res.find("0.5"), String::npos ) << res; // Found "0.5"
    EXPECT_EQ( res.find("5.0"), String::npos ) << res; // Not Found "5.00000000e-01",
    fs.release();
}

TEST_P(Core_InputOutput_regression_25073, my_hfloat)
{
    cv::String res = "";
    cv::hfloat my_hfloat(0.5);

    FileStorage fs( GetParam(), cv::FileStorage::WRITE | cv::FileStorage::MEMORY);
    EXPECT_NO_THROW( fs << "my_hfloat" << my_hfloat );
    EXPECT_NO_THROW( fs << "my_int" << 5 );
    EXPECT_NO_THROW( res = fs.releaseAndGetString() );
    EXPECT_NE( res.find("0.5"), String::npos ) << res; // Found "0.5".
    EXPECT_EQ( res.find("5.0"), String::npos ) << res; // Not Found "5.0000e-01".
    fs.release();
}

INSTANTIATE_TEST_CASE_P( /*nothing*/,
    Core_InputOutput_regression_25073,
    Values("test.json", "test.xml", "test.yml") );

// see https://github.com/opencv/opencv/issues/25946
TEST(Core_InputOutput, FileStorage_invalid_attribute_value_regression_25946)
{
    const std::string fileName = cv::tempfile("FileStorage_invalid_attribute_value_exception_test.xml");
    const std::string content = "<?xml \n_=";

    std::fstream testFile;
    testFile.open(fileName.c_str(), std::fstream::out);
    if(!testFile.is_open()) FAIL();
    testFile << content;
    testFile.close();

    FileStorage fs;
    EXPECT_ANY_THROW( fs.open(fileName, FileStorage::READ + FileStorage::FORMAT_XML) );

    ASSERT_EQ(0, std::remove(fileName.c_str()));
}

template <typename T>
T fsWriteRead(const T& expectedValue, const char* ext)
{
    std::string fname = cv::tempfile(ext);
    FileStorage fs_w(fname, FileStorage::WRITE);
    fs_w << "value" << expectedValue;
    fs_w.release();

    FileStorage fs_r(fname, FileStorage::READ);

    T value;
    fs_r["value"] >> value;
    return value;
}

void testExactMat(const Mat& src, const char* ext)
{
    bool srcIsEmpty = src.empty();
    Mat dst = fsWriteRead(src, ext);
    EXPECT_EQ(dst.empty(), srcIsEmpty);
    EXPECT_EQ(src.dims, dst.dims);
    EXPECT_EQ(src.size, dst.size);
    if (!srcIsEmpty)
    {
        EXPECT_EQ(0.0, cv::norm(src, dst, NORM_INF));
    }
}

typedef testing::TestWithParam<const char*> FileStorage_exact_type;
TEST_P(FileStorage_exact_type, empty_mat)
{
    testExactMat(Mat(), GetParam());
}

<<<<<<< HEAD
TEST_P(FileStorage_exact_type, mat_0d)
{
    testExactMat(Mat({}, CV_32S, Scalar(8)), GetParam());
}

TEST_P(FileStorage_exact_type, mat_1d)
{
    testExactMat(Mat({1}, CV_32S, Scalar(8)), GetParam());
}

=======
>>>>>>> 67f07b16
TEST_P(FileStorage_exact_type, long_int)
{
    for (const int64_t expected : std::vector<int64_t>{INT64_MAX, INT64_MIN, -1, 1, 0})
    {
        int64_t value = fsWriteRead(expected, GetParam());
        EXPECT_EQ(value, expected);
    }
}

<<<<<<< HEAD
TEST_P(FileStorage_exact_type, long_int_mat)
{
    Mat src(2, 4, CV_64SC(3));
    int64_t* data = src.ptr<int64_t>();
    for (size_t i = 0; i < src.total() * src.channels(); ++i)
    {
        data[i] = INT64_MAX - static_cast<int64_t>(std::rand());
    }
    Mat dst = fsWriteRead(src, GetParam());
    EXPECT_EQ(cv::norm(src, dst, NORM_INF), 0.0);
}

=======
>>>>>>> 67f07b16
INSTANTIATE_TEST_CASE_P(Core_InputOutput,
    FileStorage_exact_type, Values(".yml", ".xml", ".json")
);

}} // namespace<|MERGE_RESOLUTION|>--- conflicted
+++ resolved
@@ -2,6 +2,7 @@
 // It is subject to the license terms in the LICENSE file found in the top-level directory
 // of this distribution and at http://opencv.org/license.html.
 #include "test_precomp.hpp"
+
 #include <fstream>
 
 namespace opencv_test { namespace {
@@ -2055,7 +2056,6 @@
     testExactMat(Mat(), GetParam());
 }
 
-<<<<<<< HEAD
 TEST_P(FileStorage_exact_type, mat_0d)
 {
     testExactMat(Mat({}, CV_32S, Scalar(8)), GetParam());
@@ -2066,8 +2066,6 @@
     testExactMat(Mat({1}, CV_32S, Scalar(8)), GetParam());
 }
 
-=======
->>>>>>> 67f07b16
 TEST_P(FileStorage_exact_type, long_int)
 {
     for (const int64_t expected : std::vector<int64_t>{INT64_MAX, INT64_MIN, -1, 1, 0})
@@ -2077,7 +2075,6 @@
     }
 }
 
-<<<<<<< HEAD
 TEST_P(FileStorage_exact_type, long_int_mat)
 {
     Mat src(2, 4, CV_64SC(3));
@@ -2090,8 +2087,6 @@
     EXPECT_EQ(cv::norm(src, dst, NORM_INF), 0.0);
 }
 
-=======
->>>>>>> 67f07b16
 INSTANTIATE_TEST_CASE_P(Core_InputOutput,
     FileStorage_exact_type, Values(".yml", ".xml", ".json")
 );
