--- conflicted
+++ resolved
@@ -69,171 +69,7 @@
 void infEngineBlobsToMats(const std::vector<InferenceEngine::Blob::Ptr>& blobs,
                           std::vector<Mat>& mats);
 
-<<<<<<< HEAD
-#ifdef HAVE_DNN_IE_NN_BUILDER_2019
 
-class InfEngineBackendNet
-{
-public:
-    InfEngineBackendNet();
-
-    InfEngineBackendNet(InferenceEngine::CNNNetwork& net);
-
-    void addLayer(InferenceEngine::Builder::Layer& layer);
-
-    void addOutput(const std::string& name);
-
-    void connect(const std::vector<Ptr<BackendWrapper> >& inputs,
-                 const std::vector<Ptr<BackendWrapper> >& outputs,
-                 const std::string& layerName);
-
-    bool isInitialized();
-
-    void init(Target targetId);
-
-    void forward(const std::vector<Ptr<BackendWrapper> >& outBlobsWrappers,
-                 bool isAsync);
-
-    void initPlugin(InferenceEngine::CNNNetwork& net);
-
-    void addBlobs(const std::vector<cv::Ptr<BackendWrapper> >& ptrs);
-
-    void reset();
-
-private:
-    InferenceEngine::Builder::Network netBuilder;
-
-    InferenceEngine::ExecutableNetwork netExec;
-    InferenceEngine::BlobMap allBlobs;
-    std::string device_name;
-#if INF_ENGINE_VER_MAJOR_LE(2019010000)
-    InferenceEngine::InferenceEnginePluginPtr enginePtr;
-    InferenceEngine::InferencePlugin plugin;
-#else
-    bool isInit = false;
-#endif
-
-    struct InfEngineReqWrapper
-    {
-        InfEngineReqWrapper() : isReady(true) {}
-
-        void makePromises(const std::vector<Ptr<BackendWrapper> >& outs);
-
-        InferenceEngine::InferRequest req;
-        std::vector<cv::AsyncPromise> outProms;
-        std::vector<std::string> outsNames;
-        bool isReady;
-    };
-
-    std::vector<Ptr<InfEngineReqWrapper> > infRequests;
-
-    InferenceEngine::CNNNetwork cnn;
-    bool hasNetOwner;
-
-    std::map<std::string, int> layers;
-    std::vector<std::string> requestedOutputs;
-
-    std::set<std::pair<int, int> > unconnectedPorts;
-};
-
-class InfEngineBackendNode : public BackendNode
-{
-public:
-    InfEngineBackendNode(const InferenceEngine::Builder::Layer& layer);
-
-    InfEngineBackendNode(Ptr<Layer>& layer, std::vector<Mat*>& inputs,
-                         std::vector<Mat>& outputs, std::vector<Mat>& internals);
-
-    void connect(std::vector<Ptr<BackendWrapper> >& inputs,
-                 std::vector<Ptr<BackendWrapper> >& outputs);
-
-    // Inference Engine network object that allows to obtain the outputs of this layer.
-    InferenceEngine::Builder::Layer layer;
-    Ptr<InfEngineBackendNet> net;
-    // CPU fallback in case of unsupported Inference Engine layer.
-    Ptr<dnn::Layer> cvLayer;
-};
-
-class InfEngineBackendWrapper : public BackendWrapper
-{
-public:
-    InfEngineBackendWrapper(int targetId, const Mat& m);
-
-    InfEngineBackendWrapper(Ptr<BackendWrapper> wrapper);
-
-    ~InfEngineBackendWrapper();
-
-    static Ptr<BackendWrapper> create(Ptr<BackendWrapper> wrapper);
-
-    virtual void copyToHost() CV_OVERRIDE;
-
-    virtual void setHostDirty() CV_OVERRIDE;
-
-    InferenceEngine::DataPtr dataPtr;
-    InferenceEngine::Blob::Ptr blob;
-    AsyncArray futureMat;
-};
-
-InferenceEngine::Blob::Ptr wrapToInfEngineBlob(const Mat& m, InferenceEngine::Layout layout = InferenceEngine::Layout::ANY);
-
-InferenceEngine::Blob::Ptr wrapToInfEngineBlob(const Mat& m, const std::vector<size_t>& shape, InferenceEngine::Layout layout);
-
-InferenceEngine::DataPtr infEngineDataNode(const Ptr<BackendWrapper>& ptr);
-
-// Convert Inference Engine blob with FP32 precision to FP16 precision.
-// Allocates memory for a new blob.
-InferenceEngine::Blob::Ptr convertFp16(const InferenceEngine::Blob::Ptr& blob);
-
-void addConstantData(const std::string& name, InferenceEngine::Blob::Ptr data, InferenceEngine::Builder::Layer& l);
-
-// This is a fake class to run networks from Model Optimizer. Objects of that
-// class simulate responses of layers are imported by OpenCV and supported by
-// Inference Engine. The main difference is that they do not perform forward pass.
-class InfEngineBackendLayer : public Layer
-{
-public:
-    InfEngineBackendLayer(const InferenceEngine::CNNNetwork &t_net_) : t_net(t_net_) {};
-
-    virtual bool getMemoryShapes(const std::vector<MatShape> &inputs,
-                                 const int requiredOutputs,
-                                 std::vector<MatShape> &outputs,
-                                 std::vector<MatShape> &internals) const CV_OVERRIDE;
-
-    virtual void forward(InputArrayOfArrays inputs, OutputArrayOfArrays outputs,
-                         OutputArrayOfArrays internals) CV_OVERRIDE;
-
-    virtual bool supportBackend(int backendId) CV_OVERRIDE;
-
-private:
-    InferenceEngine::CNNNetwork t_net;
-};
-
-
-class InfEngineExtension : public InferenceEngine::IExtension
-{
-public:
-#if INF_ENGINE_VER_MAJOR_LT(INF_ENGINE_RELEASE_2020_2)
-    virtual void SetLogCallback(InferenceEngine::IErrorListener&) noexcept {}
-#endif
-    virtual void Unload() noexcept {}
-    virtual void Release() noexcept {}
-    virtual void GetVersion(const InferenceEngine::Version*&) const noexcept {}
-
-    virtual InferenceEngine::StatusCode getPrimitiveTypes(char**&, unsigned int&,
-                                                          InferenceEngine::ResponseDesc*) noexcept
-    {
-        return InferenceEngine::StatusCode::OK;
-    }
-
-    InferenceEngine::StatusCode getFactoryFor(InferenceEngine::ILayerImplFactory*& factory,
-                                              const InferenceEngine::CNNLayer* cnnLayer,
-                                              InferenceEngine::ResponseDesc* resp) noexcept;
-};
-
-#endif  // HAVE_DNN_IE_NN_BUILDER_2019
-
-=======
->>>>>>> 1620a1e0
 
 CV__DNN_INLINE_NS_BEGIN
 
