--- conflicted
+++ resolved
@@ -57,7 +57,6 @@
 
 #include <opencv2/core/utils/configuration.private.hpp>
 #include <opencv2/core/utils/fp_control_utils.hpp>
-
 
 namespace cv {
 namespace dnn {
@@ -292,13 +291,8 @@
             // Single precision floats.
             CV_Assert(pbBlob.data_size() == (int)dstBlob.total());
 
-<<<<<<< HEAD
-            CV_DbgAssert(pbBlob.GetDescriptor()->FindFieldByLowercaseName("data")->cpp_type() == FieldDescriptor::CPPTYPE_FLOAT);
+            AssertBlobProtoIsFloat(pbBlob);
             Mat(dstBlob.size, CV_32F, (void*)pbBlob.data().data()).copyTo(dstBlob);
-=======
-            AssertBlobProtoIsFloat(pbBlob);
-            Mat(dstBlob.dims, &dstBlob.size[0], CV_32F, (void*)pbBlob.data().data()).copyTo(dstBlob);
->>>>>>> 6f745464
         }
         else
         {
