--- conflicted
+++ resolved
@@ -3956,18 +3956,11 @@
         ShapesVec inputShapes;
         for(int i = 0; i < inputLayerData.outputBlobs.size(); i++)
         {
-<<<<<<< HEAD
-            Mat& inp = layers[0].outputBlobs[i];
-            CV_Assert(inp.total());
-            if (preferableBackend == DNN_BACKEND_OPENCV &&
-                preferableTarget == DNN_TARGET_OPENCL_FP16 &&
-                layers[0].dtype == CV_32F)
-=======
             Mat& inp = inputLayerData.outputBlobs[i];
             CV_Assert(!inp.empty());
             if (preferableBackend == DNN_BACKEND_OPENCV &&  // FIXIT: wrong place for output allocation
-                preferableTarget == DNN_TARGET_OPENCL_FP16)
->>>>>>> 655d381e
+                preferableTarget == DNN_TARGET_OPENCL_FP16 &&
+                inputLayerData.dtype == CV_32F)
             {
                 inp.create(inp.dims, inp.size, CV_16S);
             }
@@ -3999,11 +3992,7 @@
                     const MatShape& shape = layersShapes[inputLayerId].out[inputPin.oid];
                     layerShapes.in.push_back(shape);
                 }
-<<<<<<< HEAD
-                it->second.getLayerInstance()->updateMemoryShapes(layersShapes[layerId].in);
-=======
-                layerData.layerInstance->updateMemoryShapes(layerShapes.in);
->>>>>>> 655d381e
+                layerData.getLayerInstance()->updateMemoryShapes(layerShapes.in);
             }
             CV_LOG_DEBUG(NULL, "Layer " << layerId << ": " << toString(layerShapes.in, "input shapes"));
             CV_LOG_IF_DEBUG(NULL, !layerShapes.out.empty(), "Layer " << layerId << ": " << toString(layerShapes.out, "output shapes"));
