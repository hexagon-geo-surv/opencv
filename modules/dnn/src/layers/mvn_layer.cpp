/*M///////////////////////////////////////////////////////////////////////////////////////
//
//  IMPORTANT: READ BEFORE DOWNLOADING, COPYING, INSTALLING OR USING.
//
//  By downloading, copying, installing or using the software you agree to this license.
//  If you do not agree to this license, do not download, install,
//  copy or use the software.
//
//
//                           License Agreement
//                For Open Source Computer Vision Library
//
// Copyright (C) 2013, OpenCV Foundation, all rights reserved.
// Copyright (C) 2017, Intel Corporation, all rights reserved.
// Third party copyrights are property of their respective owners.
//
// Redistribution and use in source and binary forms, with or without modification,
// are permitted provided that the following conditions are met:
//
//   * Redistribution's of source code must retain the above copyright notice,
//     this list of conditions and the following disclaimer.
//
//   * Redistribution's in binary form must reproduce the above copyright notice,
//     this list of conditions and the following disclaimer in the documentation
//     and/or other materials provided with the distribution.
//
//   * The name of the copyright holders may not be used to endorse or promote products
//     derived from this software without specific prior written permission.
//
// This software is provided by the copyright holders and contributors "as is" and
// any express or implied warranties, including, but not limited to, the implied
// warranties of merchantability and fitness for a particular purpose are disclaimed.
// In no event shall the Intel Corporation or contributors be liable for any direct,
// indirect, incidental, special, exemplary, or consequential damages
// (including, but not limited to, procurement of substitute goods or services;
// loss of use, data, or profits; or business interruption) however caused
// and on any theory of liability, whether in contract, strict liability,
// or tort (including negligence or otherwise) arising in any way out of
// the use of this software, even if advised of the possibility of such damage.
//
//M*/

#include "../precomp.hpp"
#include "layers_common.hpp"
#include "../op_inf_engine.hpp"
#include "../ie_ngraph.hpp"
#include "../op_cuda.hpp"

#include <opencv2/dnn/shape_utils.hpp>

#ifdef HAVE_OPENCL
#include "../ocl4dnn/include/math_functions.hpp"
#include "opencl_kernels_dnn.hpp"
#endif

#ifdef HAVE_CUDA
#include "../cuda4dnn/primitives/mvn.hpp"
using namespace cv::dnn::cuda4dnn;
#endif

namespace cv
{
namespace dnn
{

class MVNLayerImpl CV_FINAL : public MVNLayer
{
public:
    MVNLayerImpl(const LayerParams& params)
    {
        setParamsFrom(params);
        normVariance = params.get<bool>("normalize_variance", true);
        acrossChannels = params.get<bool>("across_channels", false);
        eps = params.get<double>("eps", 1e-9);
        fuse_batch_norm = false;
        fuse_relu = false;
        relu_slope = 0.f;
        zeroDev = false;
    }

    Mat scale, shift;
#ifdef HAVE_OPENCL
    UMat umat_scale, umat_shift;
#endif
    bool fuse_batch_norm;

    Ptr<ReLULayer> activ_relu;
    float relu_slope;
    bool fuse_relu;
    bool zeroDev;  // TODO: Doesn't considered in Intel's Inference Engine backend.
    bool setActivation(const Ptr<ActivationLayer>& layer) CV_OVERRIDE
    {
        if (!layer.empty() && !fuse_relu && !fuse_batch_norm)
        {
            layer->getScaleShift(scale, shift);
            fuse_batch_norm = !scale.empty() || !shift.empty();
            return fuse_batch_norm;
        }

        if (!layer.empty() && preferableTarget == DNN_TARGET_OPENCL)
        {
            activ_relu = layer.dynamicCast<ReLULayer>();
            if( !activ_relu.empty() )
                relu_slope = activ_relu->negativeSlope;
        }
        fuse_relu = !activ_relu.empty();
        return fuse_relu;
    }

    void finalize(InputArrayOfArrays inputs_arr, OutputArrayOfArrays) CV_OVERRIDE
    {
        std::vector<Mat> inputs;
        inputs_arr.getMatVector(inputs);
        int splitDim = (acrossChannels) ? 1 : 2;
        int i, newRows = 1;
        for( i = 0; i < splitDim; i++ )
            newRows *= inputs[0].size[i];
        zeroDev = inputs[0].total() == newRows;
#ifdef HAVE_OPENCL
        umat_scale.release();
        umat_shift.release();
#endif
    }

    virtual bool supportBackend(int backendId) CV_OVERRIDE
    {
<<<<<<< HEAD
#ifdef HAVE_DNN_IE_NN_BUILDER_2019
        if (backendId == DNN_BACKEND_INFERENCE_ENGINE_NN_BUILDER_2019)
        {
            bool isMyriad = preferableTarget == DNN_TARGET_MYRIAD || preferableTarget == DNN_TARGET_HDDL;
            return !zeroDev && (!isMyriad || eps <= 1e-7f);
        }
#endif
#ifdef HAVE_DNN_NGRAPH
=======
#ifdef HAVE_INF_ENGINE
>>>>>>> 1620a1e0
        if (backendId == DNN_BACKEND_INFERENCE_ENGINE_NGRAPH)
            return true;
#endif
        {
            return backendId == DNN_BACKEND_OPENCV || backendId == DNN_BACKEND_CUDA;
        }
    }

#ifdef HAVE_OPENCL
    bool fast_forward_ocl(std::vector<UMat> &inputs, std::vector<UMat> &outputs)
    {
        if (umat_scale.empty() && !scale.empty())
            scale.copyTo(umat_scale);
        if (umat_shift.empty() && !shift.empty())
            shift.copyTo(umat_shift);
        UMat& bnorm_weight = umat_scale;
        UMat& bnorm_bias = umat_shift;

        const unsigned LOCAL_SIZE = 128;
        bool use_half = (inputs[0].depth() == CV_16S);
        String opts = format(" -DT=%s -DT4=%s -Dconvert_T=%s -DLOCAL_SIZE=%u", use_half ? "half" : "float",
                             use_half ? "half4" : "float4", use_half ? "convert_half4" : "convert_float4",
                             LOCAL_SIZE
        );

        int splitDim = (acrossChannels) ? 1 : 2;
        for (size_t inpIdx = 0; inpIdx < inputs.size(); inpIdx++)
        {
            UMat &inpMat = inputs[inpIdx];
            UMat &outMat = outputs[inpIdx];
            int newRows = total(shape(inpMat), 0, splitDim);
            CV_Assert(newRows != 0);

            MatShape s = shape(newRows, inpMat.total() / newRows);
            UMat meanMat = UMat(s[0], 1, (use_half) ? CV_16S : CV_32F);
            UMat tmpMat  = UMat(s[0], s[1], CV_32F);
            float alpha = 1.0f / s[1];

            String buildopt = "-DNUM=4" + opts;
            ocl::Kernel k("mean_fuse4", ocl::dnn::mvn_oclsrc, buildopt + " -DKERNEL_MEAN_FUSE");
            size_t localsize[] = { LOCAL_SIZE };
            size_t globalsize[] = { (size_t)s[0] / 4 * localsize[0] };

            int argId = 0;
            k.set(argId++, ocl::KernelArg::PtrReadOnly(inpMat));
            k.set(argId++, (int)s[1]);
            k.set(argId++, alpha);
            k.set(argId++, ocl::KernelArg::PtrWriteOnly(meanMat));
            k.set(argId++, ocl::KernelArg::PtrWriteOnly(tmpMat));
            bool ret = k.run(1, globalsize, localsize, false);
            if (!ret)
                return false;

            buildopt += format(" %s %s", (fuse_batch_norm) ? "-DFUSE_BATCH_NORM" : "",
                               (fuse_relu) ? "-DFUSE_RELU" : "");

            ocl::Kernel k1("mvn_fuse4", ocl::dnn::mvn_oclsrc, buildopt + " -DKERNEL_MVN_FUSE");
            argId = 0;
            k1.set(argId++, ocl::KernelArg::PtrReadOnly(tmpMat));
            k1.set(argId++, ocl::KernelArg::PtrReadOnly(inpMat));
            k1.set(argId++, ocl::KernelArg::PtrReadOnly(meanMat));
            k1.set(argId++, (int)s[1]);
            k1.set(argId++, (float)alpha);
            k1.set(argId++, (float)eps);
            k1.set(argId++, (float)relu_slope);
            k1.set(argId++, ocl::KernelArg::PtrReadOnly(bnorm_weight));
            k1.set(argId++, ocl::KernelArg::PtrReadOnly(bnorm_bias));
            k1.set(argId++, ocl::KernelArg::PtrWriteOnly(outMat));
            ret = k1.run_(1, globalsize, localsize, false);
            if (!ret)
                return false;
        }
        return true;
    }

    bool forward_ocl(InputArrayOfArrays inputs_, OutputArrayOfArrays outputs_, OutputArrayOfArrays internals_)
    {
        if (umat_scale.empty() && !scale.empty())
            scale.copyTo(umat_scale);
        if (umat_shift.empty() && !shift.empty())
            shift.copyTo(umat_shift);
        UMat& bnorm_weight = umat_scale;
        UMat& bnorm_bias = umat_shift;

        std::vector<UMat> inputs;
        std::vector<UMat> outputs;

        inputs_.getUMatVector(inputs);
        outputs_.getUMatVector(outputs);

        int splitDim = (acrossChannels) ? 1 : 2;
        int row_size = total(shape(inputs[0]), 0, splitDim);
        int plane_size = total(shape(inputs[0]), splitDim);
        if (normVariance && (row_size % 4 == 0) && (plane_size % 4 == 0))
            return fast_forward_ocl(inputs, outputs);

        if (inputs[0].depth() == CV_16S)
            return false;

        String opts = format(" -DT=float -DT4=float4 -Dconvert_T=convert_float4");

        for (size_t inpIdx = 0; inpIdx < inputs.size(); inpIdx++)
        {
            UMat &inpMat = inputs[inpIdx];
            UMat &outMat = outputs[inpIdx];
            int newRows = total(shape(inpMat), 0, splitDim);
            CV_Assert(newRows != 0);

            MatShape s = shape(newRows, inpMat.total() / newRows);
            UMat oneMat = UMat::ones(s[1], 1, CV_32F);
            UMat meanMat = UMat(s[0], 1, CV_32F);
            UMat devMat  = UMat(s[0], 1, CV_32F);
            UMat tmpMat  = UMat(s[0], s[1], CV_32F);
            float alpha = 1.0f / s[1];

            bool ret = ocl4dnn::ocl4dnnGEMV<float>(ocl4dnn::CblasNoTrans, s[0], s[1], alpha,
                                                   inpMat, 0, oneMat, 0, 0.0f, meanMat, 0);
            if (!ret)
                return false;

            int number = (s[1] % 8 == 0) ? 8 : ((s[1] % 4 == 0) ? 4 : 1);
            size_t global[] = { (size_t)s[0], (size_t)(s[1] / number) };
            String buildopt = format("-DNUM=%d", number) + opts;
            if (normVariance)
            {
                String kname = format("calc_mean%d", number);
                ocl::Kernel kernel(kname.c_str(), ocl::dnn::mvn_oclsrc, buildopt + " -DKERNEL_MEAN");
                if (kernel.empty())
                    return false;

                kernel.set(0, ocl::KernelArg::PtrReadOnly(inpMat));
                kernel.set(1, (int)s[0]);
                kernel.set(2, (int)s[1]);
                kernel.set(3, ocl::KernelArg::PtrReadOnly(meanMat));
                kernel.set(4, ocl::KernelArg::PtrWriteOnly(tmpMat));
                ret = kernel.run(2, global, NULL, false);
                if (!ret)
                    return false;

                ret = ocl4dnn::ocl4dnnGEMV<float>(ocl4dnn::CblasNoTrans, s[0], s[1], alpha,
                                                  tmpMat, 0, oneMat, 0, 0.0f, devMat, 0);
                if (!ret)
                    return false;
            }

            String kname = format("mvn%d", number);
            buildopt += format("%s%s%s -DKERNEL_MVN", (normVariance) ? " -DNORM_VARIANCE" : "",
                               (fuse_batch_norm) ? " -DFUSE_BATCH_NORM" : "",
                               (fuse_relu) ? " -DFUSE_RELU" : "");
            ocl::Kernel kernel1(kname.c_str(), ocl::dnn::mvn_oclsrc, buildopt);
            if (kernel1.empty())
                return false;
            kernel1.set(0, ocl::KernelArg::PtrReadOnly(inpMat));
            kernel1.set(1, (int)s[0]);
            kernel1.set(2, (int)s[1]);
            kernel1.set(3, (float)eps);
            kernel1.set(4, ocl::KernelArg::PtrReadOnly(meanMat));
            kernel1.set(5, ocl::KernelArg::PtrReadOnly(devMat));
            kernel1.set(6, ocl::KernelArg::PtrReadOnly(bnorm_weight));
            kernel1.set(7, ocl::KernelArg::PtrReadOnly(bnorm_bias));
            kernel1.set(8, (int)inpMat.size[1]);
            kernel1.set(9, (float)relu_slope);
            kernel1.set(10, ocl::KernelArg::PtrWriteOnly(outMat));
            ret = kernel1.run(2, global, NULL, false);
            if (!ret)
                return false;
        }
        return true;
    }
#endif

    void forward(InputArrayOfArrays inputs_arr, OutputArrayOfArrays outputs_arr, OutputArrayOfArrays internals_arr) CV_OVERRIDE
    {
        CV_TRACE_FUNCTION();
        CV_TRACE_ARG_VALUE(name, "name", name.c_str());

        CV_OCL_RUN(IS_DNN_OPENCL_TARGET(preferableTarget),
                   forward_ocl(inputs_arr, outputs_arr, internals_arr))

        if (inputs_arr.depth() == CV_16S)
        {
            forward_fallback(inputs_arr, outputs_arr, internals_arr);
            return;
        }

        std::vector<Mat> inputs, outputs, internals;
        inputs_arr.getMatVector(inputs);
        outputs_arr.getMatVector(outputs);
        internals_arr.getMatVector(internals);

        for (size_t inpIdx = 0; inpIdx < inputs.size(); inpIdx++)
        {
            Mat &inpBlob = inputs[inpIdx];
            Mat &outBlob = outputs[inpIdx];

            int splitDim = (acrossChannels) ? 1 : 2;
            int i, newRows = 1;
            for( i = 0; i < splitDim; i++ )
                newRows *= inpBlob.size[i];

            Mat inpMat = inpBlob.reshape(1, newRows);
            Mat outMat = outBlob.reshape(1, newRows);

            if ( inpBlob.total() == newRows )
            {
                // MVN is applied to single values at an every row.
                if (shift.empty())
                {
                    outBlob.setTo(0);
                }
                else
                {
                    for ( i = 0; i < newRows; i++ )
                    {
                        outMat.row(i).setTo(((float*)shift.data)[i]);
                    }
                }
                return;
            }

            Scalar mean, dev;
            for ( i = 0; i < newRows; i++)
            {
                Mat inpRow = inpMat.row(i);
                Mat outRow = outMat.row(i);
                float weight = 1.f;
                float bias = 0.f;
                if (fuse_batch_norm)
                {
                    weight = i < scale.cols ? ((float*)scale.data)[i] : weight;
                    bias = i < shift.cols ? ((float*)shift.data)[i] : bias;
                }
                cv::meanStdDev(inpRow, mean, (normVariance) ? dev : noArray());
                double alpha = 1;
                if (normVariance)
                {
                    alpha = 1 / std::sqrt(eps + dev[0]*dev[0]);
                }
                double normalizationScale = 1.0;
                double normalizationShift = 0.0;
                if (fuse_batch_norm)
                {
                    normalizationScale = alpha * weight;
                    normalizationShift = -mean[0] * normalizationScale + bias;
                }
                else
                {
                    normalizationScale = alpha;
                    normalizationShift = -mean[0] * alpha;
                }
                inpRow.convertTo(outRow, outRow.type(), normalizationScale, normalizationShift);
            }
        }
    }


#ifdef HAVE_DNN_NGRAPH
    virtual Ptr<BackendNode> initNgraph(const std::vector<Ptr<BackendWrapper> >& inputs,
                                        const std::vector<Ptr<BackendNode> >& nodes) CV_OVERRIDE
    {
        auto& ieInpNode = nodes[0].dynamicCast<InfEngineNgraphNode>()->node;
#if INF_ENGINE_VER_MAJOR_LE(INF_ENGINE_RELEASE_2021_2)
        auto mvn = std::make_shared<ngraph::op::MVN>(ieInpNode, acrossChannels, normVariance, eps);
#else
        int64_t start_axis = acrossChannels ? 1 : 2;
        std::vector<int64_t> axes_v(ieInpNode->get_shape().size() - start_axis);
        std::iota(axes_v.begin(), axes_v.end(), start_axis);
        auto axes = std::make_shared<ngraph::op::Constant>(ngraph::element::i64, ngraph::Shape{axes_v.size()}, axes_v.data());
        auto mvn = std::make_shared<ngraph::op::v6::MVN>(ieInpNode, axes, normVariance, eps, ngraph::op::MVNEpsMode::INSIDE_SQRT);
#endif
        return Ptr<BackendNode>(new InfEngineNgraphNode(mvn));
    }
#endif  // HAVE_DNN_NGRAPH

#ifdef HAVE_CUDA
    Ptr<BackendNode> initCUDA(
        void *context_,
        const std::vector<Ptr<BackendWrapper>>& inputs,
        const std::vector<Ptr<BackendWrapper>>& outputs
    ) override
    {
        auto context = reinterpret_cast<csl::CSLContext*>(context_);

        cuda4dnn::MVNConfiguration config;
        config.split_axis = acrossChannels ? 1 : 2;
        config.normalize_variance = normVariance;
        config.epsilon = eps;
        config.input_shapes.resize(inputs.size());
        for (int i = 0; i < inputs.size(); i++)
        {
            auto wrapper = inputs[i].dynamicCast<CUDABackendWrapper>();
            auto shape = wrapper->getShape();
            config.input_shapes[i].assign(std::begin(shape), std::end(shape));
        }

        return make_cuda_node<cuda4dnn::MVNOp>(preferableTarget, std::move(context->stream), config);
    }
#endif

    virtual int64 getFLOPS(const std::vector<MatShape> &inputs,
                           const std::vector<MatShape> &outputs) const CV_OVERRIDE
    {
        CV_UNUSED(outputs); // suppress unused variable warning
        long flops = 0;
        for(int i = 0; i < inputs.size(); i++)
        {
            flops += 6*total(inputs[i]) + 3*total(inputs[i], 0, normVariance ? 2 : 1);
        }
        return flops;
    }
};

Ptr<MVNLayer> MVNLayer::create(const LayerParams& params)
{
    return Ptr<MVNLayer>(new MVNLayerImpl(params));
}

}
}<|MERGE_RESOLUTION|>--- conflicted
+++ resolved
@@ -124,18 +124,7 @@
 
     virtual bool supportBackend(int backendId) CV_OVERRIDE
     {
-<<<<<<< HEAD
-#ifdef HAVE_DNN_IE_NN_BUILDER_2019
-        if (backendId == DNN_BACKEND_INFERENCE_ENGINE_NN_BUILDER_2019)
-        {
-            bool isMyriad = preferableTarget == DNN_TARGET_MYRIAD || preferableTarget == DNN_TARGET_HDDL;
-            return !zeroDev && (!isMyriad || eps <= 1e-7f);
-        }
-#endif
-#ifdef HAVE_DNN_NGRAPH
-=======
 #ifdef HAVE_INF_ENGINE
->>>>>>> 1620a1e0
         if (backendId == DNN_BACKEND_INFERENCE_ENGINE_NGRAPH)
             return true;
 #endif
