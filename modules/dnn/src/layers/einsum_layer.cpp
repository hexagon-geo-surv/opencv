--- conflicted
+++ resolved
@@ -413,18 +413,6 @@
         // parse equation and extract tokens from the equation
         // save tokens to lhs_eq_tokens vector
         parseEquation(equation); // TODO: return lhs_eq_tokens
-<<<<<<< HEAD
-=======
-
-        // Start preprocessing related to equation parsing
-        // and dimension broadcasting
-        processEquation(einsumInpShapes);
-        processBroadcastedDims();
-
-        // calculate output shape
-        validateOutputSubscript();
-        calculateOutputShape();
->>>>>>> ec015d48
     }
 
     virtual bool supportBackend(int backendId) CV_OVERRIDE {
@@ -441,7 +429,6 @@
         CV_UNUSED(requiredOutputs);
         CV_UNUSED(internals);
 
-<<<<<<< HEAD
         // check if input einsumInputShapes is empty
         if (einsumInpShapes.empty()) {
             outputShapeComputed = false;
@@ -453,15 +440,6 @@
                     break;
                 }
             }
-=======
-        // check if passed and parsed inputs match up in number and dimensions
-        CV_CheckEQ(static_cast<int>(inputs.size()), numInputs,
-            "Number of inputs in forward and inputs during graph construction do not match");
-        for (int i = 0; i < numInputs; i++)
-        {
-            if (inputs[i] != einsumInpShapes[i])
-                CV_Error(Error::StsAssert, "Passed input shapes do not match with parsed input shapes!");
->>>>>>> ec015d48
         }
 
         computeOutputShape(inputs);
