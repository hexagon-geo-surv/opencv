// This file is part of OpenCV project.
// It is subject to the license terms in the LICENSE file found in the top-level directory
// of this distribution and at http://opencv.org/license.html.

#include <inttypes.h>
#include <opencv2/dnn/shape_utils.hpp>
#include "../precomp.hpp"
#include "../ie_ngraph.hpp"
#include "layers_common.hpp"
#include "cpu_kernels/fast_gemm.hpp"

namespace cv
{
namespace dnn
{

static bool IsTransposeReshapeForEinsum(const std::vector<size_t>& perm,
                                        std::vector<int> input_dims,
                                        MatShape& new_shape) {
    // As long as the dims with values > 1 stay in the same order, it's a reshape.
    // Example: Shape=(1,1,1024,4096) -> perm=(2,0,3,1).
    size_t last_permuted_axis = 0;
    for (size_t i = 0; i < perm.size(); ++i) {
        if (input_dims[perm[i]] == 1)
            continue;
        if (perm[i] < last_permuted_axis)
            return false;
        last_permuted_axis = perm[i];
    }
    new_shape.assign(input_dims.begin(), input_dims.end());
    for (size_t i = 0; i < perm.size(); ++i) {
        new_shape[i] = input_dims[perm[i]];
    }
    return true;
}


static Mat Transpose(
    const Mat& input,
    const MatShape& input_shape_override,
    const std::vector<size_t> permutation)
{

    int input_rank = input_shape_override.size();
    CV_Assert(input_rank == permutation.size());

    bool reshape = input.dims != input_rank;

    Mat input_reshaped;
    if(reshape){
        input_reshaped = input.reshape(1, input_shape_override.size(), input_shape_override.data());
    }

    MatShape outputDims;
    outputDims.reserve(input_rank);
    for (const auto& dim : permutation)
        outputDims.emplace_back(input_shape_override[dim]);

    Mat output;
    MatShape order(permutation.begin(), permutation.end());

    cv::transposeND((reshape ? input_reshaped : input), order, output);
    return output;
}


bool IsTransposeRequired(size_t input_rank, const std::vector<size_t>& permutation) {

    // No transpose required for scalars
    if (input_rank == 0 || permutation.size() == 0){
        return false;
    }
    CV_Assert(input_rank == permutation.size());

    // Weeds out cases where permutation is something like [0, 1, 2] for a 3D input and so on
    bool transpose_required = false;
    for (size_t i = 0; i < input_rank; ++i) {
        if (permutation[i] != i) {
            transpose_required = true;
            break;
        }
    }

  return transpose_required;
}


bool IsTransposeRequiredForDiagonal(int dim1, int dim2, int rank) {
    // If the input is 2D, we don't need a transpose
    if (rank == 2)
        return false;

    // If the two dims are the innermost dims, no transpose is required
    if ((dim1 == rank - 1 && dim2 == rank - 2) ||
        (dim1 == rank - 2 && dim2 == rank - 1))
        return false;

    // Transpose is required
    return true;
}

template <typename T>
Mat DiagonalDataAssignment(Mat input) {

    int rank = input.dims;
    CV_Assert(rank >= 2);
    CV_Assert(input.size[rank - 1] == input.size[rank - 2]);
    MatShape original_dims = shape(input);

    if (rank > 3){
        //reshape to 3D mat
        int collapsed_size = 1;
        for (int i = 0; i < rank - 2; ++i) {
            collapsed_size *= input.size[i];
        }
        std::vector<int> reshaped_dims = {collapsed_size, input.size[rank - 2], input.size[rank - 1]};
        input = input.reshape(1, reshaped_dims);
    }

    // Compute total number of higher-dimensional slices
    int total_slices = input.size[0];

    original_dims[rank - 1] = 1;  // Set the last dimension to 1, as we have extracted the diagonal
    Mat output = Mat(original_dims, input.type());

    int inner_stride = input.size[input.dims - 1];
    auto inputPtr = input.ptr<T>();
    auto outputPtr = output.ptr<T>();
    for (int slice = 0; slice < total_slices; ++slice) {
        for (int j = 0; j < inner_stride; ++j) {
            // Direct memory access using raw pointers
            outputPtr[slice * inner_stride + j] = inputPtr[slice * inner_stride * inner_stride + j * inner_stride + j];
        }
    }
    return output;
}

/* Extract the diagonal elements from the last two dimensions of the tensor.
For instance, given an input_shape of [1, 2, 3, 3]:

The flexibility in this implementation allows one to choose which of the two
last dimensions retains its value, determined by the `preserve_innermost_dim_val` parameter.

When preserve_innermost_dim_val == true:
    The resulting shape is [1, 2, 1, 3], indicating the diagonal has 3 elements,
    and it keeps the dimension value of the innermost dimension.

When preserve_innermost_dim_val == false:
    The resulting shape is [1, 2, 3, 1], indicating the diagonal also has 3 elements,
    but it retains the dimension value of the penultimate dimension. */
Mat DiagonalInnermostDims(const Mat& input, bool preserve_innermost_dim_val) {
    const MatShape input_dims = shape(input);
    int rank = input_dims.size();

    // This is an internal method and we already have finished all validations in the calling method.
    // We proceed without duplicating all validations again here.

    // We have a minimalistic check here to make sure the innermost dims have the same dim value
    // as the calling method may have done a transpose before calling this method
    CV_CheckEQ(input.size[rank - 1], input.size[rank - 2],
        "innermost dims should have the same dim value to parse the diagonal elements");

    MatShape output_dims = input_dims;  // Copy the original dims
    if (preserve_innermost_dim_val) {
        output_dims[rank - 2] = 1;
    } else {
        output_dims[rank - 1] = 1;
    }

    // TODO: hande different types
    Mat output = DiagonalDataAssignment<float>(input);

    if (output_dims != shape(output)){
        CV_Error(Error::StsError, "Output shape does not match with calculated shape");
    }
    return output;
}

Mat Diagonal(const Mat& input, int dim1, int dim2)
{
    const MatShape input_dims = shape(input);
    int rank = input_dims.size();

    if (!(rank >= 2 && dim1 != dim2 && input_dims[dim1] == input_dims[dim2])){
        std::string input_dims_str = std::accumulate(std::next(input_dims.begin()), input_dims.end(), std::to_string(input_dims[0]),
                                                    [](const std::string& a, int b) {
                                                        return a + ' ' + std::to_string(b);
                                                    });
        CV_Error(Error::StsError, cv::format("Cannot parse the diagonal elements along dims %d and %d for input shape %s",dim1, dim2, input_dims_str.c_str()));
    }

    int first_dim = std::min(dim1, dim2);
    int second_dim = std::max(dim1, dim2);

    Mat output;
    bool preserve_innermost_dim_val = false;

    bool is_transpose_required = IsTransposeRequiredForDiagonal(dim1, dim2, rank);
    if (is_transpose_required)
    {
        std::vector<size_t> permutation(rank, 0);
        int first_dim_axis = -1;  // This is the axis eventually occupied by the first_dim

        // If one of the diagonal dimensions is one of the 2 innermost dims, then leave it as such
        // so as to avoid transpose overhead
        if (first_dim == rank - 2) {  // If rank - 2 is occupied by first_dim, keep it there
            permutation[rank - 2] = first_dim;
            first_dim_axis = rank - 2;
        } else {
            if (second_dim != rank - 2) {  // If rank - 2 is not occupied by second_dim, then put first_dim there
                permutation[rank - 2] = first_dim;
                first_dim_axis = rank - 2;
            } else {  // If rank - 2 is occupied by second_dim, then put first_dim in rank - 1
                permutation[rank - 1] = first_dim;
                first_dim_axis = rank - 1;
                preserve_innermost_dim_val = true;  // We always want to preserve the dim value of the first_dim
            }
        }

        // Put the second_dim in the dim not occupied by the first_dim
        if (first_dim_axis != rank - 1) {
            permutation[rank - 1] = second_dim;
        } else {
            permutation[rank - 2] = second_dim;
        }

        size_t iter = 0;
        for (int i = 0; i < rank; ++i) {
            if (i != first_dim && i != second_dim) {
                permutation[iter++] = i;
            }
        }

        // Permutate the input so that the dims from which we need the diagonal forms the innermost dims
        Mat transposed = Transpose(input, input_dims, permutation);

        // Parse the diagonal from the innermost dims
        output = DiagonalInnermostDims(transposed, preserve_innermost_dim_val);

        // Swap back the dimensions to the original axes ordering using a "reverse permutation"
        // Find the "reverse" permutation
        iter = 0;
        std::vector<size_t> reverse_permutation(rank, 0);
        for (const auto& perm : permutation) {
            reverse_permutation[perm] = iter++;
        }

        // Permutate using the reverse permutation to get back the original axes ordering
        // (Pass in CPU Transpose function here as this Diagonal method will only be used for CPU based diagonal parsing)
        output = Transpose(output, shape(output), reverse_permutation);
    } else {
        // No transposing required
        output = DiagonalInnermostDims(input, preserve_innermost_dim_val);
    }

    // Make copy of the output dims
    MatShape output_dims = shape(output);

    // Unsqueeze the reduced dim
    auto iter = output_dims.begin() + second_dim;
    output_dims.erase(iter);
    output = output.reshape(1, output_dims);
    return output;
}

/**
 * Returns the index associated with the input character.
 * - Returns a value between 0 and 25 for inputs in the range 'a' to 'z'.
 * - Returns a value between 26 and 51 for inputs in the range 'A' to 'Z'.
 * - Returns -1 for invalid input that is not in the range 'a' to 'z' or 'A' to 'Z' (the caller should handle the returned result accordingly).
 */
int letterToIndex(const char ch) {
    if (ch >= 'a' && ch <= 'z') {
        return static_cast<int>(ch) - 'a';
    }

    if (ch >= 'A' && ch <= 'Z') {
        return static_cast<int>('z') + static_cast<int>(ch) - 'A';
    }
    // invalid character - return error value
    return -1;
}

// Implementation of the Einsum layer is heavily influenced by Onnxruntime at the time of writing.
// Main logic is borrowed from onnxrutime:
// https://github.com/microsoft/onnxruntime/blob/eaea34f8e29df9fb21fab675a3a895084407f306/onnxruntime/core/providers/cpu/math/einsum_utils/einsum_compute_preprocessor.cc#L8
class LayerEinsumImpl CV_FINAL : public EinsumLayer
{
private:
    Ptr<ReduceLayer> reduce;
public:
    // Number of inputs and outputs of the layer
    int numInputs;

    // inputShapes;
    std::vector<MatShape> einsumInpShapes;

    // Preprocessed inputs
    std::vector<Mat> preProcessedInputs;

    // This is container for preporcessed inputs
    std::vector<MatShape> homogenizedInputDims;

    // Collect outpus dimentions
    MatShape einsumOutDims; // vector to store output dimentions

    // These hold equation subring, left hand side and right it of
    String lhs_eq, rhs_eq, equation;

    // Holds token from left hand side of the equation
    std::vector<String> lhs_eq_tokens;

    // Idicates if equation substring is defined in explit way such as "ij, jk->ik"
    // as opposed to "ij->"
    bool explicitEquation = false;

    // Stores the subscript indices for each input in the equation
    std::vector<std::vector<int>> inputSubscriptIndices;

    // Keeps track of the input index of the last input that had the subscript label
    // If the value is `-1`, it means the subscript label was never encountered or it appears in the output
    std::vector<int> subscriptIndicesToLastInput;

    // Holds the dimension value of the index corresponding to the subscript label
    // `-1` indicates that the corresponding label was not encountered at all
    std::vector<int> subscriptIndicesToDimValue;

    // Index corresponding to each output dim corresponding to each subscript index
    // A value of -1 means the corresponding subscript index is not found in the output
    std::vector<int> subscriptIndicesToOutputIndices;

    // Hold max number of alphabetic numbers
    static const size_t numOfLetters = 52;

    // Stores the count corresponding to each letter encountered
    // A value of `0` indicates that the corresponding letter hasn't been seen at all
    std::array<int, numOfLetters> letter2count;

    // Hold the assigned index corresponding to the letter seen
    // `-1` means the corresponding letter wasn't seen at all
    std::array<int, numOfLetters> letter2index;

    // Represents the count of unique subscript labels (subscript indices)
    // Example 1: For the equation 'ij, jk -> ik', num_subscript_indices_ = 3 (i, j, k)
    // Example 2: For the equation '...ij', 'jk' -> '...ik',
    // num_subscript_indices_ = 3 (i, j, k) + number of dimensions specified by an ellipsis (across all inputs)
    int numLetterIndices = 0;

    // The number of dimensions that are encompassed by an "ellipsis" - "...".
    size_t numOfEllipsisDims = 0;

    // Backend for fastgemm
    FastGemmOpt opt;

    void parseEquation(String equation);
    void processEquation(const std::vector<MatShape>& inputs);
    void processBroadcastedDims();
    void validateOutputSubscript();
    void calculateOutputShape();
    void preProcessInputs(InputArrayOfArrays& inputs);
    Mat reduceSum(Mat& src, MatShape& reduceAxis);
    Mat FinalizeOutput(const Mat& candidateOuput, const MatShape& ordered_subscript_indices_in_candidate);
    Mat pairwiseOperandProcess(
        const Mat& left,
        const MatShape& leftShapeOverride,
        const Mat& right,
        const MatShape& rightShapeOverride,
        const MatShape& reduceDims,
        bool isFinalPair
    );
    Mat batchwiseMatMul(
        const Mat& input1,
        const MatShape& input1ShapeOverride,
        const Mat& input2,
        const MatShape& input2ShapeOverride
    );

    // constructor
    LayerEinsumImpl(const LayerParams& params)
    {
        setParamsFrom(params);
        equation = params.get<String>("equation");
        int outputSize = params.get<int>("outputSize");
        numInputs  = params.get<int>("inputSize");

        CV_CheckEQ(outputSize, 1, "Einsum layer should only have one output");

        // get the input shapes from onnx importer
        for (int i=0; i < numInputs; i++){
            auto param = params.get("inputShapes" + cv::format("%d", i));
            int inputDims = param.size();
            std::vector<int> shape;
            for (int i = 0; i < inputDims; ++i)
                shape.emplace_back(param.get<int>(i));
            einsumInpShapes.emplace_back(shape);
        }

        opt.init();

        // Maintains a mapping between input indices and their corresponding subscript labels for each input
        inputSubscriptIndices.reserve(numInputs);

        // We allocate space for 10 values as a precaution,
        // assuming that we won't encounter any input with a rank greater than 10.
        // In such cases, the value of num_subscript_indices_ would be greater than 10.
        subscriptIndicesToLastInput.reserve(10);
        subscriptIndicesToDimValue.reserve(10);

        // fill in vectors to avoid getting random numbers
        letter2count.fill(0);
        letter2index.fill(-1);

        // parser equation and extract tokens from the equation
        // save token to lhs_eq_tokens variable
        parseEquation(equation); // TODO: return lhs_eq_tokens

        // Start preprocessing related to equation parsing
        // and dimention broadcasting
        processEquation(einsumInpShapes);
        processBroadcastedDims();

        // calculate output shape
        validateOutputSubscript();
        calculateOutputShape();
    }

    virtual bool supportBackend(int backendId) CV_OVERRIDE {
        return backendId == DNN_BACKEND_OPENCV ||
               backendId == DNN_BACKEND_INFERENCE_ENGINE_NGRAPH;
    }

    // getMeoryShapes
    bool getMemoryShapes(const std::vector<MatShape> &inputs,
                         const int requiredOutputs,
                         std::vector<MatShape> &outputs,
                         std::vector<MatShape> &internals) const CV_OVERRIDE
    {
        CV_UNUSED(internals);

        // check if passed and parsed inputs match up in number and dimensions
        CV_CheckEQ(static_cast<int>(inputs.size()), numInputs,
            "Number of inputs in forward and inputs during graph constructions do not match");
        for (int i = 0; i < numInputs; i++)
        {
            if (inputs[i] != einsumInpShapes[i])
                CV_Error(Error::StsAssert, "Passed input shapes do not match with parsed input shapes!");
        }

        outputs.clear();
        outputs.emplace_back(einsumOutDims);
        return true;

    } // getMemoryShape

    // forward
    void forward(InputArrayOfArrays inputs_arr,
                 OutputArrayOfArrays outputs_arr,
                 OutputArrayOfArrays internals_arr) CV_OVERRIDE
    {
        CV_TRACE_FUNCTION();
        CV_TRACE_ARG_VALUE(name, "name", name.c_str());
        CV_CheckEQ((size_t)inputs_arr.total(), (size_t)numInputs, "Number of inputs in forward and inputs during graph constructions do not match");

        if (inputs_arr.depth() == CV_16F)
        {
            forward_fallback(inputs_arr, outputs_arr, internals_arr);
            return;
        }

        // homogenize inputs
        preProcessInputs(inputs_arr);

        std::vector<cv::Mat> rawInputs, outputs;
        inputs_arr.getMatVector(rawInputs);
        outputs_arr.getMatVector(outputs);
        Mat result;

        // Pre-process the first input so as to reduce any dims that only it has
        {
            MatShape reducedDims;
            MatShape preservedDims;
            MatShape preservedShape;

            reducedDims.reserve(numLetterIndices);    // num_subscript_labels is the upper bound. No harm in over-reserving.
            preservedDims.reserve(numLetterIndices);  // num_subscript_labels is the upper bound. No harm in over-reserving.

            for (size_t i = 0; i < numLetterIndices; ++i) {
                if (subscriptIndicesToLastInput[i] == 0) {
                    reducedDims.push_back(i);
                } else {
                    preservedDims.push_back(i);
                }
            }

            // Reduce the dims that are last seen in the first input alone
            if (reducedDims.size() != 0)
            {
                result = reduceSum((!preProcessedInputs[0].empty() ? preProcessedInputs[0] : rawInputs[0]), reducedDims);
            } else {
                // Check if there is a pre-processed version of this input
                // If so assign it to result
                if (!preProcessedInputs.empty() && !preProcessedInputs[0].empty())
                {
                    result = preProcessedInputs[0];
                }
            }

            // Finalize the output at this stage if num_inputs == 1
            if (numInputs == 1) {
                // Finalize the output by applying any transpose required to get
                // it to the required output ordering and move it to the op's output
                result = FinalizeOutput(!result.empty() ? result : rawInputs[0], preservedDims);
            }
        }


        // Process the operands in a pair-wise fashion
        {
            bool isFinalPair = false;
            // Keep processing each input pair-wise
            for (int input = 1; input < numInputs; ++input) {
                MatShape reducedDims;
                reducedDims.reserve(numLetterIndices);  // num_subscript_labels is the upper bound. No harm in over-reserving by a small margin.
                for (int dim = 0; dim < numLetterIndices; ++dim)
                {
                    if (subscriptIndicesToLastInput[dim] == input)
                    {
                        // This is the last input we are seeing this dimension (and it doesn't occur in the output), so reduce along the dimension
                        reducedDims.push_back(dim);
                    }
                }

                if (input == numInputs - 1)
                    isFinalPair = true;

                // create temporary variable
                MatShape tmpResult;
                for (int i = 0; i < result.size.dims(); i++)
                    tmpResult.emplace_back(result.size[i]);


                // Use either the preprocessed inputs (if it is available) or the corresponding raw inputs
                result = pairwiseOperandProcess(!result.empty() ? result : rawInputs[0],
                                                !result.empty() ? tmpResult : homogenizedInputDims[0],
<<<<<<< HEAD
                                                (!preProcessedInputs.empty() && !preProcessedInputs[input].empty()) ? preProcessedInputs[input] : rawInputs[input],
=======
                                                (!preProcessedInputs[input].empty()) ? preProcessedInputs[input] : rawInputs[input],
>>>>>>> 766bad00
                                                homogenizedInputDims[input],
                                                reducedDims,
                                                isFinalPair);
            }
        }

        // check of product of output dimentions and computed output dimentions match
        size_t reqProd = std::accumulate(einsumOutDims.begin(), einsumOutDims.end(), 1, std::multiplies<int>());
        MatShape realOutputDims = shape(result);
        size_t realProd = std::accumulate(realOutputDims.begin(), realOutputDims.end(), 1, std::multiplies<int>());

        CV_CheckEQ(reqProd, realProd, "Real output can not be shaped in to required output");

        // reduce dimentions
        result = result.reshape(1, einsumOutDims.size(), einsumOutDims.data());
        result.copyTo(outputs[0]);
    } // forward

#ifdef HAVE_DNN_NGRAPH
    virtual Ptr<BackendNode> initNgraph(const std::vector<Ptr<BackendWrapper> >&,
                                        const std::vector<Ptr<BackendNode> >& nodes) CV_OVERRIDE {
        ov::OutputVector inputs(nodes.size());
        for (size_t i = 0; i < nodes.size(); ++i) {
            inputs[i] = nodes[i].dynamicCast<InfEngineNgraphNode>()->node;
        }
        auto einsum = std::make_shared<ov::op::v7::Einsum>(inputs, equation);
        return new InfEngineNgraphNode(einsum);
    }
#endif // HAVE_DNN_NGRAPH

}; // EinsumClass

Mat LayerEinsumImpl::reduceSum(Mat& src, MatShape& reduceAxis)
{
    // initialize ReduceLayer
    LayerParams lp;
    lp.set("reduce", "SUM");
    int num_axes = reduceAxis.size();
    lp.set("axes", DictValue::arrayInt(&reduceAxis[0] , num_axes));
    reduce = ReduceLayer::create(lp);

    // Compute output shapes
    std::vector<MatShape> inputShapes{shape(src)};
    std::vector<MatShape> outputShapes, internalShapes;
    reduce->getMemoryShapes(inputShapes, 1, outputShapes, internalShapes);

    Mat output(outputShapes[0], CV_32F);

    std::vector<Mat> inputs;
    std::vector<Mat> outputs;
    std::vector<Mat> internals;
    inputs.emplace_back(src);
    outputs.emplace_back(output);

    reduce->forward(inputs, outputs, internals);
    return outputs[0];
}

void LayerEinsumImpl::preProcessInputs(InputArrayOfArrays& inputs_arr)
{
    std::vector<cv::Mat> inputs;
    inputs_arr.getMatVector(inputs);

    preProcessedInputs.resize(inputs.size());
    homogenizedInputDims.resize(inputs.size());

    int inputIter = 0;
    for(const Mat& input : inputs)
    {
        Mat preprocessed;

        // variable to hold processed version of the original input
        MatShape input_dims = shape(input);
        if (input_dims.empty()){
<<<<<<< HEAD
            homogenizedInputDims.emplace_back(MatShape(numLetterIndices, 1));
=======
            homogenizedInputDims[inputIter] = MatShape(numLetterIndices, 1);
>>>>>>> 766bad00
            ++inputIter;
            continue;
        }

        const auto& currSubscriptIndices = inputSubscriptIndices[inputIter];

        // There should be subscript index (subscript label) for each dim of the input
        CV_CheckEQ(input_dims.size(), currSubscriptIndices.size(),
            "Rank of the input must match number of subscript labels corresponding to the input");

        std::vector<int> subscriptIndicesToInputIndex(numLetterIndices, -1);
        // this will hold input dims after reordering so that all inputs have
        // same axes order
        MatShape homogenizedInputDims_(numLetterIndices, 1);

        int dimIndexInIreprocessedInput = 0;
        int dimIndexInOriginalInput = 0;

        for (const auto& subscriptIndex : currSubscriptIndices)
        {
            if(subscriptIndicesToInputIndex[subscriptIndex] == -1){
                subscriptIndicesToInputIndex[subscriptIndex] = dimIndexInIreprocessedInput++;
                homogenizedInputDims_[subscriptIndex] = input_dims[dimIndexInOriginalInput];
            } else {
                // Call diagonal
                preprocessed = Diagonal(
                    !preprocessed.empty() ? preprocessed : inputs[inputIter],
                    subscriptIndicesToInputIndex[subscriptIndex],
                    dimIndexInIreprocessedInput);
            }
            ++dimIndexInOriginalInput;
        }

        std::vector<size_t> permutation;
        for(auto& d : subscriptIndicesToInputIndex)
        {
            if (d != -1)
                permutation.emplace_back(d);
        }

        if (IsTransposeRequired(
            !preprocessed.empty() ? preprocessed.size.dims() : inputs[inputIter].size.dims(),
            permutation))
        {
            // call transpose
            preprocessed = Transpose(
                !preprocessed.empty() ? preprocessed : inputs[inputIter],
                !preprocessed.empty() ? shape(preprocessed) : shape(inputs[inputIter]),
                permutation);
        }

        if (!preprocessed.empty())
        {
            preprocessed = preprocessed.reshape(1, homogenizedInputDims_.size(), homogenizedInputDims_.data());
        }
        preProcessedInputs[inputIter] = preprocessed;
        homogenizedInputDims[inputIter] = homogenizedInputDims_;

        ++inputIter;
    }
}

void LayerEinsumImpl::parseEquation(String equation)
{
    // remove white spaces in the copy
    equation.erase(std::remove_if(equation.begin(), equation.end(), ::isspace), equation.end());

    // check if '->' - the output subscript label is present in the equation;
    std::size_t arrow_idx = equation.find("->");
    if (arrow_idx != std::string::npos)
    {
        // split left and righ hand sides of the equation
        lhs_eq = equation.substr(0, arrow_idx);
        rhs_eq = equation.substr(arrow_idx + 2);
        explicitEquation = true;
    } else {
        lhs_eq = equation;
    }

    // split lhs_eq by ',' - comma and put all created token - splits
    // into lhs_eq_tokens vector
    std::stringstream src(lhs_eq);
    for (std::string token; std::getline(src, token, ',');) {
        lhs_eq_tokens.emplace_back(token);
    }
}


void LayerEinsumImpl::calculateOutputShape()
{
    // Traverse through each of the subscript labels within the output subscript.
    bool middleOfEllipsis = false;
    int ellipsisCharCount = 0;

    subscriptIndicesToOutputIndices.resize(numLetterIndices, -1);

    std::array<int, numOfLetters> outputLetterToCount;
    outputLetterToCount.fill(0);

    int outputDimCounter = 0;
    for (auto letter : rhs_eq)
    {
        if(letter == '.')
        {
            middleOfEllipsis = true;
            // Make sure there aren't more than 3 '.'s in the current subscript
            if (++ellipsisCharCount > 3) {
                CV_Error(Error::StsError, "Found a '.' not part of an ellipsis in the output subscript provided");
            }

            if (ellipsisCharCount == 3) {  // Ellipsis is complete. Process it.
                middleOfEllipsis = false;
                for (size_t i = 0; i < numOfEllipsisDims; ++i) {
                    einsumOutDims.emplace_back(subscriptIndicesToDimValue[i]);
                    // The ellipsis is seen in the output and hence the corresponding dims are to not be reduced
                    subscriptIndicesToLastInput[i] = -1;
                    subscriptIndicesToOutputIndices[i] = outputDimCounter++;
                }
            }
        } else {
            CV_CheckEQ(middleOfEllipsis, false,
                "Encountered '.' character that is not part of output subscript");

            auto letterIndex = letterToIndex(letter);

            CV_CheckNE(letterIndex, -1,
                "The only permissible subscript labels are lowercase letters (a-z) and uppercase letters (A-Z).");
            CV_CheckEQ(outputLetterToCount[letterIndex], 0,
                "Output subscript constains repeated letters");

            ++outputLetterToCount[letterIndex];
            auto mappedIndex = letter2index[letterIndex];

            CV_CheckNE(mappedIndex, -1,
                "Output subscript has letters that were not encountered in the inputs");

            // Push output dimention
            // Einsum layer only has one output vector
            einsumOutDims.emplace_back(subscriptIndicesToDimValue[mappedIndex]);

            // Reset the last input index for this subscript label
            // given that it is seen in the output and hence can't be reduced
            subscriptIndicesToLastInput[mappedIndex] = -1;
            subscriptIndicesToOutputIndices[mappedIndex] = outputDimCounter++;
        }
    }
}

void LayerEinsumImpl::validateOutputSubscript()
{
    // The explicit form requires no operation, as the output
    // would have already been parsed during the input parsing process.
    if(explicitEquation)
    {
        // Ensure that the provided explicit equation includes an ellipsis if the input contains ellipses.
        if(numOfEllipsisDims > 0)
        {
            if(rhs_eq.find("...") == std::string::npos)
            {
                CV_Error(Error::StsError,
                "Provided output subscript does not include ellipsis while Inputs subscrits constain ellipsis");
            }
        }
    }
}

void LayerEinsumImpl::processBroadcastedDims()
{
    // Only compute this function if ellipsis "..." was found in the equation
    if (numOfEllipsisDims > 0)
    {
        // extend the number of subscript labels to include each ellipsis dim as
        // theoretically each ellipsis dim does correspond to a "virtual" subscript label
        numLetterIndices += numOfEllipsisDims;

        // We are going to assign the broadcasted dims outermost subscript indices (i.e.) 0 -> numOfEllipsisDims - 1
        // as most likely bradcasted dims will be batch dimensions (i.e.) outermost dimensions and hence we don't have to pay
        // transposing while "homogenizing" the input

        // Hence offset all subscript indices by numOfEllipsisDims
        for (size_t i = 0; i < numOfLetters; ++i){
            if (letter2count[i] != -1){
                letter2index[i] += numOfEllipsisDims;
            }
        }

        std::vector<int> tempIndex2LastInput(numLetterIndices, -1);
        for (int i = 0; i < subscriptIndicesToLastInput.size(); ++i){
            tempIndex2LastInput[i + numOfEllipsisDims] = subscriptIndicesToLastInput[i];
        }
        subscriptIndicesToLastInput = std::move(tempIndex2LastInput);

        std::vector<int> tempIndexToDimValue(numLetterIndices, -1);
        for (int i = 0; i < subscriptIndicesToDimValue.size(); ++i){
            tempIndexToDimValue[i + numOfEllipsisDims] = subscriptIndicesToDimValue[i];
        }
        subscriptIndicesToDimValue = std::move(tempIndexToDimValue);

        for (size_t i = 0; i < inputSubscriptIndices.size(); ++i)
        {
            auto& currentInputDimIndicesToSubscriptIndices = inputSubscriptIndices[i];
            std::vector<int> tempCurrentInputDimIndicesToSubscriptIndices;
            tempCurrentInputDimIndicesToSubscriptIndices.reserve(currentInputDimIndicesToSubscriptIndices.size());

            // make sure it is correct
            const auto& dims = einsumInpShapes[i];
            auto rank = dims.size();

            size_t dimIter = 0;
            size_t numBroadcastedIndices = 0;
            while (dimIter < currentInputDimIndicesToSubscriptIndices.size())
            {
                auto value = currentInputDimIndicesToSubscriptIndices[dimIter];
                if (value == numOfLetters)
                {  // This is a broadcasted dim
                    // Shouldn't hit this error - just a sanity check
                    CV_Assert(numBroadcastedIndices < numOfEllipsisDims);
                    tempCurrentInputDimIndicesToSubscriptIndices.push_back(static_cast<int>(numBroadcastedIndices));
                    subscriptIndicesToLastInput[numBroadcastedIndices] = i;

                    // This is the first time we are seeing this broadcasted dim
                    if (subscriptIndicesToDimValue[numBroadcastedIndices] == -1)
                    {
                        subscriptIndicesToDimValue[numBroadcastedIndices] = dims[dimIter];
                    } else {  // We have seen this broadcasted dim before
                        // Check if the previous value is equal to the current value
                        if (subscriptIndicesToDimValue[numBroadcastedIndices] != dims[dimIter])
                        {
                            // If they are not equal, one of them needs to be 1
                            if (subscriptIndicesToDimValue[numBroadcastedIndices] == 1)
                            {
                                subscriptIndicesToDimValue[numBroadcastedIndices] = dims[dimIter];
                            } else {
                                CV_CheckEQ(dims[dimIter], 1, "The broadcasted dimensions of the inputs are incompatible");
                            }
                        }
                    }
                    ++numBroadcastedIndices;
                } else {  // This is a regular dim - offset it by number of broadcasted dims
                    tempCurrentInputDimIndicesToSubscriptIndices.push_back(value + static_cast<int>(numOfEllipsisDims));
                }
                ++dimIter;
            }
            // Shouldn't hit this error - just a sanity check
            CV_Assert(dimIter == rank);
            currentInputDimIndicesToSubscriptIndices = std::move(tempCurrentInputDimIndicesToSubscriptIndices);
        }
    }
}



void LayerEinsumImpl::processEquation(const std::vector<MatShape>& inputs)
{

    // Check if number of tokens in equal to number of inputs.
    // For install "ij, jk -> ik" needs to have 2 inputs tensors
    int num_input_tensors = inputs.size();
    if (lhs_eq_tokens.empty() || (lhs_eq_tokens.size() == 1 && lhs_eq_tokens[0].empty() && lhs_eq == ",") ) {
        return;
    }
    // if we have only one token and two inputs lets skip the check
    if (lhs_eq_tokens.size() > 1)
        CV_CheckEQ(static_cast<int>(lhs_eq_tokens.size()), num_input_tensors,
            "Number of input tensors does not match the number of subscripts in the input equation");

    int inputIdx = 0;
    for (const auto& token : lhs_eq_tokens)
    {
        const MatShape shape = inputs[inputIdx];
        size_t rank = shape.size();
        size_t dim_count = 0;

        std::vector<int> currTokenIndices;
        currTokenIndices.reserve(rank);

        // Variable to deal with "ellipsis" - '...' in the input
        bool middleOfellipsis = false;
        int ellipsisCharCount = 0;
        for (auto letter : token)
        {
            if (letter == '.')
            {
                middleOfellipsis = true;

                // there should not be more than 3 '.'s in the current subscript
                if (++ellipsisCharCount > 3)
                {
                    CV_Error(Error::StsError, cv::format("Found a '.' not part of an ellipsis in input: %d", inputIdx));
                }

                // We have seen all 3 '.'s. We can safely process the ellipsis now.
                if (ellipsisCharCount == 3)
                {
                    middleOfellipsis = false;

                    // Example for the following line of code
                    // Subscript "...ij" for an input of rank 6
                    // numOfEllipsisDims = 6 - 5 + 3 = 4
                    int currentNumOfEllipsisDims = static_cast<int>(rank) - token.length() + 3;
                    CV_CheckGE(currentNumOfEllipsisDims, 0,
                        "Einsum subscripts string contains too many subscript labels when compared to the rank of the input");

                    // Theoretically, currentNumOfEllipsisDims could be 0
                    // Example: For an input of rank 2 paired with a subscript "...ij"
                    if (currentNumOfEllipsisDims != 0)
                    {
                        // We have seen a ellipsis before - make sure ranks align as per the ONNX spec -
                        // "Ellipsis must indicate a fixed number of dimensions."
                        if (numOfEllipsisDims != 0){
                            CV_CheckEQ(numOfEllipsisDims, static_cast<size_t>(currentNumOfEllipsisDims),
                                "Ellipsis must indicate a fixed number of dimensions across all inputs");
                        } else {
                            numOfEllipsisDims = static_cast<size_t>(currentNumOfEllipsisDims);
                        }

                        // We reserve 'numOfLetters' for broadcasted dims as we only allow 'a' - 'z'
                        // and 'A' - 'Z' (0 - 51) for non-broadcasted dims.
                        // We will assign appropriate indices (based on number of dimensions the ellipsis corresponds to)
                        // during broadcasting related post-processing.
                        for (size_t i = 0; i < numOfEllipsisDims; ++i){
                            currTokenIndices.push_back(numOfLetters);
                        }

                        // Offset 'dim_count' by number of dimensions the ellipsis corresponds to
                        dim_count += numOfEllipsisDims;
                    }
                }
            } else {
                if (middleOfellipsis){
                    CV_Error(Error::StsAssert,
                    cv::format(
                        "Encountered '.' character that is not part of an ellipsis in the input: [%d]",
                        inputIdx));
                }

                int letterIdx = letterToIndex(letter);
                CV_CheckNE(letterIdx, -1,
                    "The only permissible subscript labels are lowercase letters (a-z) and uppercase letters (A-Z).");

                int dimValue = shape[dim_count];

                // The subscript label was not found in the global subscript label array
                // Therefore, it is added to both the local and global subscript arrays
                if(letter2count[letterIdx] == 0){
                    letter2index[letterIdx] = numLetterIndices++;
                    subscriptIndicesToDimValue.push_back(dimValue);
                    subscriptIndicesToLastInput.push_back(inputIdx);

                } else {
                    // This letter has been seen in at least one other operand's subscript
                    // It must be equal unless one of them is a 1 (Numpy allows this)
                    auto mappedIndx = letter2index[letterIdx];
                    subscriptIndicesToLastInput[mappedIndx] = inputIdx;

                    if (subscriptIndicesToDimValue[mappedIndx] != dimValue) {
                        if (dimValue != 1) {
                            CV_Error(Error::StsError, cv::format("Einsum operands can not be broadcasted."
                                                                "Check input shapes/equation passed."
                                                                "Input shape of operand [%d]", inputIdx) +
                                                    cv::format(" is incompatible in the dimention [%zu].", static_cast<size_t>(dim_count)));
                        }
                    }
                }
                ++letter2count[letterIdx];
                currTokenIndices.push_back(letter2index[letterIdx]);

                CV_CheckLE(++dim_count, rank,
                    "The Einsum subscripts string has an excessive number of subscript labels compared to the rank of the input.");
            }
        }

        // When no broadcasting is requested, the number of subscript labels (dim_counter) should match the input's rank.
        CV_Assert(!(numOfEllipsisDims == 0 && dim_count != rank)
            && "The Einsum subscripts string does not contain required amount of subscript labels and no ellipsis is provided in the input.");

        inputSubscriptIndices.emplace_back(std::move(currTokenIndices));
        ++inputIdx;
    }
}

Mat LayerEinsumImpl::FinalizeOutput(
    const Mat& candidateOutput,
    const MatShape& ordered_subscript_indices_in_candidate)
{
    const std::vector<int>& subscript_indices_to_output_indices = subscriptIndicesToOutputIndices;
    const auto output_dims = einsumOutDims;

    MatShape output_shape = output_dims;
    const auto output_rank = output_dims.size();

    // CV_CheckEQ((int) candidateOutput.dims,  (int) output_shape.size(),
    //           "Einsum op: The candidate output cannot be reshaped into the op's output");

    const MatShape candidate_output_dims = MatShape(candidateOutput.size.p, candidateOutput.size.p + candidateOutput.dims);
    const int candidate_output_rank = candidate_output_dims.size();

    // This vector holds the shape of the candidate_output after removing the dims that have
    // been reduced in the final output
    MatShape candidate_output_shape_without_reduced_dims;
    candidate_output_shape_without_reduced_dims.reserve(candidate_output_rank);  // reserve upper bound

    // Identify the permutation required by the op's output
    std::vector<size_t> output_permutation;
    output_permutation.resize(output_rank, 0);
    size_t output_iter = 0;

    for (size_t iter = 0, end = ordered_subscript_indices_in_candidate.size(); iter < end; ++iter)
    {
        auto output_index = subscript_indices_to_output_indices[ordered_subscript_indices_in_candidate[iter]];

        // If output_index is -1, then this dimension does not show up in the op's output and has been reduced along the way
        if (output_index != -1)
        {
            output_permutation[output_index] = output_iter++;
            candidate_output_shape_without_reduced_dims.push_back(candidate_output_dims[iter]);
        } else {
            // This dim doesn't show up in the op's output and hence we check if the dim has been reduced in the candidate output
            CV_CheckEQ(candidate_output_dims[iter], 1,
            "Not all dimensions to be reduced have been reduced in the candidate output. Candidate output dims: "); //%d", candidateOutput.size));
        }
    }

    // Transpose to the required final output order
    // (Identify no-op transposes and prevent triggering the transpose)

    if (IsTransposeRequired(candidate_output_shape_without_reduced_dims.size(), output_permutation))
    {
        auto candidate_output_transposed = Transpose(
                                            candidateOutput,
                                            candidate_output_shape_without_reduced_dims,
                                            output_permutation);
        return candidate_output_transposed;
    }
    return candidateOutput;
}

Mat LayerEinsumImpl::pairwiseOperandProcess(
    const Mat& left,
    const MatShape& leftShapeOverride,
    const Mat& right,
    const MatShape& rightShapeOverride,
    const MatShape& reduceDims,
    bool isFinalPair
)
{
    size_t matDimSize = left.total();
    size_t overrideDimSize = total(leftShapeOverride);

    CV_CheckEQ(matDimSize, overrideDimSize, "Override dims are not compatible with left tensor shape");

    matDimSize = right.total();
    overrideDimSize = total(rightShapeOverride);

    CV_CheckEQ(matDimSize, overrideDimSize, "Override dims are not compatible with right tensor shape");

    // Make copy as this may be overridden downstream
    const auto& leftDims = leftShapeOverride;
    const auto& rightDims = rightShapeOverride;

    int leftRank = static_cast<int>(leftDims.size());
    int rightRank = static_cast<int>(rightDims.size());

    Mat currentLeft;
    Mat currentRight;

    CV_CheckEQ(leftRank, rightRank, "Raks of pair-wise operands must be equal");

    // Following vectors hold:
    // lro: dim indices that are present in left, right, and reduce_dims
    // lo: dim indices that are present in left and reduce_dims
    // ro: dim indices that are present in right and reduce_dims
    std::vector<size_t> lro;
    lro.reserve(5);  // Reserve an arbitrary amount of space for this vector (not bound to see a tensor of rank > kTensorShapeSmallBufferElementsSize)

    std::vector<size_t> lo;
    lo.reserve(5);  // Reserve an arbitrary amount of space for this vector (not bound to see a tensor of rank > kTensorShapeSmallBufferElementsSize)

    std::vector<size_t> ro;
    ro.reserve(5);  // Reserve an arbitrary amount of space for this vector (not bound to see a tensor of rank > kTensorShapeSmallBufferElementsSize)

    // Maintain sizes to create reshaped "views"
    int lro_size = 1;
    int lo_size = 1;
    int ro_size = 1;
    int reduced_size = 1;

    size_t reduceDimsIter = 0;
    size_t reduceDimsSize = reduceDims.size();

    for (int i = 0; i < leftRank; ++i)
    {
        int leftDim = leftDims[i];
        int rightDim = rightDims[i];

        bool hasLeftDim = leftDim > 1;    // non-trivial dimension (dim_value != 1)
        bool hasRightDim = rightDim > 1;  // non-trivial dimension (dim_value != 1)

        if (reduceDimsIter < reduceDimsSize && reduceDims[reduceDimsIter] == i)
        {
            // This dimension is to be reduced after this pair-wise operation
            ++reduceDimsIter;
            if (hasLeftDim && hasRightDim){
                // Both inputs have non-trivial dim values along this dimension
                // Both the left and right operands have non-trivial dimension value along this axis
                CV_CheckEQ(leftDim, rightDim, "Einsum op: Input dimensions must be equal along an axis to be reduced across all inputs");
                reduced_size *= leftDim;

            } else if (hasLeftDim){
                // if the dim to be reduced is only in one of left and right, we can reduce right away
                Mat tensorToReduce = !currentLeft.empty() ? currentLeft : left;
                MatShape shapeToReduce = !currentLeft.empty() ? shape(currentLeft) : leftDims;
                currentLeft = reduceSum(tensorToReduce, shapeToReduce);

            } else if (hasRightDim){
                Mat tensorToReduce = !currentRight.empty() ? currentRight : right;
                MatShape shapeToReduce = !currentRight.empty() ? shape(currentRight) : rightDims;
                currentLeft = reduceSum(tensorToReduce, shapeToReduce);
            }

        } else {
            // This dimension is not reduced (i.e.) it appears in the output after processing these 2 operands
            // Both the left and right operands have non-trivial dimension value along this axis
            // They must be equal
            if (hasLeftDim && hasRightDim){
                CV_CheckEQ(leftDim, rightDim, "Input shapes do not align");
                lro.push_back(i);
                lro_size *= leftDim;

            } else if (hasLeftDim) {
                // The left operand has non-trivial dimension value
                lo.push_back(i);
                lo_size *= leftDim;

            } else {
                // The right operand may or may not have non-trivial dim value
                // If it has trivial dim value (1),
                // it will just form a trailing dimension for the right operand
                ro.push_back(i);
                ro_size *= rightDim;
            }
        }
    }


    // Permutate the left operand so that the axes order go like this: [lro, lo, reduce_dims, ro]
    MatShape reshaped_dims;
    std::vector<size_t> left_permutation;
    left_permutation.reserve(lro.size() + lo.size() + reduceDims.size() + ro.size());
    left_permutation.insert(left_permutation.end(), lro.begin(), lro.end());
    left_permutation.insert(left_permutation.end(), lo.begin(), lo.end());
    //  left_permutation.insert(left_permutation.end(), reduce_dims.begin(), reduce_dims.end());

    for (auto& a : reduceDims)
    {
        left_permutation.push_back(a);
    }
    left_permutation.insert(left_permutation.end(), ro.begin(), ro.end());

    if (IsTransposeRequired(!currentLeft.empty() ? currentLeft.dims : leftDims.size(),
                                        left_permutation))
    {
        if (!currentLeft.empty() && IsTransposeReshapeForEinsum(left_permutation,
                                                                shape(currentLeft),
                                                                reshaped_dims))
        {
            // This can be done because curent_* tensors (if they exist) and output tensors are
            // intermediate tensors and cannot be input tensors to the Einsum node itself
            // (which are immutable).
            currentLeft = currentLeft.reshape(1, reshaped_dims.size(), reshaped_dims.data());
        } else {
            // Covered by ExplicitEinsumAsTensorContraction, DiagonalWithMatmul, ...
            currentLeft = Transpose(!currentLeft.empty() ? currentLeft: left,
                                    !currentLeft.empty() ? shape(currentLeft) : leftDims,
                                    left_permutation);
        }
    }

    // Permutate the right operand so that the axes order go like this: [lro, reduce_dims, ro, lo]
    std::vector<size_t> right_permutation;
    right_permutation.reserve(lro.size() + lo.size() + reduceDims.size() + ro.size());
    right_permutation.insert(right_permutation.end(), lro.begin(), lro.end());
    //  right_permutation.insert(right_permutation.end(), reduce_dims.begin(), reduce_dims.end());
    for (auto& a : reduceDims) {
        right_permutation.push_back(a);
    }
    right_permutation.insert(right_permutation.end(), ro.begin(), ro.end());
    right_permutation.insert(right_permutation.end(), lo.begin(), lo.end());

    if (IsTransposeRequired(!currentRight.empty() ? currentRight.dims: rightDims.size(),
                                        right_permutation))
    {
        if (!currentRight.empty() && IsTransposeReshapeForEinsum(right_permutation,
                                                                shape(currentRight),
                                                                reshaped_dims))
        {
            currentRight = currentRight.reshape(1, reshaped_dims.size(), reshaped_dims.data());
        } else {
            currentRight = Transpose(!currentRight.empty() ? currentRight : right,
                                    !currentRight.empty() ? shape(currentRight) : rightDims,
                                    right_permutation);
        }
    }

    // Calculate output size
    // Output shape will be determined by rules of MatMul:
    // because we are multiplying two tensors of shapes [lro, lo, reduce_dims] , [lro, reduce_dims, ro]
    // [dim_value of `lro` dims,
    //  dim_value of `lo` dims,
    // `1` for each of the `reduce_dims`,
    // dim_value of `ro` dims]
    MatShape outputDims;
    outputDims.reserve(lro.size() + lo.size() + reduceDims.size() + ro.size());
    for (size_t i = 0; i < lro.size(); ++i)
    {
        outputDims.emplace_back(leftDims[lro[i]]);
    }

    for (size_t i = 0; i < lo.size(); ++i)
    {
        outputDims.emplace_back(leftDims[lo[i]]);
    }

    for (size_t i = 0; i < reduceDims.size(); ++i)
    {
        outputDims.emplace_back(1);  // reduced dimensions will have a value 1 in it
    }

    for (size_t i = 0; i < ro.size(); ++i) {
        outputDims.emplace_back(rightDims[ro[i]]);
    }

    MatShape currentSubscriptOrder;
    // Calculate output permutation
    // After the MatMul op, the because the two operands have been permutated,
    // the output is permutated as well with respect to the original ordering of the axes.
    // The permutated order will be the dims in: [lro, lo, reduced_dims, ro]
    // Hence invert the permutation by a permutation that puts the axes in the same ordering
    std::vector<size_t> outputPermutation;
    if (!isFinalPair) {  // If this is not the final pair, we need to permutate the result to match the pre-fixed order for the next iteration
        outputPermutation.resize(lro.size() + lo.size() + reduceDims.size() + ro.size(), 0);
        size_t iter = 0;
        for (size_t i = 0; i < lro.size(); ++i)
        {
            outputPermutation[lro[i]] = iter++;
        }

        for (size_t i = 0; i < lo.size(); ++i)
        {
            outputPermutation[lo[i]] = iter++;
        }

        for (size_t i = 0; i < reduceDims.size(); ++i)
        {
            outputPermutation[reduceDims[i]] = iter++;
        }

        for (size_t i = 0; i < ro.size(); ++i)
        {
            outputPermutation[ro[i]] = iter++;
        }

    } else {
        currentSubscriptOrder.reserve(lro.size() + lo.size() + reduceDims.size() + ro.size());
        currentSubscriptOrder.insert(currentSubscriptOrder.end(), lro.begin(), lro.end());
        currentSubscriptOrder.insert(currentSubscriptOrder.end(), lo.begin(), lo.end());
        currentSubscriptOrder.insert(currentSubscriptOrder.end(), reduceDims.begin(), reduceDims.end());
        currentSubscriptOrder.insert(currentSubscriptOrder.end(), ro.begin(), ro.end());
    }

    Mat output = batchwiseMatMul(
        !currentLeft.empty() ? currentLeft : left,
        MatShape({static_cast<int>(lro_size), static_cast<int>(lo_size), static_cast<int>(reduced_size)}),
        !currentRight.empty() ? currentRight : right,
        MatShape({static_cast<int>(lro_size), static_cast<int>(reduced_size), static_cast<int>(ro_size)})
        );

    //reshape
    output = output.reshape(1, outputDims.size(), outputDims.data());

    if (!isFinalPair)
    {  // This is not the final pair - so bring the axes order to what the inputs conformed to
        if (IsTransposeRequired(outputDims.size(), outputPermutation))
        {
            if (IsTransposeReshapeForEinsum(outputPermutation,
                                            outputDims,
                                            reshaped_dims))
            {
                // See note following the previous call of function IsTransposeReshapeForEinsum.
                // Covered by ExplicitEinsumAsTensorContractionReshapeFinal.
                output = output.reshape(1, reshaped_dims.size(), reshaped_dims.data());
            }
            else {
                output = Transpose(
                    output,
                    outputDims,
                    outputPermutation);
            }
        }
    } else {  // This is the final pair - Transpose directly to the output ordering required and copy the contents to the op's output
        // not sure if this finalize shape is needed at all
        output = FinalizeOutput(output, currentSubscriptOrder);
    }
    return output;
};

Mat LayerEinsumImpl::batchwiseMatMul(
    const Mat& input1,
    const MatShape& input1ShapeOverride,
    const Mat& input2,
    const MatShape& input2ShapeOverride)
{
    // Sanity checks before the actual MatMul
    CV_CheckType(input1.type(), input2.type(), "Data types of the inputs must match for MatMul");
    CV_CheckEQ(input1ShapeOverride.size(), (size_t) 3, "Only 1 batch dimension is allowed for MatMul");
    CV_CheckEQ(input2ShapeOverride.size(), (size_t) 3, "Only 1 batch dimension is allowed for MatMul");
    CV_CheckEQ((size_t) input1ShapeOverride[0], (size_t) input2ShapeOverride[0], "Batch dimension should match for MatMul;");
    CV_CheckEQ((size_t) input1ShapeOverride[2], (size_t) input2ShapeOverride[1], "Incompatible matrix dimensions for matMul");

    int batches = input1ShapeOverride[0];
    int M = input1ShapeOverride[1];
    int K = input1ShapeOverride[2];
    int N = input2ShapeOverride[2];

    Mat reshapedInput1 = input1;
    Mat reshapedInput2 = input2;

    Mat output;
    if (batches > 1)
    {
        // create tmpout with type like input1
        output = Mat({batches, M, N}, input1.type());

        reshapedInput2 = reshapedInput2.reshape(1, input2ShapeOverride);
        reshapedInput1 = reshapedInput1.reshape(1, input1ShapeOverride);

        fastGemmBatch(false, false, 1.0, reshapedInput1, reshapedInput2, 0.0, output, opt);
    } else {

        // input1 should of size MxK
        // check if input1 needs reshape, if need reshape
        if (input1.dims > 2 || input1.size[0] != M || (input1.dims > 1 && input1.size[1] != K) || input1.dims == 1)
        {
            int shape[] = {M, K};
            reshapedInput1 = input1.reshape(1, 2, shape);
        }

        // input2 should be of size KxN
        // check if input2 needs reshape, if needs reshape
        if (input2.dims > 2 || input2.size[0] != K || (input2.dims > 1 &&  input2.size[1] != N) || input2.dims == 1)
        {
            int shape2[] = {K, N};
            reshapedInput2 = input2.reshape(1, 2, shape2);
        }

        output = Mat(M, N, reshapedInput1.type());
        if ((shape(reshapedInput1).empty() && shape(reshapedInput2).empty())  ||
            (shape(reshapedInput1).empty() && !shape(reshapedInput2).empty()) ||
            (!shape(reshapedInput1).empty() && shape(reshapedInput2).empty()))
        {
            output = reshapedInput1.mul(reshapedInput2); // fastGemm does not support 0D * 0D multiplication
        } else {
            fastGemm(false, false, 1.0, reshapedInput1, reshapedInput2, 0.0, output, opt);
        }

        output = output.reshape(1, {1, M, N});
    }
    return output;
};
Ptr<EinsumLayer> EinsumLayer::create(const LayerParams& params)
{
    return makePtr<LayerEinsumImpl>(params);
}

}} // namespace cv::dnn<|MERGE_RESOLUTION|>--- conflicted
+++ resolved
@@ -542,11 +542,7 @@
                 // Use either the preprocessed inputs (if it is available) or the corresponding raw inputs
                 result = pairwiseOperandProcess(!result.empty() ? result : rawInputs[0],
                                                 !result.empty() ? tmpResult : homogenizedInputDims[0],
-<<<<<<< HEAD
-                                                (!preProcessedInputs.empty() && !preProcessedInputs[input].empty()) ? preProcessedInputs[input] : rawInputs[input],
-=======
                                                 (!preProcessedInputs[input].empty()) ? preProcessedInputs[input] : rawInputs[input],
->>>>>>> 766bad00
                                                 homogenizedInputDims[input],
                                                 reducedDims,
                                                 isFinalPair);
@@ -621,11 +617,7 @@
         // variable to hold processed version of the original input
         MatShape input_dims = shape(input);
         if (input_dims.empty()){
-<<<<<<< HEAD
-            homogenizedInputDims.emplace_back(MatShape(numLetterIndices, 1));
-=======
             homogenizedInputDims[inputIter] = MatShape(numLetterIndices, 1);
->>>>>>> 766bad00
             ++inputIter;
             continue;
         }
