--- conflicted
+++ resolved
@@ -438,32 +438,25 @@
         applyTestTag(CV_TEST_TAG_DNN_SKIP_IE_NGRAPH);
 #endif
     // Output values range: [-40.0597, 207.827]
-<<<<<<< HEAD
-    double l1 =  default_l1, lInf = default_lInf;
-=======
     double l1 = default_l1;
     double lInf = default_lInf;
->>>>>>> 35ff9af6
     if (target == DNN_TARGET_OPENCL_FP16 || target == DNN_TARGET_MYRIAD)
     {
         l1 = 0.041;
         lInf = 0.33;
     }
-<<<<<<< HEAD
+#if defined(INF_ENGINE_RELEASE)
+    else if (backend == DNN_BACKEND_INFERENCE_ENGINE_NGRAPH && target == DNN_TARGET_CPU)
+    {
+        lInf = 0.0002;
+    }
+#endif
     else if (target == DNN_TARGET_CUDA_FP16)
     {
         l1 = 0.005;
         lInf = 0.33;
     }
-=======
-#if defined(INF_ENGINE_RELEASE)
-    else if (backend == DNN_BACKEND_INFERENCE_ENGINE_NGRAPH && target == DNN_TARGET_CPU)
-    {
-        lInf = 0.0002;
-    }
-#endif
-
->>>>>>> 35ff9af6
+
     runTensorFlowNet("slim_batch_norm", false, l1, lInf);
 }
 
@@ -617,57 +610,28 @@
             applyTestTag(CV_TEST_TAG_DNN_SKIP_IE_MYRIAD, CV_TEST_TAG_DNN_SKIP_IE_NGRAPH, CV_TEST_TAG_DNN_SKIP_IE_VERSION);
     }
 #endif
-<<<<<<< HEAD
-    if (backend == DNN_BACKEND_CUDA)
-    {
-        // ok
-    }
-    else if (backend == DNN_BACKEND_INFERENCE_ENGINE_NN_BUILDER_2019 && target != DNN_TARGET_CPU)
-=======
 #if defined(INF_ENGINE_RELEASE) && INF_ENGINE_VER_MAJOR_LT(2021040000)
     if (backend == DNN_BACKEND_INFERENCE_ENGINE_NN_BUILDER_2019 && target != DNN_TARGET_CPU)
->>>>>>> 35ff9af6
         applyTestTag(CV_TEST_TAG_DNN_SKIP_IE_NN_BUILDER);  // Only CPU on DLIE backend is supported
     else if (backend == DNN_BACKEND_INFERENCE_ENGINE_NGRAPH && target != DNN_TARGET_CPU)
         applyTestTag(CV_TEST_TAG_DNN_SKIP_IE_NGRAPH);  // Only CPU on DLIE backend is supported
-<<<<<<< HEAD
-    else if (target != DNN_TARGET_CPU)
-        throw SkipTestException("Only CPU is supported");
-=======
 #endif
     if (backend == DNN_BACKEND_OPENCV && target != DNN_TARGET_CPU)
         throw SkipTestException("Only CPU is supported");  // FIXIT use tags
->>>>>>> 35ff9af6
 
     runTensorFlowNet("max_pool3d");
 }
 
 TEST_P(Test_TensorFlow_layers, AvePooling3D)
 {
-<<<<<<< HEAD
-#if defined(INF_ENGINE_RELEASE) && INF_ENGINE_VER_MAJOR_LT(2019010000)
-    applyTestTag(CV_TEST_TAG_DNN_SKIP_IE_VERSION);
-#endif
-    if (backend == DNN_BACKEND_CUDA)
-    {
-        // ok
-    }
-    else if (backend == DNN_BACKEND_INFERENCE_ENGINE_NN_BUILDER_2019 && target != DNN_TARGET_CPU)
-=======
 #if defined(INF_ENGINE_RELEASE) && INF_ENGINE_VER_MAJOR_LT(2021040000)
     if (backend == DNN_BACKEND_INFERENCE_ENGINE_NN_BUILDER_2019 && target != DNN_TARGET_CPU)
->>>>>>> 35ff9af6
         applyTestTag(CV_TEST_TAG_DNN_SKIP_IE_NN_BUILDER);  // Only CPU on DLIE backend is supported
     else if (backend == DNN_BACKEND_INFERENCE_ENGINE_NGRAPH && target != DNN_TARGET_CPU)
         applyTestTag(CV_TEST_TAG_DNN_SKIP_IE_NGRAPH);  // Only CPU on DLIE backend is supported
-<<<<<<< HEAD
-    else if (target != DNN_TARGET_CPU)
-        throw SkipTestException("Only CPU is supported");
-=======
 #endif
     if (backend == DNN_BACKEND_OPENCV && target != DNN_TARGET_CPU)
         throw SkipTestException("Only CPU is supported");  // FIXIT use tags
->>>>>>> 35ff9af6
 
     runTensorFlowNet("ave_pool3d");
 }
@@ -1369,12 +1333,9 @@
 
 TEST_P(Test_TensorFlow_layers, lstm)
 {
-<<<<<<< HEAD
     if(backend == DNN_BACKEND_CUDA)
         applyTestTag(CV_TEST_TAG_DNN_SKIP_CUDA); /* not supported */
-=======
 #if defined(INF_ENGINE_RELEASE) && INF_ENGINE_VER_MAJOR_LT(2021040000)
->>>>>>> 35ff9af6
     if (backend == DNN_BACKEND_INFERENCE_ENGINE_NN_BUILDER_2019)
         applyTestTag(CV_TEST_TAG_DNN_SKIP_IE_NN_BUILDER);
     if (backend == DNN_BACKEND_INFERENCE_ENGINE_NGRAPH)
@@ -1574,15 +1535,13 @@
 
 TEST_P(Test_TensorFlow_layers, tf2_prelu)
 {
+    if (backend == DNN_BACKEND_CUDA)
+        applyTestTag(CV_TEST_TAG_DNN_SKIP_CUDA); // not supported; only across channels is supported
 #if defined(INF_ENGINE_RELEASE) && INF_ENGINE_VER_MAJOR_LT(2021040000)
     if (backend == DNN_BACKEND_INFERENCE_ENGINE_NN_BUILDER_2019)
         applyTestTag(CV_TEST_TAG_DNN_SKIP_IE_NN_BUILDER);
     if (backend == DNN_BACKEND_INFERENCE_ENGINE_NGRAPH)
         applyTestTag(CV_TEST_TAG_DNN_SKIP_IE_NGRAPH);
-<<<<<<< HEAD
-    if (backend == DNN_BACKEND_CUDA)
-        applyTestTag(CV_TEST_TAG_DNN_SKIP_CUDA); // not supported; only across channels is supported
-=======
 #endif
 #if defined(INF_ENGINE_RELEASE) && INF_ENGINE_VER_MAJOR_EQ(2021040000)
     if (backend == DNN_BACKEND_INFERENCE_ENGINE_NGRAPH)
@@ -1598,7 +1557,6 @@
     }
 #endif
 
->>>>>>> 35ff9af6
     runTensorFlowNet("tf2_prelu");
 }
 
