--- conflicted
+++ resolved
@@ -599,17 +599,12 @@
 {
     if (backend == DNN_BACKEND_OPENCV && target == DNN_TARGET_OPENCL_FP16)
         applyTestTag(CV_TEST_TAG_DNN_SKIP_OPENCL_FP16);
-<<<<<<< HEAD
-    if (backend == DNN_BACKEND_INFERENCE_ENGINE)
-        applyTestTag(CV_TEST_TAG_DNN_SKIP_IE);
-    if(backend == DNN_BACKEND_CUDA)
-        applyTestTag(CV_TEST_TAG_DNN_SKIP_CUDA); /* Proposal layer is unsupported */
-=======
     if (backend == DNN_BACKEND_INFERENCE_ENGINE_NN_BUILDER_2019)
         applyTestTag(CV_TEST_TAG_DNN_SKIP_IE_NN_BUILDER);
     if (backend == DNN_BACKEND_INFERENCE_ENGINE_NGRAPH)
         applyTestTag(CV_TEST_TAG_DNN_SKIP_IE_NGRAPH);
->>>>>>> 7523c777
+    if(backend == DNN_BACKEND_CUDA)
+        applyTestTag(CV_TEST_TAG_DNN_SKIP_CUDA); /* Proposal layer is unsupported */
 
     Net net = readNetFromCaffe(_tf("net_faster_rcnn_proposal.prototxt"));
 
