// This file is part of OpenCV project.
// It is subject to the license terms in the LICENSE file found in the top-level directory
// of this distribution and at http://opencv.org/license.html.

// Copyright (C) 2018-2019, Intel Corporation, all rights reserved.
// Third party copyrights are property of their respective owners.


#include "test_precomp.hpp"
#include "npy_blob.hpp"
#include <opencv2/dnn/shape_utils.hpp>
namespace opencv_test { namespace {

template<typename TString>
static std::string _tf(TString filename, bool required = true)
{
    return findDataFile(std::string("dnn/onnx/") + filename, required);
}

class Test_ONNX_layers : public DNNTestLayer
{
public:
    bool required;

    Test_ONNX_layers() : required(true) { }

    enum Extension
    {
        npy,
        pb
    };

    void testONNXModels(const String& basename, const Extension ext = npy,
                        const double l1 = 0, const float lInf = 0, const bool useSoftmax = false,
                        bool checkNoFallbacks = true, int numInps = 1)
    {
        String onnxmodel = _tf("models/" + basename + ".onnx", required);
        std::vector<Mat> inps(numInps);
        Mat ref;
        if (ext == npy) {
            for (int i = 0; i < numInps; ++i)
                inps[i] = blobFromNPY(_tf("data/input_" + basename + (numInps > 1 ? format("_%d", i) : "") + ".npy"));
            ref = blobFromNPY(_tf("data/output_" + basename + ".npy"));
        }
        else if (ext == pb) {
            for (int i = 0; i < numInps; ++i)
                inps[i] = readTensorFromONNX(_tf("data/input_" + basename + (numInps > 1 ? format("_%d", i) : "") + ".pb"));
            ref = readTensorFromONNX(_tf("data/output_" + basename + ".pb"));
        }
        else
            CV_Error(Error::StsUnsupportedFormat, "Unsupported extension");

        checkBackend(&inps[0], &ref);
        Net net = readNetFromONNX(onnxmodel);
        ASSERT_FALSE(net.empty());

        net.setPreferableBackend(backend);
        net.setPreferableTarget(target);

        std::vector<String> inputNames;
        for (int i = 0; i < numInps; ++i)
            inputNames.push_back(format("%d", i));
        net.setInputsNames(inputNames);

        for (int i = 0; i < numInps; ++i)
            net.setInput(inps[i], inputNames[i]);
        Mat out = net.forward("");

        if (useSoftmax)
        {
            LayerParams lp;
            Net netSoftmax;
            netSoftmax.addLayerToPrev("softmaxLayer", "Softmax", lp);
            netSoftmax.setPreferableBackend(DNN_BACKEND_OPENCV);

            netSoftmax.setInput(out);
            out = netSoftmax.forward();

            netSoftmax.setInput(ref);
            ref = netSoftmax.forward();
        }
        normAssert(ref, out, "", l1 ? l1 : default_l1, lInf ? lInf : default_lInf);
        if (checkNoFallbacks)
            expectNoFallbacksFromIE(net);
    }
};

TEST_P(Test_ONNX_layers, InstanceNorm)
{
    if(backend == DNN_BACKEND_CUDA)
        applyTestTag(CV_TEST_TAG_DNN_SKIP_CUDA); /* MVN is not supported */

    if (target == DNN_TARGET_MYRIAD)
        testONNXModels("instancenorm", npy, 0, 0, false, false);
    else
        testONNXModels("instancenorm", npy);
}

TEST_P(Test_ONNX_layers, MaxPooling)
{
#if defined(INF_ENGINE_RELEASE) && INF_ENGINE_VER_MAJOR_GE(2020020000)
    if (backend == DNN_BACKEND_INFERENCE_ENGINE_NGRAPH && target == DNN_TARGET_MYRIAD)
        applyTestTag(CV_TEST_TAG_DNN_SKIP_IE_MYRIAD, CV_TEST_TAG_DNN_SKIP_IE_NGRAPH, CV_TEST_TAG_DNN_SKIP_IE_VERSION);
#endif
    testONNXModels("maxpooling", npy, 0, 0, false, false);
}
TEST_P(Test_ONNX_layers, MaxPooling_2)
{
    testONNXModels("two_maxpooling", npy, 0, 0, false, false);
}

TEST_P(Test_ONNX_layers, Convolution)
{
    testONNXModels("convolution");
    testONNXModels("conv_asymmetric_pads");
}

TEST_P(Test_ONNX_layers, Convolution_variable_weight)
{
    if ((backend == DNN_BACKEND_INFERENCE_ENGINE_NGRAPH ||
         backend == DNN_BACKEND_INFERENCE_ENGINE_NN_BUILDER_2019) && target == DNN_TARGET_MYRIAD)
        applyTestTag(CV_TEST_TAG_DNN_SKIP_IE_MYRIAD, CV_TEST_TAG_DNN_SKIP_IE_NN_BUILDER, CV_TEST_TAG_DNN_SKIP_IE_NGRAPH);

    if (backend == DNN_BACKEND_CUDA)
        applyTestTag(CV_TEST_TAG_DNN_SKIP_CUDA); // not supported
    if (backend == DNN_BACKEND_VKCOM)
        applyTestTag(CV_TEST_TAG_DNN_SKIP_VULKAN); // not supported
    String basename = "conv_variable_w";
    Net net = readNetFromONNX(_tf("models/" + basename + ".onnx"));
    ASSERT_FALSE(net.empty());

    net.setPreferableBackend(backend);
    net.setPreferableTarget(target);

    for (int i = 0; i < 2; i++)
    {
        Mat input = blobFromNPY(_tf("data/input_" + basename + format("_%d", i) + "_0.npy"));
        Mat weights = blobFromNPY(_tf("data/input_" + basename + format("_%d", i) + "_1.npy"));
        Mat ref = blobFromNPY(_tf("data/output_" + basename + format("_%d", i) + ".npy"));

        net.setInput(input, "0");
        net.setInput(weights, "1");

        Mat out = net.forward();
        normAssert(ref, out, "", default_l1, default_lInf);
    }
}

TEST_P(Test_ONNX_layers, Convolution_variable_weight_bias)
{
    if ((backend == DNN_BACKEND_INFERENCE_ENGINE_NGRAPH ||
         backend == DNN_BACKEND_INFERENCE_ENGINE_NN_BUILDER_2019) && target == DNN_TARGET_MYRIAD)
        applyTestTag(CV_TEST_TAG_DNN_SKIP_IE_MYRIAD, CV_TEST_TAG_DNN_SKIP_IE_NN_BUILDER, CV_TEST_TAG_DNN_SKIP_IE_NGRAPH);

    if (backend == DNN_BACKEND_CUDA)
        applyTestTag(CV_TEST_TAG_DNN_SKIP_CUDA); // not supported
    if (backend == DNN_BACKEND_VKCOM)
        applyTestTag(CV_TEST_TAG_DNN_SKIP_VULKAN); // not supported

    if (backend == DNN_BACKEND_INFERENCE_ENGINE_NGRAPH && target == DNN_TARGET_CPU &&
        getInferenceEngineCPUType() == CV_DNN_INFERENCE_ENGINE_CPU_TYPE_ARM_COMPUTE)
        applyTestTag(CV_TEST_TAG_DNN_SKIP_IE_ARM_CPU, CV_TEST_TAG_DNN_SKIP_IE_NGRAPH);

    String basename = "conv_variable_wb";
    Net net = readNetFromONNX(_tf("models/" + basename + ".onnx"));
    ASSERT_FALSE(net.empty());

    net.setPreferableBackend(backend);
    net.setPreferableTarget(target);

    for (int i = 0; i < 2; i++)
    {
        Mat input = blobFromNPY(_tf("data/input_" + basename + format("_%d", i) + "_0.npy"));
        Mat weights = blobFromNPY(_tf("data/input_" + basename + format("_%d", i) + "_1.npy"));
        Mat bias = blobFromNPY(_tf("data/input_" + basename + format("_%d", i) + "_2.npy"));
        Mat ref = blobFromNPY(_tf("data/output_" + basename + format("_%d", i) + ".npy"));

        net.setInput(input, "0");
        net.setInput(weights, "1");
        net.setInput(bias, "bias");

        Mat out = net.forward();
        normAssert(ref, out, "", default_l1, default_lInf);
    }
}

TEST_P(Test_ONNX_layers, Gather)
{
    if (backend == DNN_BACKEND_INFERENCE_ENGINE_NN_BUILDER_2019 && target == DNN_TARGET_MYRIAD)
        applyTestTag(CV_TEST_TAG_DNN_SKIP_IE_MYRIAD, CV_TEST_TAG_DNN_SKIP_IE_NN_BUILDER);
    testONNXModels("gather");
    // GPU plugin unsupported slice for constant
    if (backend == DNN_BACKEND_INFERENCE_ENGINE_NGRAPH && (target == DNN_TARGET_OPENCL || target == DNN_TARGET_OPENCL_FP16))
        applyTestTag(CV_TEST_TAG_DNN_SKIP_IE_OPENCL, CV_TEST_TAG_DNN_SKIP_IE_OPENCL_FP16, CV_TEST_TAG_DNN_SKIP_IE_NGRAPH);
    testONNXModels("gather_scalar", npy, 0, 0, false, false);
}

TEST_P(Test_ONNX_layers, Convolution3D)
{
#if defined(INF_ENGINE_RELEASE) && INF_ENGINE_VER_MAJOR_LT(2019010000)
    applyTestTag(CV_TEST_TAG_DNN_SKIP_IE_VERSION);
#endif
    testONNXModels("conv3d");
}

TEST_P(Test_ONNX_layers, Convolution3D_bias)
{
#if defined(INF_ENGINE_RELEASE) && INF_ENGINE_VER_MAJOR_LT(2019010000)
    applyTestTag(CV_TEST_TAG_DNN_SKIP_IE_VERSION);
#endif
    testONNXModels("conv3d_bias");
}

TEST_P(Test_ONNX_layers, Two_convolution)
{
#if defined(INF_ENGINE_RELEASE)
    if (backend == DNN_BACKEND_INFERENCE_ENGINE_NN_BUILDER_2019 && target == DNN_TARGET_MYRIAD
        && getInferenceEngineVPUType() == CV_DNN_INFERENCE_ENGINE_VPU_TYPE_MYRIAD_X
    )
        applyTestTag(CV_TEST_TAG_DNN_SKIP_IE_MYRIAD_X, CV_TEST_TAG_DNN_SKIP_IE_NN_BUILDER);
#endif
    // Reference output values are in range [-0.855, 0.611]
    testONNXModels("two_convolution");
}

TEST_P(Test_ONNX_layers, Deconvolution)
{
    testONNXModels("deconvolution", npy, 0, 0, false, false);
    testONNXModels("two_deconvolution", npy, 0, 0, false, false);
    testONNXModels("deconvolution_group", npy, 0, 0, false, false);
    testONNXModels("deconvolution_output_shape", npy, 0, 0, false, false);
    if (target != DNN_TARGET_CUDA_FP16) // bug
        testONNXModels("deconv_adjpad_2d", npy, 0, 0, false, false);
}

TEST_P(Test_ONNX_layers, Deconvolution3D)
{
#if defined(INF_ENGINE_RELEASE) && INF_ENGINE_VER_MAJOR_EQ(2018050000)
    applyTestTag(CV_TEST_TAG_DNN_SKIP_IE_VERSION);
#endif
    if (backend == DNN_BACKEND_CUDA)
    {
        // ok
    }
    else if (backend == DNN_BACKEND_OPENCV || target != DNN_TARGET_CPU)
        throw SkipTestException("Only DLIE backend on CPU is supported");
    testONNXModels("deconv3d");
    testONNXModels("deconv3d_bias");
    testONNXModels("deconv3d_pad");
    testONNXModels("deconv3d_adjpad");
}

TEST_P(Test_ONNX_layers, Dropout)
{
    testONNXModels("dropout");
}

TEST_P(Test_ONNX_layers, Linear)
{
    if (backend == DNN_BACKEND_OPENCV && target == DNN_TARGET_OPENCL_FP16)
        applyTestTag(CV_TEST_TAG_DNN_SKIP_OPENCL_FP16);
    testONNXModels("linear");
}

TEST_P(Test_ONNX_layers, ReLU)
{
    testONNXModels("ReLU");
}

TEST_P(Test_ONNX_layers, PReLU)
{
    testONNXModels("PReLU_slope");
}

TEST_P(Test_ONNX_layers, Clip)
{
    testONNXModels("clip", npy);
}

TEST_P(Test_ONNX_layers, Shape)
{
    testONNXModels("shape_of_constant");
}

TEST_P(Test_ONNX_layers, ReduceMean)
{
    testONNXModels("reduce_mean");
    testONNXModels("reduce_mean_axis1");
    testONNXModels("reduce_mean_axis2");
}

TEST_P(Test_ONNX_layers, ReduceSum)
{
    testONNXModels("reduce_sum");
}

TEST_P(Test_ONNX_layers, ReduceMax)
{
    testONNXModels("reduce_max");
    testONNXModels("reduce_max_axis_0");
    testONNXModels("reduce_max_axis_1");
}

TEST_P(Test_ONNX_layers, Min)
{
    testONNXModels("min", npy, 0, 0, false, true, 2);
}

TEST_P(Test_ONNX_layers, Scale)
{
    if (backend == DNN_BACKEND_INFERENCE_ENGINE_NN_BUILDER_2019)
        applyTestTag(CV_TEST_TAG_DNN_SKIP_IE_NN_BUILDER);
    testONNXModels("scale");
    testONNXModels("scale_broadcast", npy, 0, 0, false, true, 3);
    testONNXModels("scale_broadcast_mid", npy, 0, 0, false, true, 2);
}

TEST_P(Test_ONNX_layers, ReduceMean3D)
{
    if (backend == DNN_BACKEND_CUDA)
    {
        // ok
    }
    else if (backend == DNN_BACKEND_INFERENCE_ENGINE_NN_BUILDER_2019 && target != DNN_TARGET_CPU)
        applyTestTag(CV_TEST_TAG_DNN_SKIP_IE_NN_BUILDER);  // Only CPU on DLIE backend is supported
    else if (backend == DNN_BACKEND_INFERENCE_ENGINE_NGRAPH && target != DNN_TARGET_CPU)
        applyTestTag(CV_TEST_TAG_DNN_SKIP_IE_NGRAPH);  // Only CPU on DLIE backend is supported
    else if (target != DNN_TARGET_CPU)
        throw SkipTestException("Only CPU is supported");

    testONNXModels("reduce_mean3d");
}

TEST_P(Test_ONNX_layers, MaxPooling_Sigmoid)
{
    testONNXModels("maxpooling_sigmoid");
}

TEST_P(Test_ONNX_layers, Cast)
{
    testONNXModels("cast");
}

TEST_P(Test_ONNX_layers, Power)
{
    testONNXModels("pow2", npy, 0, 0, false, false);
}

TEST_P(Test_ONNX_layers, Exp)
{
    if (backend == DNN_BACKEND_INFERENCE_ENGINE_NN_BUILDER_2019)
        applyTestTag(CV_TEST_TAG_DNN_SKIP_IE_NN_BUILDER);
    testONNXModels("exp");
}

TEST_P(Test_ONNX_layers, Elementwise_Ceil)
{
    if (backend == DNN_BACKEND_INFERENCE_ENGINE_NN_BUILDER_2019)
        applyTestTag(CV_TEST_TAG_DNN_SKIP_IE_NN_BUILDER);
    if (backend == DNN_BACKEND_INFERENCE_ENGINE_NGRAPH)
        applyTestTag(CV_TEST_TAG_DNN_SKIP_IE_NGRAPH);
    testONNXModels("ceil");
}

TEST_P(Test_ONNX_layers, Elementwise_Floor)
{
    if (backend == DNN_BACKEND_INFERENCE_ENGINE_NN_BUILDER_2019)
        applyTestTag(CV_TEST_TAG_DNN_SKIP_IE_NN_BUILDER);
    if (backend == DNN_BACKEND_INFERENCE_ENGINE_NGRAPH)
        applyTestTag(CV_TEST_TAG_DNN_SKIP_IE_NGRAPH);
    testONNXModels("floor");
}

TEST_P(Test_ONNX_layers, Elementwise_Log)
{
    if (backend == DNN_BACKEND_INFERENCE_ENGINE_NN_BUILDER_2019)
        applyTestTag(CV_TEST_TAG_DNN_SKIP_IE_NN_BUILDER);
    if (backend == DNN_BACKEND_INFERENCE_ENGINE_NGRAPH)
        applyTestTag(CV_TEST_TAG_DNN_SKIP_IE_NGRAPH);
    testONNXModels("log");
}

TEST_P(Test_ONNX_layers, Elementwise_Round)
{
    if (backend == DNN_BACKEND_INFERENCE_ENGINE_NN_BUILDER_2019)
        applyTestTag(CV_TEST_TAG_DNN_SKIP_IE_NN_BUILDER);
    if (backend == DNN_BACKEND_INFERENCE_ENGINE_NGRAPH)
        applyTestTag(CV_TEST_TAG_DNN_SKIP_IE_NGRAPH);
    testONNXModels("round");
}

TEST_P(Test_ONNX_layers, Elementwise_Sqrt)
{
    if (backend == DNN_BACKEND_INFERENCE_ENGINE_NN_BUILDER_2019)
        applyTestTag(CV_TEST_TAG_DNN_SKIP_IE_NN_BUILDER);
    if (backend == DNN_BACKEND_INFERENCE_ENGINE_NGRAPH)
        applyTestTag(CV_TEST_TAG_DNN_SKIP_IE_NGRAPH);
    testONNXModels("sqrt");
}

TEST_P(Test_ONNX_layers, Elementwise_not)
{
    if (backend == DNN_BACKEND_INFERENCE_ENGINE_NN_BUILDER_2019)
        applyTestTag(CV_TEST_TAG_DNN_SKIP_IE_NN_BUILDER);
    if (backend == DNN_BACKEND_INFERENCE_ENGINE_NGRAPH)
        applyTestTag(CV_TEST_TAG_DNN_SKIP_IE_NGRAPH);
    testONNXModels("not");
}

TEST_P(Test_ONNX_layers, Compare)
{
    if (backend == DNN_BACKEND_INFERENCE_ENGINE_NN_BUILDER_2019)
        applyTestTag(CV_TEST_TAG_DNN_SKIP_IE_NN_BUILDER);
    if (backend == DNN_BACKEND_INFERENCE_ENGINE_NGRAPH)
        applyTestTag(CV_TEST_TAG_DNN_SKIP_IE_NGRAPH);
    testONNXModels("equal");
    testONNXModels("greater");
    testONNXModels("less");
}

TEST_P(Test_ONNX_layers, CompareSameDims)
{
    if (backend == DNN_BACKEND_INFERENCE_ENGINE_NN_BUILDER_2019)
        applyTestTag(CV_TEST_TAG_DNN_SKIP_IE_NN_BUILDER);
    if (backend == DNN_BACKEND_INFERENCE_ENGINE_NGRAPH)
        applyTestTag(CV_TEST_TAG_DNN_SKIP_IE_NGRAPH);
    testONNXModels("equal_same_dims", npy, 0, 0, false, true, 2);
    testONNXModels("greater_same_dims", npy, 0, 0, false, true, 2);
    testONNXModels("less_same_dims", npy, 0, 0, false, true, 2);
}

TEST_P(Test_ONNX_layers, Concatenation)
{
    if (backend == DNN_BACKEND_INFERENCE_ENGINE_NN_BUILDER_2019)
    {
        if (target == DNN_TARGET_OPENCL_FP16) applyTestTag(CV_TEST_TAG_DNN_SKIP_IE_OPENCL_FP16, CV_TEST_TAG_DNN_SKIP_IE_NN_BUILDER);
        if (target == DNN_TARGET_OPENCL)      applyTestTag(CV_TEST_TAG_DNN_SKIP_IE_OPENCL, CV_TEST_TAG_DNN_SKIP_IE_NN_BUILDER);
        if (target == DNN_TARGET_MYRIAD)      applyTestTag(CV_TEST_TAG_DNN_SKIP_IE_MYRIAD, CV_TEST_TAG_DNN_SKIP_IE_NN_BUILDER);
    }
    testONNXModels("concatenation");
    testONNXModels("concat_const_blobs");
}

TEST_P(Test_ONNX_layers, Eltwise3D)
{
#if defined(INF_ENGINE_RELEASE) && INF_ENGINE_VER_MAJOR_LT(2019010000)
    applyTestTag(CV_TEST_TAG_DNN_SKIP_IE_VERSION);
#endif
    if (backend == DNN_BACKEND_INFERENCE_ENGINE_NN_BUILDER_2019 && target != DNN_TARGET_CPU)
        applyTestTag(CV_TEST_TAG_DNN_SKIP_IE_NN_BUILDER);  // Only CPU on DLIE backend is supported
    if (backend == DNN_BACKEND_INFERENCE_ENGINE_NGRAPH && target != DNN_TARGET_CPU)
        applyTestTag(CV_TEST_TAG_DNN_SKIP_IE_NGRAPH);  // Only CPU on DLIE backend is supported
    testONNXModels("eltwise3d");
}

TEST_P(Test_ONNX_layers, AveragePooling)
{
    testONNXModels("average_pooling");
}

TEST_P(Test_ONNX_layers, MaxPooling3D)
{
#if defined(INF_ENGINE_RELEASE) && INF_ENGINE_VER_MAJOR_LT(2019010000)
    applyTestTag(CV_TEST_TAG_DNN_SKIP_IE_VERSION);
#endif
    if (backend == DNN_BACKEND_CUDA)
    {
        // ok
    }
    else if (backend == DNN_BACKEND_INFERENCE_ENGINE_NN_BUILDER_2019 && target != DNN_TARGET_CPU)
        applyTestTag(CV_TEST_TAG_DNN_SKIP_IE_NN_BUILDER);  // Only CPU on DLIE backend is supported
    else if (backend == DNN_BACKEND_INFERENCE_ENGINE_NGRAPH && target != DNN_TARGET_CPU)
        applyTestTag(CV_TEST_TAG_DNN_SKIP_IE_NGRAPH);  // Only CPU on DLIE backend is supported
    else if (target != DNN_TARGET_CPU)
        throw SkipTestException("Only CPU is supported");
    testONNXModels("max_pool3d", npy, 0, 0, false, false);
}

TEST_P(Test_ONNX_layers, AvePooling3D)
{
#if defined(INF_ENGINE_RELEASE) && INF_ENGINE_VER_MAJOR_LT(2019010000)
    applyTestTag(CV_TEST_TAG_DNN_SKIP_IE_VERSION);
#endif
    if (backend == DNN_BACKEND_CUDA)
    {
        // ok
    }
    else if (backend == DNN_BACKEND_INFERENCE_ENGINE_NN_BUILDER_2019 && target != DNN_TARGET_CPU)
        applyTestTag(CV_TEST_TAG_DNN_SKIP_IE_NN_BUILDER);  // Only CPU on DLIE backend is supported
    else if (backend == DNN_BACKEND_INFERENCE_ENGINE_NGRAPH && target != DNN_TARGET_CPU)
        applyTestTag(CV_TEST_TAG_DNN_SKIP_IE_NGRAPH);  // Only CPU on DLIE backend is supported
    else if (target != DNN_TARGET_CPU)
        throw SkipTestException("Only CPU is supported");
    testONNXModels("ave_pool3d");
}

TEST_P(Test_ONNX_layers, PoolConv3D)
{
#if defined(INF_ENGINE_RELEASE) && INF_ENGINE_VER_MAJOR_LT(2019010000)
    applyTestTag(CV_TEST_TAG_DNN_SKIP_IE_VERSION);
#endif
    if (backend == DNN_BACKEND_CUDA)
    {
        // ok
    }
    else if (backend == DNN_BACKEND_INFERENCE_ENGINE_NN_BUILDER_2019 && target != DNN_TARGET_CPU)
        applyTestTag(CV_TEST_TAG_DNN_SKIP_IE_NN_BUILDER);  // Only CPU on DLIE backend is supported
    else if (backend == DNN_BACKEND_INFERENCE_ENGINE_NGRAPH && target != DNN_TARGET_CPU)
        applyTestTag(CV_TEST_TAG_DNN_SKIP_IE_NGRAPH);  // Only CPU on DLIE backend is supported
    else if (target != DNN_TARGET_CPU)
        throw SkipTestException("Only CPU is supported");
    testONNXModels("pool_conv_3d");
}

TEST_P(Test_ONNX_layers, BatchNormalization)
{
    testONNXModels("batch_norm");
}

TEST_P(Test_ONNX_layers, BatchNormalization3D)
{
    if (backend == DNN_BACKEND_INFERENCE_ENGINE_NN_BUILDER_2019)
    {
        if (target == DNN_TARGET_OPENCL_FP16) applyTestTag(CV_TEST_TAG_DNN_SKIP_IE_OPENCL_FP16, CV_TEST_TAG_DNN_SKIP_IE_NN_BUILDER);
        if (target == DNN_TARGET_OPENCL)      applyTestTag(CV_TEST_TAG_DNN_SKIP_IE_OPENCL, CV_TEST_TAG_DNN_SKIP_IE_NN_BUILDER);
        if (target == DNN_TARGET_MYRIAD)      applyTestTag(CV_TEST_TAG_DNN_SKIP_IE_MYRIAD, CV_TEST_TAG_DNN_SKIP_IE_NN_BUILDER);
    }
    testONNXModels("batch_norm_3d");
}

TEST_P(Test_ONNX_layers, BatchNormalizationUnfused)
{
#if defined(INF_ENGINE_RELEASE) && INF_ENGINE_VER_MAJOR_EQ(2021030000)
    if (backend == DNN_BACKEND_INFERENCE_ENGINE_NGRAPH && target == DNN_TARGET_CPU)
        applyTestTag(CV_TEST_TAG_DNN_SKIP_IE_CPU, CV_TEST_TAG_DNN_SKIP_IE_NGRAPH);  // exception
#endif
    testONNXModels("frozenBatchNorm2d");
}

TEST_P(Test_ONNX_layers, BatchNormalizationSubgraph)
{
#if defined(INF_ENGINE_RELEASE) && INF_ENGINE_VER_MAJOR_EQ(2021030000)
    if (backend == DNN_BACKEND_INFERENCE_ENGINE_NGRAPH && target == DNN_TARGET_CPU)
        applyTestTag(CV_TEST_TAG_DNN_SKIP_IE_CPU, CV_TEST_TAG_DNN_SKIP_IE_NGRAPH);  // exception
#endif
    testONNXModels("batch_norm_subgraph");
}

TEST_P(Test_ONNX_layers, NormalizeFusionSubgraph)
{
    testONNXModels("normalize_fusion");
}

TEST_P(Test_ONNX_layers, Transpose)
{
    if (backend == DNN_BACKEND_INFERENCE_ENGINE_NN_BUILDER_2019)
    {
        if (target == DNN_TARGET_OPENCL_FP16) applyTestTag(CV_TEST_TAG_DNN_SKIP_IE_OPENCL_FP16, CV_TEST_TAG_DNN_SKIP_IE_NN_BUILDER);
        if (target == DNN_TARGET_OPENCL)      applyTestTag(CV_TEST_TAG_DNN_SKIP_IE_OPENCL, CV_TEST_TAG_DNN_SKIP_IE_NN_BUILDER);
        if (target == DNN_TARGET_MYRIAD)      applyTestTag(CV_TEST_TAG_DNN_SKIP_IE_MYRIAD, CV_TEST_TAG_DNN_SKIP_IE_NN_BUILDER);
    }
    testONNXModels("transpose");
}

TEST_P(Test_ONNX_layers, Multiplication)
{
    if (backend == DNN_BACKEND_OPENCV && target == DNN_TARGET_OPENCL_FP16)
        applyTestTag(CV_TEST_TAG_DNN_SKIP_OPENCL_FP16);
    if (backend == DNN_BACKEND_INFERENCE_ENGINE_NN_BUILDER_2019 && target == DNN_TARGET_MYRIAD)
        applyTestTag(CV_TEST_TAG_DNN_SKIP_IE_MYRIAD, CV_TEST_TAG_DNN_SKIP_IE_NN_BUILDER);
    testONNXModels("mul");
}

TEST_P(Test_ONNX_layers, MatMul)
{
    if (backend == DNN_BACKEND_INFERENCE_ENGINE_NN_BUILDER_2019)
        applyTestTag(CV_TEST_TAG_DNN_SKIP_IE_NN_BUILDER);

    testONNXModels("matmul_2d");
    testONNXModels("matmul_3d");
    testONNXModels("matmul_4d");
}

TEST_P(Test_ONNX_layers, MatMulAdd)
{
    if (backend == DNN_BACKEND_INFERENCE_ENGINE_NN_BUILDER_2019)
        applyTestTag(CV_TEST_TAG_DNN_SKIP_IE_NN_BUILDER);
    if (backend == DNN_BACKEND_OPENCV && target == DNN_TARGET_OPENCL_FP16)
        applyTestTag(CV_TEST_TAG_DNN_SKIP_OPENCL_FP16);
    testONNXModels("matmul_add");
}

TEST_P(Test_ONNX_layers, Expand)
{
    testONNXModels("expand");
    testONNXModels("expand_identity");
    testONNXModels("expand_batch");
    testONNXModels("expand_channels");
    testONNXModels("expand_neg_batch");
}

TEST_P(Test_ONNX_layers, ExpandHW)
{
    if (backend == DNN_BACKEND_INFERENCE_ENGINE_NN_BUILDER_2019)
        applyTestTag(CV_TEST_TAG_DNN_SKIP_IE_NN_BUILDER);
    testONNXModels("expand_hw");
}

TEST_P(Test_ONNX_layers, Constant)
{
#if defined(INF_ENGINE_RELEASE) && INF_ENGINE_VER_MAJOR_EQ(2018050000)
    if (backend == DNN_BACKEND_INFERENCE_ENGINE_NN_BUILDER_2019 && target == DNN_TARGET_MYRIAD
            && getInferenceEngineVPUType() == CV_DNN_INFERENCE_ENGINE_VPU_TYPE_MYRIAD_X)
       applyTestTag(CV_TEST_TAG_DNN_SKIP_IE_MYRIAD_X, CV_TEST_TAG_DNN_SKIP_IE_NN_BUILDER, CV_TEST_TAG_DNN_SKIP_IE_VERSION);
#endif
    testONNXModels("constant");
}

TEST_P(Test_ONNX_layers, Padding)
{
#if defined(INF_ENGINE_RELEASE) && INF_ENGINE_VER_MAJOR_LT(2019010000)
    testONNXModels("padding", npy, 0, 0, false, false);
#else
    testONNXModels("padding");
#endif
}

TEST_P(Test_ONNX_layers, Resize)
{
    testONNXModels("resize_nearest");
    if (backend == DNN_BACKEND_INFERENCE_ENGINE_NN_BUILDER_2019)
        applyTestTag(CV_TEST_TAG_DNN_SKIP_IE_NN_BUILDER);
    testONNXModels("resize_bilinear");
}

TEST_P(Test_ONNX_layers, ResizeUnfused)
{
    if (backend == DNN_BACKEND_INFERENCE_ENGINE_NN_BUILDER_2019)
        applyTestTag(CV_TEST_TAG_DNN_SKIP_IE_NN_BUILDER);
    testONNXModels("upsample_unfused_torch1.2");
    testONNXModels("upsample_unfused_opset9_torch1.4");
    testONNXModels("resize_nearest_unfused_opset11_torch1.4");
    testONNXModels("resize_nearest_unfused_opset11_torch1.3");
    testONNXModels("resize_bilinear_unfused_opset11_torch1.4");
}

TEST_P(Test_ONNX_layers, ResizeUnfusedTwoInputs)
{
    if (backend == DNN_BACKEND_INFERENCE_ENGINE_NN_BUILDER_2019)
        applyTestTag(CV_TEST_TAG_DNN_SKIP_IE_NN_BUILDER);
    if (backend == DNN_BACKEND_INFERENCE_ENGINE_NGRAPH)
        applyTestTag(CV_TEST_TAG_DNN_SKIP_IE_NGRAPH);
    testONNXModels("upsample_unfused_two_inputs_opset9_torch1.4", npy, 0, 0, false, true, 2);
    testONNXModels("upsample_unfused_two_inputs_opset11_torch1.4", npy, 0, 0, false, true, 2);
}

TEST_P(Test_ONNX_layers, MultyInputs)
{
    testONNXModels("multy_inputs", npy, 0, 0, false, true, 2);
}

TEST_P(Test_ONNX_layers, Broadcast)
{
    if (backend == DNN_BACKEND_INFERENCE_ENGINE_NN_BUILDER_2019)
        applyTestTag(CV_TEST_TAG_DNN_SKIP_IE_NN_BUILDER);
    testONNXModels("channel_broadcast", npy, 0, 0, false, true, 2);
}

TEST_P(Test_ONNX_layers, DynamicResize)
{
    testONNXModels("dynamic_resize_9", npy, 0, 0, false, true, 2);
    testONNXModels("dynamic_resize_10", npy, 0, 0, false, true, 2);
    testONNXModels("dynamic_resize_11", npy, 0, 0, false, true, 2);
    testONNXModels("dynamic_resize_scale_9", npy, 0, 0, false, true, 2);
    testONNXModels("dynamic_resize_scale_10", npy, 0, 0, false, true, 2);
    testONNXModels("dynamic_resize_scale_11", npy, 0, 0, false, true, 2);
}

TEST_P(Test_ONNX_layers, Resize_HumanSeg)
{
    testONNXModels("resize_humanseg");
}

TEST_P(Test_ONNX_layers, Div)
{
    const String model =  _tf("models/div.onnx");
    Net net = readNetFromONNX(model);
    ASSERT_FALSE(net.empty());

    net.setPreferableBackend(backend);
    net.setPreferableTarget(target);

    // Reference output values range is -68.80928, 2.991873. So to avoid computational
    // difference for FP16 we'll perform reversed division (just swap inputs).
    Mat inp1 = blobFromNPY(_tf("data/input_div_1.npy"));
    Mat inp2 = blobFromNPY(_tf("data/input_div_0.npy"));
    Mat ref  = blobFromNPY(_tf("data/output_div.npy"));
    cv::divide(1.0, ref, ref);
    checkBackend(&inp1, &ref);

    net.setInput(inp1, "0");
    net.setInput(inp2, "1");
    Mat out = net.forward();

    normAssert(ref, out, "", default_l1,  default_lInf);
    expectNoFallbacksFromIE(net);
    expectNoFallbacksFromCUDA(net);
}

TEST_P(Test_ONNX_layers, DynamicReshape)
{
    if (backend == DNN_BACKEND_INFERENCE_ENGINE_NN_BUILDER_2019)
        applyTestTag(CV_TEST_TAG_DNN_SKIP_IE_NN_BUILDER);

    testONNXModels("dynamic_reshape");
    testONNXModels("dynamic_reshape_opset_11");
    testONNXModels("flatten_by_prod");
    testONNXModels("flatten_const");
}

TEST_P(Test_ONNX_layers, Reshape)
{
    testONNXModels("unsqueeze");
    testONNXModels("unsqueeze_opset_13");
}

TEST_P(Test_ONNX_layers, Squeeze)
{
    if (backend == DNN_BACKEND_INFERENCE_ENGINE_NN_BUILDER_2019 && target == DNN_TARGET_MYRIAD)
        applyTestTag(CV_TEST_TAG_DNN_SKIP_IE_MYRIAD, CV_TEST_TAG_DNN_SKIP_IE_NN_BUILDER);
    testONNXModels("squeeze");
}

TEST_P(Test_ONNX_layers, ReduceL2)
{
    testONNXModels("reduceL2");
    testONNXModels("reduceL2_subgraph");
    testONNXModels("reduceL2_subgraph_2");
    testONNXModels("reduceL2_subgraph2_2");
}

TEST_P(Test_ONNX_layers, Split)
{
    if (backend == DNN_BACKEND_INFERENCE_ENGINE_NN_BUILDER_2019)
        applyTestTag(CV_TEST_TAG_DNN_SKIP_IE_NN_BUILDER);
    if (backend == DNN_BACKEND_INFERENCE_ENGINE_NGRAPH)
        applyTestTag(CV_TEST_TAG_DNN_SKIP_IE_NGRAPH);
    testONNXModels("split_1");
    testONNXModels("split_2");
    testONNXModels("split_3");
    testONNXModels("split_4");
    testONNXModels("split_sizes");
    testONNXModels("split_neg_axis");
}

TEST_P(Test_ONNX_layers, Slice)
{
#if defined(INF_ENGINE_RELEASE) && INF_ENGINE_VER_MAJOR_LT(2019010000)
    testONNXModels("slice", npy, 0, 0, false, false);
#else
    testONNXModels("slice");
    testONNXModels("slice_neg_starts");
    testONNXModels("slice_opset_11");
#endif
}

TEST_P(Test_ONNX_layers, Slice_Steps_2DInput)
{
    testONNXModels("slice_opset_11_steps_2d");
}

TEST_P(Test_ONNX_layers, Slice_Steps_3DInput)
{
    testONNXModels("slice_opset_11_steps_3d");
}

TEST_P(Test_ONNX_layers, Slice_Steps_4DInput)
{
    testONNXModels("slice_opset_11_steps_4d");
}

TEST_P(Test_ONNX_layers, Slice_Steps_5DInput)
{
    testONNXModels("slice_opset_11_steps_5d");
}

TEST_P(Test_ONNX_layers, Softmax)
{
    testONNXModels("softmax");
    testONNXModels("log_softmax", npy, 0, 0, false, false);
    testONNXModels("softmax_unfused");
}

TEST_P(Test_ONNX_layers, Split_EltwiseMax)
{
    if (backend == DNN_BACKEND_INFERENCE_ENGINE_NN_BUILDER_2019)
        applyTestTag(CV_TEST_TAG_DNN_SKIP_IE_NN_BUILDER);
    if (backend == DNN_BACKEND_INFERENCE_ENGINE_NGRAPH)
        applyTestTag(CV_TEST_TAG_DNN_SKIP_IE_NGRAPH);
    testONNXModels("split_max");
}

TEST_P(Test_ONNX_layers, LSTM_Activations)
{
#if defined(INF_ENGINE_RELEASE) && INF_ENGINE_VER_MAJOR_EQ(2021040000)
    // IE Exception: Ngraph operation Reshape with name Block1237_Output_0_before_reshape has dynamic output shape on 0 port, but CPU plug-in supports only static shape
    if (backend == DNN_BACKEND_INFERENCE_ENGINE_NGRAPH && (target == DNN_TARGET_OPENCL || target == DNN_TARGET_OPENCL_FP16))
        applyTestTag(target == DNN_TARGET_OPENCL ? CV_TEST_TAG_DNN_SKIP_IE_OPENCL : CV_TEST_TAG_DNN_SKIP_IE_OPENCL_FP16,
            CV_TEST_TAG_DNN_SKIP_IE_NGRAPH, CV_TEST_TAG_DNN_SKIP_IE_VERSION
        );
#endif

    testONNXModels("lstm_cntk_tanh", pb, 0, 0, false, false);
}

TEST_P(Test_ONNX_layers, LSTM)
{
    testONNXModels("lstm", npy, 0, 0, false, false);
}

TEST_P(Test_ONNX_layers, LSTM_bidirectional)
{
    testONNXModels("lstm_bidirectional", npy, 0, 0, false, false);
}

TEST_P(Test_ONNX_layers, LSTM_hidden)
{
    testONNXModels("hidden_lstm", npy, 0, 0, false, false);
}

TEST_P(Test_ONNX_layers, LSTM_hidden_bidirectional)
{
    testONNXModels("hidden_lstm_bi", npy, 0, 0, false, false);
}

TEST_P(Test_ONNX_layers, GRU)
{
    testONNXModels("gru", npy, 0, 0, false, false);
}

TEST_P(Test_ONNX_layers, GRU_bidirectional)
{
    testONNXModels("gru_bi", npy, 0, 0, false, false);
}

TEST_P(Test_ONNX_layers, Pad2d_Unfused)
{
    testONNXModels("ReflectionPad2d");
    testONNXModels("ZeroPad2d");
}

TEST_P(Test_ONNX_layers, LinearWithConstant)
{
    if (backend == DNN_BACKEND_OPENCV && target == DNN_TARGET_OPENCL_FP16)
        applyTestTag(CV_TEST_TAG_DNN_SKIP_OPENCL_FP16);
#if defined(INF_ENGINE_RELEASE) && INF_ENGINE_VER_MAJOR_LT(2020040000)
    applyTestTag(CV_TEST_TAG_DNN_SKIP_IE);
#endif
    if (backend == DNN_BACKEND_CUDA)
        applyTestTag(CV_TEST_TAG_DNN_SKIP_CUDA);
    testONNXModels("lin_with_constant");
}

TEST_P(Test_ONNX_layers, MatmulWithTwoInputs)
{
    if (backend == DNN_BACKEND_OPENCV && target == DNN_TARGET_OPENCL_FP16)
        applyTestTag(CV_TEST_TAG_DNN_SKIP_OPENCL_FP16);
#if defined(INF_ENGINE_RELEASE) && INF_ENGINE_VER_MAJOR_LT(2020040000)
    applyTestTag(CV_TEST_TAG_DNN_SKIP_IE);
#endif
    testONNXModels("matmul_with_two_inputs");
}

TEST_P(Test_ONNX_layers, ResizeOpset11_Torch1_6)
{
    testONNXModels("resize_opset11_torch1.6");
}

TEST_P(Test_ONNX_layers, Mish)
{
    testONNXModels("mish");
}

TEST_P(Test_ONNX_layers, CalculatePads)
{
    testONNXModels("calc_pads");
}

TEST_P(Test_ONNX_layers, Conv1d)
{
    testONNXModels("conv1d");
}

TEST_P(Test_ONNX_layers, Conv1d_bias)
{
    testONNXModels("conv1d_bias");
}

TEST_P(Test_ONNX_layers, Conv1d_variable_weight)
{
    if (backend == DNN_BACKEND_CUDA)
        applyTestTag(CV_TEST_TAG_DNN_SKIP_CUDA); // not supported
    if (backend == DNN_BACKEND_VKCOM)
        applyTestTag(CV_TEST_TAG_DNN_SKIP_VULKAN); // not supported
    String basename = "conv1d_variable_w";
    Net net = readNetFromONNX(_tf("models/" + basename + ".onnx"));
    ASSERT_FALSE(net.empty());

    net.setPreferableBackend(backend);
    net.setPreferableTarget(target);

    Mat input = blobFromNPY(_tf("data/input_" + basename + "_0.npy"));
    Mat weights = blobFromNPY(_tf("data/input_" + basename + "_1.npy"));
    Mat ref = blobFromNPY(_tf("data/output_" + basename + ".npy"));

    net.setInput(input, "0");
    net.setInput(weights, "1");

    Mat out = net.forward();
    normAssert(ref, out, "", default_l1, default_lInf);
}

TEST_P(Test_ONNX_layers, Conv1d_variable_weight_bias)
{
    if (backend == DNN_BACKEND_CUDA)
        applyTestTag(CV_TEST_TAG_DNN_SKIP_CUDA); // not supported
    if (backend == DNN_BACKEND_VKCOM)
        applyTestTag(CV_TEST_TAG_DNN_SKIP_VULKAN); // not supported
    if (backend == DNN_BACKEND_INFERENCE_ENGINE_NGRAPH)
    {
        if (target == DNN_TARGET_MYRIAD) applyTestTag(CV_TEST_TAG_DNN_SKIP_IE_MYRIAD, CV_TEST_TAG_DNN_SKIP_IE_NGRAPH);
        if (target == DNN_TARGET_CPU && getInferenceEngineCPUType() == CV_DNN_INFERENCE_ENGINE_CPU_TYPE_ARM_COMPUTE)
            applyTestTag(CV_TEST_TAG_DNN_SKIP_IE_ARM_CPU, CV_TEST_TAG_DNN_SKIP_IE_NGRAPH);
    }
    String basename = "conv1d_variable_wb";
    Net net = readNetFromONNX(_tf("models/" + basename + ".onnx"));
    ASSERT_FALSE(net.empty());

    net.setPreferableBackend(backend);
    net.setPreferableTarget(target);

    Mat input = blobFromNPY(_tf("data/input_" + basename + "_0.npy"));
    Mat weights = blobFromNPY(_tf("data/input_" + basename + "_1.npy"));
    Mat bias = blobFromNPY(_tf("data/input_" + basename + "_2.npy"));
    Mat ref = blobFromNPY(_tf("data/output_" + basename + ".npy"));

    net.setInput(input, "0");
    net.setInput(weights, "1");
    net.setInput(bias, "bias");

    Mat out = net.forward();
    normAssert(ref, out, "", default_l1, default_lInf);
}

TEST_P(Test_ONNX_layers, GatherMultiOutput)
{
#if defined(INF_ENGINE_RELEASE) && INF_ENGINE_VER_MAJOR_EQ(2021040000)
    // IE Exception: Ngraph operation Reshape with name 6 has dynamic output shape on 0 port, but CPU plug-in supports only static shape
    if (backend == DNN_BACKEND_INFERENCE_ENGINE_NGRAPH && (target == DNN_TARGET_OPENCL || target == DNN_TARGET_OPENCL_FP16))
        applyTestTag(target == DNN_TARGET_OPENCL ? CV_TEST_TAG_DNN_SKIP_IE_OPENCL : CV_TEST_TAG_DNN_SKIP_IE_OPENCL_FP16,
            CV_TEST_TAG_DNN_SKIP_IE_NGRAPH, CV_TEST_TAG_DNN_SKIP_IE_VERSION
        );
#endif
#if defined(INF_ENGINE_RELEASE) && INF_ENGINE_VER_MAJOR_EQ(2021030000)
    if (backend == DNN_BACKEND_INFERENCE_ENGINE_NGRAPH && target == DNN_TARGET_OPENCL)
        applyTestTag(CV_TEST_TAG_DNN_SKIP_IE_OPENCL, CV_TEST_TAG_DNN_SKIP_IE_NGRAPH);  // exception
    if (backend == DNN_BACKEND_INFERENCE_ENGINE_NGRAPH && target == DNN_TARGET_OPENCL_FP16)
        applyTestTag(CV_TEST_TAG_DNN_SKIP_IE_OPENCL_FP16, CV_TEST_TAG_DNN_SKIP_IE_NGRAPH);  // exception
#endif

#if defined(INF_ENGINE_RELEASE) && INF_ENGINE_VER_MAJOR_LE(2021030000)
    if (target == DNN_TARGET_MYRIAD)
        applyTestTag(CV_TEST_TAG_DNN_SKIP_IE_MYRIAD, CV_TEST_TAG_DNN_SKIP_IE);
#endif

    testONNXModels("gather_multi_output");
}

TEST_P(Test_ONNX_layers, DynamicAxes)
{
#if defined(INF_ENGINE_RELEASE) && INF_ENGINE_VER_MAJOR_EQ(2021040000)
    // accuracy
    if (backend == DNN_BACKEND_INFERENCE_ENGINE_NGRAPH && (target == DNN_TARGET_OPENCL || target == DNN_TARGET_OPENCL_FP16))
        applyTestTag(target == DNN_TARGET_OPENCL ? CV_TEST_TAG_DNN_SKIP_IE_OPENCL : CV_TEST_TAG_DNN_SKIP_IE_OPENCL_FP16,
            CV_TEST_TAG_DNN_SKIP_IE_NGRAPH, CV_TEST_TAG_DNN_SKIP_IE_VERSION
        );
#endif
#if defined(INF_ENGINE_RELEASE)
    if (backend == DNN_BACKEND_INFERENCE_ENGINE_NN_BUILDER_2019)
    {
        if (target == DNN_TARGET_MYRIAD) applyTestTag(CV_TEST_TAG_DNN_SKIP_IE_MYRIAD, CV_TEST_TAG_DNN_SKIP_IE_NN_BUILDER);
    }
#if INF_ENGINE_VER_MAJOR_LT(2021000000)
    if (backend == DNN_BACKEND_INFERENCE_ENGINE_NGRAPH)
    {
        if (target == DNN_TARGET_MYRIAD) applyTestTag(CV_TEST_TAG_DNN_SKIP_IE_MYRIAD, CV_TEST_TAG_DNN_SKIP_IE_NGRAPH);
    }
#endif
#endif
    testONNXModels("squeeze_and_conv_dynamic_axes");
    testONNXModels("unsqueeze_and_conv_dynamic_axes");
    testONNXModels("gather_dynamic_axes");
    testONNXModels("gather_scalar_dynamic_axes");
    testONNXModels("slice_dynamic_axes");
    testONNXModels("slice_opset_11_dynamic_axes");
    testONNXModels("resize_opset11_torch1.6_dynamic_axes");
    testONNXModels("average_pooling_dynamic_axes");
    testONNXModels("maxpooling_sigmoid_dynamic_axes");
    testONNXModels("dynamic_batch");
}

TEST_P(Test_ONNX_layers, MaxPool1d)
{
    if (backend == DNN_BACKEND_INFERENCE_ENGINE_NN_BUILDER_2019)
    {
        if (target == DNN_TARGET_MYRIAD) applyTestTag(CV_TEST_TAG_DNN_SKIP_IE_MYRIAD, CV_TEST_TAG_DNN_SKIP_IE_NN_BUILDER);
    }
    if (backend == DNN_BACKEND_INFERENCE_ENGINE_NGRAPH)
    {
        if (target == DNN_TARGET_MYRIAD) applyTestTag(CV_TEST_TAG_DNN_SKIP_IE_MYRIAD, CV_TEST_TAG_DNN_SKIP_IE_NGRAPH);
    }
    testONNXModels("maxpooling_1d");
}

TEST_P(Test_ONNX_layers, MaxPoolSigmoid1d)
{
    if (backend == DNN_BACKEND_INFERENCE_ENGINE_NN_BUILDER_2019)
    {
        if (target == DNN_TARGET_MYRIAD) applyTestTag(CV_TEST_TAG_DNN_SKIP_IE_MYRIAD, CV_TEST_TAG_DNN_SKIP_IE_NN_BUILDER);
    }
    if (backend == DNN_BACKEND_INFERENCE_ENGINE_NGRAPH)
    {
        if (target == DNN_TARGET_MYRIAD) applyTestTag(CV_TEST_TAG_DNN_SKIP_IE_MYRIAD, CV_TEST_TAG_DNN_SKIP_IE_NGRAPH);
    }
    testONNXModels("maxpooling_sigmoid_1d");
}

TEST_P(Test_ONNX_layers, MaxPool1d_Twise)
{
    if (backend == DNN_BACKEND_INFERENCE_ENGINE_NN_BUILDER_2019)
    {
        if (target == DNN_TARGET_MYRIAD) applyTestTag(CV_TEST_TAG_DNN_SKIP_IE_MYRIAD, CV_TEST_TAG_DNN_SKIP_IE_NN_BUILDER);
    }
    if (backend == DNN_BACKEND_INFERENCE_ENGINE_NGRAPH)
    {
        if (target == DNN_TARGET_MYRIAD) applyTestTag(CV_TEST_TAG_DNN_SKIP_IE_MYRIAD, CV_TEST_TAG_DNN_SKIP_IE_NGRAPH);
    }
    testONNXModels("two_maxpooling_1d");
}

TEST_P(Test_ONNX_layers, AvePool1d)
{
    if (backend == DNN_BACKEND_INFERENCE_ENGINE_NN_BUILDER_2019)
    {
        if (target == DNN_TARGET_MYRIAD) applyTestTag(CV_TEST_TAG_DNN_SKIP_IE_MYRIAD, CV_TEST_TAG_DNN_SKIP_IE_NN_BUILDER);
    }
    if (backend == DNN_BACKEND_INFERENCE_ENGINE_NGRAPH)
    {
        if (target == DNN_TARGET_MYRIAD) applyTestTag(CV_TEST_TAG_DNN_SKIP_IE_MYRIAD, CV_TEST_TAG_DNN_SKIP_IE_NGRAPH);
    }
    testONNXModels("average_pooling_1d");
}

TEST_P(Test_ONNX_layers, PoolConv1d)
{
    if (backend == DNN_BACKEND_INFERENCE_ENGINE_NN_BUILDER_2019)
    {
        if (target == DNN_TARGET_MYRIAD) applyTestTag(CV_TEST_TAG_DNN_SKIP_IE_MYRIAD, CV_TEST_TAG_DNN_SKIP_IE_NN_BUILDER);
    }
    if (backend == DNN_BACKEND_INFERENCE_ENGINE_NGRAPH)
    {
        if (target == DNN_TARGET_MYRIAD) applyTestTag(CV_TEST_TAG_DNN_SKIP_IE_MYRIAD, CV_TEST_TAG_DNN_SKIP_IE_NGRAPH);
    }
    testONNXModels("pool_conv_1d");
}

TEST_P(Test_ONNX_layers, ConvResizePool1d)
{
#if defined(INF_ENGINE_RELEASE) && INF_ENGINE_VER_MAJOR_EQ(2021040000)
    // IE Exception: Ngraph operation Reshape with name 15 has dynamic output shape on 0 port, but CPU plug-in supports only static shape
    if (backend == DNN_BACKEND_INFERENCE_ENGINE_NGRAPH && (target == DNN_TARGET_OPENCL || target == DNN_TARGET_OPENCL_FP16))
        applyTestTag(target == DNN_TARGET_OPENCL ? CV_TEST_TAG_DNN_SKIP_IE_OPENCL : CV_TEST_TAG_DNN_SKIP_IE_OPENCL_FP16,
            CV_TEST_TAG_DNN_SKIP_IE_NGRAPH, CV_TEST_TAG_DNN_SKIP_IE_VERSION
        );
#endif
#if defined(INF_ENGINE_RELEASE)
    if (backend == DNN_BACKEND_INFERENCE_ENGINE_NN_BUILDER_2019)
    {
        if (target == DNN_TARGET_MYRIAD) applyTestTag(CV_TEST_TAG_DNN_SKIP_IE_MYRIAD, CV_TEST_TAG_DNN_SKIP_IE_NN_BUILDER);
    }
    if (backend == DNN_BACKEND_INFERENCE_ENGINE_NGRAPH)
    {
        if (target == DNN_TARGET_MYRIAD) applyTestTag(CV_TEST_TAG_DNN_SKIP_IE_MYRIAD, CV_TEST_TAG_DNN_SKIP_IE_NGRAPH);
#if INF_ENGINE_VER_MAJOR_EQ(2021030000)
        if (target == DNN_TARGET_OPENCL) applyTestTag(CV_TEST_TAG_DNN_SKIP_IE_OPENCL, CV_TEST_TAG_DNN_SKIP_IE_NGRAPH);  // exception
        if (target == DNN_TARGET_OPENCL_FP16) applyTestTag(CV_TEST_TAG_DNN_SKIP_IE_OPENCL_FP16, CV_TEST_TAG_DNN_SKIP_IE_NGRAPH);  // exception
#endif
    }
#endif
    testONNXModels("conv_resize_pool_1d");
}

TEST_P(Test_ONNX_layers, SubFromConst)
{
    testONNXModels("sub_from_const1");
    testONNXModels("sub_from_const_eltwise");
    testONNXModels("sub_from_const_broadcast");
}


TEST_P(Test_ONNX_layers, Quantized_Convolution)
{
    testONNXModels("quantized_conv_uint8_weights", npy, 0.004, 0.02);
    testONNXModels("quantized_conv_int8_weights", npy, 0.03, 0.5);
    testONNXModels("quantized_conv_per_channel_weights", npy, 0.06, 0.4);
}

TEST_P(Test_ONNX_layers, Quantized_MatMul)
{
    testONNXModels("quantized_matmul_uint8_weights", npy, 0.005, 0.007);
    testONNXModels("quantized_matmul_int8_weights", npy, 0.06, 0.2);
    testONNXModels("quantized_matmul_per_channel_weights", npy, 0.06, 0.22);
}

TEST_P(Test_ONNX_layers, Quantized_MatMul_Variable_Weights)
{
    // Unsupported
    EXPECT_THROW(
    {
        testONNXModels("quantized_matmul_variable_inputs");
    }, cv::Exception);
}

TEST_P(Test_ONNX_layers, Quantized_Eltwise)
{
    testONNXModels("quantized_eltwise");
}

TEST_P(Test_ONNX_layers, Quantized_Eltwise_Scalar)
{
    testONNXModels("quantized_eltwise_scalar");
}

TEST_P(Test_ONNX_layers, Quantized_Eltwise_Broadcast)
{
    testONNXModels("quantized_eltwise_broadcast");
}

TEST_P(Test_ONNX_layers, Quantized_LeakyReLU)
{
    testONNXModels("quantized_leaky_relu");
}

TEST_P(Test_ONNX_layers, Quantized_Sigmoid)
{
    testONNXModels("quantized_sigmoid");
}

TEST_P(Test_ONNX_layers, Quantized_MaxPool)
{
    testONNXModels("quantized_maxpool");
}

TEST_P(Test_ONNX_layers, Quantized_AvgPool)
{
    testONNXModels("quantized_avgpool");
}

TEST_P(Test_ONNX_layers, Quantized_Split)
{
    testONNXModels("quantized_split");
}

TEST_P(Test_ONNX_layers, Quantized_Pad)
{
    testONNXModels("quantized_padding");
}

TEST_P(Test_ONNX_layers, Quantized_Reshape)
{
    testONNXModels("quantized_reshape");
}

TEST_P(Test_ONNX_layers, Quantized_Transpose)
{
    testONNXModels("quantized_transpose");
}

TEST_P(Test_ONNX_layers, Quantized_Squeeze)
{
    testONNXModels("quantized_squeeze");
}

TEST_P(Test_ONNX_layers, Quantized_Unsqueeze)
{
    testONNXModels("quantized_unsqueeze");
}

TEST_P(Test_ONNX_layers, Quantized_Resize)
{
    testONNXModels("quantized_resize_nearest");
    testONNXModels("quantized_resize_bilinear", npy, 2e-4, 0.003);
    testONNXModels("quantized_resize_bilinear_align", npy, 3e-4, 0.003);
}

TEST_P(Test_ONNX_layers, Quantized_Concat)
{
    testONNXModels("quantized_concat");
    testONNXModels("quantized_concat_const_blob");
}

TEST_P(Test_ONNX_layers, Quantized_Constant)
{
    testONNXModels("quantized_constant", npy, 0.002, 0.008);
}

INSTANTIATE_TEST_CASE_P(/*nothing*/, Test_ONNX_layers, dnnBackendsAndTargets());

class Test_ONNX_nets : public Test_ONNX_layers
{
public:
    Test_ONNX_nets() { required = false; }
};

TEST_P(Test_ONNX_nets, Alexnet)
{
#if defined(OPENCV_32BIT_CONFIGURATION) && (defined(HAVE_OPENCL) || defined(_WIN32))
    applyTestTag(CV_TEST_TAG_MEMORY_2GB);
#else
    applyTestTag(target == DNN_TARGET_CPU ? CV_TEST_TAG_MEMORY_512MB : CV_TEST_TAG_MEMORY_1GB);
#endif

    const String model =  _tf("models/alexnet.onnx", false);

    Net net = readNetFromONNX(model);
    ASSERT_FALSE(net.empty());

    net.setPreferableBackend(backend);
    net.setPreferableTarget(target);

    Mat inp = imread(_tf("../grace_hopper_227.png"));
    Mat ref = blobFromNPY(_tf("../caffe_alexnet_prob.npy"));
    checkBackend(&inp, &ref);

    net.setInput(blobFromImage(inp, 1.0f, Size(227, 227), Scalar(), false));
    ASSERT_FALSE(net.empty());
    Mat out = net.forward();

    normAssert(out, ref, "", default_l1,  default_lInf);
    expectNoFallbacksFromIE(net);
}

TEST_P(Test_ONNX_nets, Squeezenet)
{
    testONNXModels("squeezenet", pb);
}

TEST_P(Test_ONNX_nets, Googlenet)
{
    if (backend == DNN_BACKEND_INFERENCE_ENGINE_NN_BUILDER_2019)
        applyTestTag(CV_TEST_TAG_DNN_SKIP_IE_NN_BUILDER);

    if (backend == DNN_BACKEND_INFERENCE_ENGINE_NGRAPH)
        applyTestTag(CV_TEST_TAG_DNN_SKIP_IE_NGRAPH);

    const String model = _tf("models/googlenet.onnx", false);

    Net net = readNetFromONNX(model);
    ASSERT_FALSE(net.empty());

    net.setPreferableBackend(backend);
    net.setPreferableTarget(target);

    std::vector<Mat> images;
    images.push_back( imread(_tf("../googlenet_0.png")) );
    images.push_back( imread(_tf("../googlenet_1.png")) );
    Mat inp = blobFromImages(images, 1.0f, Size(), Scalar(), false);
    Mat ref = blobFromNPY(_tf("../googlenet_prob.npy"));
    checkBackend(&inp, &ref);

    net.setInput(inp);
    ASSERT_FALSE(net.empty());
    Mat out = net.forward();

    normAssert(ref, out, "", default_l1,  default_lInf);
    expectNoFallbacksFromIE(net);
}

TEST_P(Test_ONNX_nets, CaffeNet)
{
#if defined(OPENCV_32BIT_CONFIGURATION) && (defined(HAVE_OPENCL) || defined(_WIN32))
    applyTestTag(CV_TEST_TAG_MEMORY_2GB);
#else
    applyTestTag(target == DNN_TARGET_CPU ? CV_TEST_TAG_MEMORY_512MB : CV_TEST_TAG_MEMORY_1GB);
#endif

#if defined(INF_ENGINE_RELEASE) && INF_ENGINE_VER_MAJOR_EQ(2019030000)
    if (backend == DNN_BACKEND_INFERENCE_ENGINE_NN_BUILDER_2019 && target == DNN_TARGET_MYRIAD
        && getInferenceEngineVPUType() == CV_DNN_INFERENCE_ENGINE_VPU_TYPE_MYRIAD_X)
        applyTestTag(CV_TEST_TAG_DNN_SKIP_IE_MYRIAD_X, CV_TEST_TAG_DNN_SKIP_IE_NN_BUILDER, CV_TEST_TAG_DNN_SKIP_IE_VERSION);
#endif
    testONNXModels("caffenet", pb);
}

TEST_P(Test_ONNX_nets, RCNN_ILSVRC13)
{
#if defined(OPENCV_32BIT_CONFIGURATION) && (defined(HAVE_OPENCL) || defined(_WIN32))
    applyTestTag(CV_TEST_TAG_MEMORY_2GB);
#else
    applyTestTag(target == DNN_TARGET_CPU ? CV_TEST_TAG_MEMORY_512MB : CV_TEST_TAG_MEMORY_1GB);
#endif

#if defined(INF_ENGINE_RELEASE) && INF_ENGINE_VER_MAJOR_EQ(2019030000)
    if (backend == DNN_BACKEND_INFERENCE_ENGINE_NN_BUILDER_2019 && target == DNN_TARGET_MYRIAD
        && getInferenceEngineVPUType() == CV_DNN_INFERENCE_ENGINE_VPU_TYPE_MYRIAD_X)
        applyTestTag(CV_TEST_TAG_DNN_SKIP_IE_MYRIAD_X, CV_TEST_TAG_DNN_SKIP_IE_NN_BUILDER, CV_TEST_TAG_DNN_SKIP_IE_VERSION);
#endif
    // Reference output values are in range [-4.992, -1.161]
    testONNXModels("rcnn_ilsvrc13", pb, 0.0046);
}

TEST_P(Test_ONNX_nets, VGG16_bn)
{
    applyTestTag(CV_TEST_TAG_MEMORY_6GB);  // > 2.3Gb

    // output range: [-16; 27], after Softmax [0; 0.67]
    const double lInf = (target == DNN_TARGET_MYRIAD) ? 0.038 : default_lInf;
    testONNXModels("vgg16-bn", pb, default_l1, lInf, true);
}

TEST_P(Test_ONNX_nets, ZFNet)
{
    applyTestTag(CV_TEST_TAG_MEMORY_2GB);
    testONNXModels("zfnet512", pb);
}

TEST_P(Test_ONNX_nets, ResNet18v1)
{
    applyTestTag(CV_TEST_TAG_MEMORY_512MB);

    // output range: [-16; 22], after Softmax [0, 0.51]
    testONNXModels("resnet18v1", pb, default_l1, default_lInf, true, target != DNN_TARGET_MYRIAD);
}

TEST_P(Test_ONNX_nets, ResNet50v1)
{
    applyTestTag(CV_TEST_TAG_MEMORY_512MB);

    // output range: [-67; 75], after Softmax [0, 0.98]
    testONNXModels("resnet50v1", pb, default_l1, default_lInf, true, target != DNN_TARGET_MYRIAD);
}

TEST_P(Test_ONNX_nets, ResNet50_Int8)
{
    testONNXModels("resnet50_int8", pb, default_l1, default_lInf, true);
}

TEST_P(Test_ONNX_nets, ResNet101_DUC_HDC)
{
    applyTestTag(CV_TEST_TAG_VERYLONG);

#if defined(INF_ENGINE_RELEASE) && INF_ENGINE_VER_MAJOR_GE(2019010000)
    if (backend == DNN_BACKEND_INFERENCE_ENGINE_NN_BUILDER_2019)
        applyTestTag(CV_TEST_TAG_DNN_SKIP_IE_NN_BUILDER, CV_TEST_TAG_DNN_SKIP_IE_VERSION);
#endif
#if defined(INF_ENGINE_RELEASE)
    if (backend == DNN_BACKEND_INFERENCE_ENGINE_NN_BUILDER_2019 && target == DNN_TARGET_MYRIAD)
        applyTestTag(CV_TEST_TAG_DNN_SKIP_IE_MYRIAD, CV_TEST_TAG_DNN_SKIP_IE_NN_BUILDER);
#endif
    if (target == DNN_TARGET_OPENCL_FP16 || target == DNN_TARGET_OPENCL)
    {
        if (backend == DNN_BACKEND_OPENCV)
            applyTestTag(target == DNN_TARGET_OPENCL ? CV_TEST_TAG_DNN_SKIP_OPENCL : CV_TEST_TAG_DNN_SKIP_OPENCL_FP16);
        throw SkipTestException("Test is disabled for OpenCL targets");
    }
    testONNXModels("resnet101_duc_hdc", pb);
}

TEST_P(Test_ONNX_nets, TinyYolov2)
{
    applyTestTag(CV_TEST_TAG_MEMORY_512MB);

    if (cvtest::skipUnstableTests)
        throw SkipTestException("Skip unstable test");
#if defined(INF_ENGINE_RELEASE)
    if (backend == DNN_BACKEND_INFERENCE_ENGINE_NN_BUILDER_2019
            && (target == DNN_TARGET_OPENCL || target == DNN_TARGET_OPENCL_FP16)
    )
        applyTestTag(target == DNN_TARGET_OPENCL ? CV_TEST_TAG_DNN_SKIP_IE_OPENCL : CV_TEST_TAG_DNN_SKIP_IE_OPENCL_FP16, CV_TEST_TAG_DNN_SKIP_IE_NN_BUILDER);

    if (target == DNN_TARGET_MYRIAD && getInferenceEngineVPUType() == CV_DNN_INFERENCE_ENGINE_VPU_TYPE_MYRIAD_X
    )
        applyTestTag(CV_TEST_TAG_DNN_SKIP_IE_MYRIAD_X,
                     backend == DNN_BACKEND_INFERENCE_ENGINE_NN_BUILDER_2019 ?
                     CV_TEST_TAG_DNN_SKIP_IE_NN_BUILDER :
                     CV_TEST_TAG_DNN_SKIP_IE_NGRAPH);
#endif

    // output range: [-11; 8]
    double l1 =  default_l1, lInf = default_lInf;
    if (target == DNN_TARGET_OPENCL_FP16 || target == DNN_TARGET_MYRIAD)
    {
<<<<<<< HEAD
        l1 = 0.017;
        lInf = 0.14;
    }
    else if (target == DNN_TARGET_CUDA_FP16)
    {
        l1 = 0.018;
        lInf = 0.16;
=======
        l1 = 0.02;
        lInf = 0.2;
>>>>>>> b55d8f46
    }
#if defined(INF_ENGINE_RELEASE) && INF_ENGINE_VER_MAJOR_EQ(2020040000)
    if (backend == DNN_BACKEND_INFERENCE_ENGINE_NGRAPH && target == DNN_TARGET_OPENCL_FP16)
    {
        l1 = 0.018f; lInf = 0.16f;
    }
#endif

    testONNXModels("tiny_yolo2", pb, l1, lInf);
}

TEST_P(Test_ONNX_nets, CNN_MNIST)
{
    // output range: [-1952; 6574], after Softmax [0; 1]
    testONNXModels("cnn_mnist", pb, default_l1, default_lInf, true);
}

TEST_P(Test_ONNX_nets, MobileNet_v2)
{
    // output range: [-166; 317], after Softmax [0; 1]
    testONNXModels("mobilenetv2", pb, default_l1, default_lInf, true);
}

TEST_P(Test_ONNX_nets, LResNet100E_IR)
{
    applyTestTag(
#if defined(OPENCV_32BIT_CONFIGURATION) && defined(HAVE_OPENCL)
        CV_TEST_TAG_MEMORY_2GB,
#else
        (target == DNN_TARGET_CPU ? CV_TEST_TAG_MEMORY_512MB : CV_TEST_TAG_MEMORY_1GB),
#endif
        CV_TEST_TAG_DEBUG_LONG
    );
    if (backend == DNN_BACKEND_INFERENCE_ENGINE_NN_BUILDER_2019)
    {
        if (target == DNN_TARGET_OPENCL_FP16) applyTestTag(CV_TEST_TAG_DNN_SKIP_IE_OPENCL_FP16, CV_TEST_TAG_DNN_SKIP_IE_NN_BUILDER);
        if (target == DNN_TARGET_OPENCL)      applyTestTag(CV_TEST_TAG_DNN_SKIP_IE_OPENCL, CV_TEST_TAG_DNN_SKIP_IE_NN_BUILDER);
        if (target == DNN_TARGET_MYRIAD)      applyTestTag(CV_TEST_TAG_DNN_SKIP_IE_MYRIAD, CV_TEST_TAG_DNN_SKIP_IE_NN_BUILDER);
    }
    if (backend == DNN_BACKEND_INFERENCE_ENGINE_NGRAPH)
    {
        if (target == DNN_TARGET_OPENCL_FP16) applyTestTag(CV_TEST_TAG_DNN_SKIP_IE_OPENCL_FP16, CV_TEST_TAG_DNN_SKIP_IE_NGRAPH);
        if (target == DNN_TARGET_OPENCL)      applyTestTag(CV_TEST_TAG_DNN_SKIP_IE_OPENCL, CV_TEST_TAG_DNN_SKIP_IE_NGRAPH);
        if (target == DNN_TARGET_MYRIAD)      applyTestTag(CV_TEST_TAG_DNN_SKIP_IE_MYRIAD, CV_TEST_TAG_DNN_SKIP_IE_NGRAPH);
    }

    double l1 = default_l1, lInf = default_lInf;
    // output range: [-3; 3]
    if (backend == DNN_BACKEND_OPENCV && target == DNN_TARGET_OPENCL_FP16)
    {
        l1 = 0.009;
        lInf = 0.035;
    }
    else if (backend == DNN_BACKEND_INFERENCE_ENGINE_NN_BUILDER_2019 && target == DNN_TARGET_CPU)
    {
        l1 = 4.6e-5;
        lInf = 1.9e-4;
    }
    else if (target == DNN_TARGET_CUDA_FP16)
    {
        l1 = 0.008;
        lInf = 0.04;
    }
    testONNXModels("LResNet100E_IR", pb, l1, lInf);
}

TEST_P(Test_ONNX_nets, Emotion_ferplus)
{
#if defined(INF_ENGINE_RELEASE)
    if (target == DNN_TARGET_MYRIAD && getInferenceEngineVPUType() == CV_DNN_INFERENCE_ENGINE_VPU_TYPE_MYRIAD_X)
        applyTestTag(CV_TEST_TAG_DNN_SKIP_IE_MYRIAD_X,
                     backend == DNN_BACKEND_INFERENCE_ENGINE_NN_BUILDER_2019 ?
                     CV_TEST_TAG_DNN_SKIP_IE_NN_BUILDER :
                     CV_TEST_TAG_DNN_SKIP_IE_NGRAPH);
#endif

    double l1 = default_l1;
    double lInf = default_lInf;

    // Output values are in range [-2.011, 2.111]
    if (backend == DNN_BACKEND_OPENCV && target == DNN_TARGET_OPENCL_FP16)
        l1 = 0.007;
    else if (backend == DNN_BACKEND_INFERENCE_ENGINE_NN_BUILDER_2019 && target == DNN_TARGET_OPENCL_FP16)
    {
        l1 = 0.021;
        lInf = 0.034;
    }
    else if (backend == DNN_BACKEND_INFERENCE_ENGINE_NN_BUILDER_2019 && (target == DNN_TARGET_CPU || target == DNN_TARGET_OPENCL)) {
        l1 = 2.4e-4;
        lInf = 6e-4;
    }
#if defined(INF_ENGINE_RELEASE) && INF_ENGINE_VER_MAJOR_GE(2020040000)
    if (backend == DNN_BACKEND_INFERENCE_ENGINE_NGRAPH && target == DNN_TARGET_OPENCL_FP16)
    {
        l1 = 0.013f; lInf = 0.035f;
    }
#endif

    testONNXModels("emotion_ferplus", pb, l1, lInf);
}

TEST_P(Test_ONNX_nets, Inception_v2)
{
    testONNXModels("inception_v2", pb, default_l1, default_lInf, true);
}

TEST_P(Test_ONNX_nets, DenseNet121)
{
    applyTestTag(CV_TEST_TAG_MEMORY_512MB);

    // output range: [-87; 138], after Softmax [0; 1]
    testONNXModels("densenet121", pb, default_l1, default_lInf, true, target != DNN_TARGET_MYRIAD);
}

TEST_P(Test_ONNX_nets, Inception_v1)
{
#if defined(INF_ENGINE_RELEASE)
    if ((backend == DNN_BACKEND_INFERENCE_ENGINE_NN_BUILDER_2019 ||
         backend == DNN_BACKEND_INFERENCE_ENGINE_NGRAPH) && target == DNN_TARGET_MYRIAD)
        applyTestTag(CV_TEST_TAG_DNN_SKIP_IE_MYRIAD);
#endif
    testONNXModels("inception_v1", pb);
}

TEST_P(Test_ONNX_nets, Shufflenet)
{
    if (backend == DNN_BACKEND_INFERENCE_ENGINE_NN_BUILDER_2019)
    {
        if (target == DNN_TARGET_OPENCL_FP16) applyTestTag(CV_TEST_TAG_DNN_SKIP_IE_OPENCL_FP16, CV_TEST_TAG_DNN_SKIP_IE_NN_BUILDER);
        if (target == DNN_TARGET_OPENCL)      applyTestTag(CV_TEST_TAG_DNN_SKIP_IE_OPENCL, CV_TEST_TAG_DNN_SKIP_IE_NN_BUILDER);
        if (target == DNN_TARGET_MYRIAD)      applyTestTag(CV_TEST_TAG_DNN_SKIP_IE_MYRIAD, CV_TEST_TAG_DNN_SKIP_IE_NN_BUILDER);
    }
    testONNXModels("shufflenet", pb);
}

TEST_P(Test_ONNX_nets, Resnet34_kinetics)
{
#if defined(INF_ENGINE_RELEASE) && INF_ENGINE_VER_MAJOR_LT(2019010000)
    applyTestTag(CV_TEST_TAG_DNN_SKIP_IE_VERSION);
#endif
    if (backend == DNN_BACKEND_CUDA)
    {
        // ok
    }
    else if (backend == DNN_BACKEND_INFERENCE_ENGINE_NN_BUILDER_2019 && target != DNN_TARGET_CPU)
        applyTestTag(CV_TEST_TAG_DNN_SKIP_IE_NN_BUILDER);  // Only CPU on DLIE backend is supported
    else if (backend == DNN_BACKEND_INFERENCE_ENGINE_NGRAPH && target != DNN_TARGET_CPU)
        applyTestTag(CV_TEST_TAG_DNN_SKIP_IE_NGRAPH);  // Only CPU on DLIE backend is supported
    else if (target != DNN_TARGET_CPU)
        throw SkipTestException("Only CPU is supported");

    String onnxmodel = findDataFile("dnn/resnet-34_kinetics.onnx", false);
    Mat image0 = imread(findDataFile("dnn/dog416.png"));
    Mat image1 = imread(findDataFile("dnn/street.png"));

    Mat ref0 = blobFromNPY(_tf("data/output_kinetics0.npy"));
    Mat ref1 = blobFromNPY(_tf("data/output_kinetics1.npy"));

    std::vector<Mat> images_0(16, image0);
    std::vector<Mat> images_1(16, image1);
    Mat blob0 = blobFromImages(images_0, 1.0, Size(112, 112), Scalar(114.7748, 107.7354, 99.4750), true, true);
    Mat blob1 = blobFromImages(images_1, 1.0, Size(112, 112), Scalar(114.7748, 107.7354, 99.4750), true, true);

    Net permute;
    LayerParams lp;
    int order[] = {1, 0, 2, 3};
    lp.set("order", DictValue::arrayInt<int*>(&order[0], 4));
    permute.addLayerToPrev("perm", "Permute", lp);

    permute.setPreferableBackend(backend);
    permute.setPreferableTarget(target);

    permute.setInput(blob0);
    Mat input0 = permute.forward().clone();

    permute.setInput(blob1);
    Mat input1 = permute.forward().clone();

    int dims[] = {1, 3, 16, 112, 112};
    input0 = input0.reshape(0, 5, &dims[0]);
    input1 = input1.reshape(0, 5, &dims[0]);

    Net net = readNetFromONNX(onnxmodel);
    ASSERT_FALSE(net.empty());
    net.setPreferableBackend(backend);
    net.setPreferableTarget(target);

    // output range [-5, 11]
    float l1 = 0.0013, lInf = 0.009;
    if (target == DNN_TARGET_CUDA_FP16)
    {
        l1 = 0.01;
        lInf = 0.06;
    }

    checkBackend(&input0, &ref0);
    net.setInput(input0);
    Mat out = net.forward().clone();
    normAssert(ref0, out, "", l1, lInf);

    checkBackend(&input1, &ref1);
    net.setInput(input1);
    out = net.forward().clone();
    normAssert(ref1, out, "", l1, lInf);

    expectNoFallbacksFromIE(net);
}

TEST_P(Test_ONNX_layers, CumSum)
{
    testONNXModels("cumsum_1d_exclusive_1");
    testONNXModels("cumsum_1d_reverse");
    testONNXModels("cumsum_1d_exclusive_1_reverse");
    testONNXModels("cumsum_2d_dim_1");
    testONNXModels("cumsum_3d_dim_2");
}

INSTANTIATE_TEST_CASE_P(/**/, Test_ONNX_nets, dnnBackendsAndTargets());

}} // namespace<|MERGE_RESOLUTION|>--- conflicted
+++ resolved
@@ -1400,18 +1400,13 @@
     double l1 =  default_l1, lInf = default_lInf;
     if (target == DNN_TARGET_OPENCL_FP16 || target == DNN_TARGET_MYRIAD)
     {
-<<<<<<< HEAD
-        l1 = 0.017;
-        lInf = 0.14;
+        l1 = 0.02;
+        lInf = 0.2;
     }
     else if (target == DNN_TARGET_CUDA_FP16)
     {
         l1 = 0.018;
         lInf = 0.16;
-=======
-        l1 = 0.02;
-        lInf = 0.2;
->>>>>>> b55d8f46
     }
 #if defined(INF_ENGINE_RELEASE) && INF_ENGINE_VER_MAJOR_EQ(2020040000)
     if (backend == DNN_BACKEND_INFERENCE_ENGINE_NGRAPH && target == DNN_TARGET_OPENCL_FP16)
