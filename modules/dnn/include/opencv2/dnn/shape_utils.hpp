/*M///////////////////////////////////////////////////////////////////////////////////////
//
//  IMPORTANT: READ BEFORE DOWNLOADING, COPYING, INSTALLING OR USING.
//
//  By downloading, copying, installing or using the software you agree to this license.
//  If you do not agree to this license, do not download, install,
//  copy or use the software.
//
//
//                           License Agreement
//                For Open Source Computer Vision Library
//
// Copyright (C) 2013, OpenCV Foundation, all rights reserved.
// Third party copyrights are property of their respective owners.
//
// Redistribution and use in source and binary forms, with or without modification,
// are permitted provided that the following conditions are met:
//
//   * Redistribution's of source code must retain the above copyright notice,
//     this list of conditions and the following disclaimer.
//
//   * Redistribution's in binary form must reproduce the above copyright notice,
//     this list of conditions and the following disclaimer in the documentation
//     and/or other materials provided with the distribution.
//
//   * The name of the copyright holders may not be used to endorse or promote products
//     derived from this software without specific prior written permission.
//
// This software is provided by the copyright holders and contributors "as is" and
// any express or implied warranties, including, but not limited to, the implied
// warranties of merchantability and fitness for a particular purpose are disclaimed.
// In no event shall the Intel Corporation or contributors be liable for any direct,
// indirect, incidental, special, exemplary, or consequential damages
// (including, but not limited to, procurement of substitute goods or services;
// loss of use, data, or profits; or business interruption) however caused
// and on any theory of liability, whether in contract, strict liability,
// or tort (including negligence or otherwise) arising in any way out of
// the use of this software, even if advised of the possibility of such damage.
//
//M*/

#ifndef OPENCV_DNN_DNN_SHAPE_UTILS_HPP
#define OPENCV_DNN_DNN_SHAPE_UTILS_HPP

#include <opencv2/dnn/dnn.hpp>
#include <opencv2/core/types_c.h>  // CV_MAX_DIM
#include <iostream>
#include <ostream>
#include <sstream>

namespace cv {
namespace dnn {
CV__DNN_INLINE_NS_BEGIN

//Slicing

struct _Range : public cv::Range
{
    _Range(const Range &r) : cv::Range(r) {}
    _Range(int start_, int size_ = 1) : cv::Range(start_, start_ + size_) {}
};

static inline Mat slice(const Mat &m, const _Range &r0)
{
    Range ranges[CV_MAX_DIM];
    for (int i = 1; i < m.dims; i++)
        ranges[i] = Range::all();
    ranges[0] = r0;
    return m(&ranges[0]);
}

static inline Mat slice(const Mat &m, const _Range &r0, const _Range &r1)
{
    CV_Assert(m.dims >= 2);
    Range ranges[CV_MAX_DIM];
    for (int i = 2; i < m.dims; i++)
        ranges[i] = Range::all();
    ranges[0] = r0;
    ranges[1] = r1;
    return m(&ranges[0]);
}

static inline Mat slice(const Mat &m, const _Range &r0, const _Range &r1, const _Range &r2)
{
    CV_Assert(m.dims >= 3);
    Range ranges[CV_MAX_DIM];
    for (int i = 3; i < m.dims; i++)
        ranges[i] = Range::all();
    ranges[0] = r0;
    ranges[1] = r1;
    ranges[2] = r2;
    return m(&ranges[0]);
}

static inline Mat slice(const Mat &m, const _Range &r0, const _Range &r1, const _Range &r2, const _Range &r3)
{
    CV_Assert(m.dims >= 4);
    Range ranges[CV_MAX_DIM];
    for (int i = 4; i < m.dims; i++)
        ranges[i] = Range::all();
    ranges[0] = r0;
    ranges[1] = r1;
    ranges[2] = r2;
    ranges[3] = r3;
    return m(&ranges[0]);
}

static inline Mat getPlane(const Mat &m, int n, int cn)
{
    CV_Assert(m.dims > 2);
    int sz[CV_MAX_DIM];
    for(int i = 2; i < m.dims; i++)
    {
        sz[i-2] = m.size.p[i];
    }
    return Mat(m.dims - 2, sz, m.type(), (void*)m.ptr<float>(n, cn));
}

static inline MatShape shape(const int* dims, const int n)
{
    MatShape shape;
    shape.assign(dims, dims + n);
    return shape;
}

static inline MatShape shape(const Mat& mat)
{
    return shape(mat.size.p, mat.dims);
}

static inline MatShape shape(const MatSize& sz)
{
    return shape(sz.p, sz.dims());
}

static inline MatShape shape(const UMat& mat)
{
    return shape(mat.size.p, mat.dims);
}

#if 0  // issues with MatExpr wrapped into InputArray
static inline
MatShape shape(InputArray input)
{
    int sz[CV_MAX_DIM];
    int ndims = input.sizend(sz);
    return shape(sz, ndims);
}
#endif

namespace {inline bool is_neg(int i) { return i < 0; }}

static inline MatShape shape(int a0, int a1=-1, int a2=-1, int a3=-1)
{
    int dims[] = {a0, a1, a2, a3};
    MatShape s = shape(dims, 4);
    s.erase(std::remove_if(s.begin(), s.end(), is_neg), s.end());
    return s;
}

static inline int total(const MatShape& shape, int start = -1, int end = -1)
{
    if (start == -1) start = 0;
    if (end == -1) end = (int)shape.size();

    if (shape.empty())
        return 0;

    int elems = 1;
    CV_Assert(start <= (int)shape.size() && end <= (int)shape.size() &&
              start <= end);
    for(int i = start; i < end; i++)
    {
        elems *= shape[i];
    }
    return elems;
}

static inline MatShape concat(const MatShape& a, const MatShape& b)
{
    MatShape c = a;
    c.insert(c.end(), b.begin(), b.end());

    return c;
}

static inline std::string toString(const MatShape& shape, const String& name = "")
{
    std::ostringstream ss;
    if (!name.empty())
        ss << name << ' ';
    ss << '[';
    for(size_t i = 0, n = shape.size(); i < n; ++i)
        ss << ' ' << shape[i];
    ss << " ]";
    return ss.str();
}
static inline void print(const MatShape& shape, const String& name = "")
{
    std::cout << toString(shape, name) << std::endl;
}
static inline std::ostream& operator<<(std::ostream &out, const MatShape& shape)
{
    out << toString(shape);
    return out;
}

/// @brief Converts axis from `[-dims; dims)` (similar to Python's slice notation) to `[0; dims)` range.
static inline
int normalize_axis(int axis, int dims)
{
    CV_Check(axis, axis >= -dims && axis < dims, "");
    axis = (axis < 0) ? (dims + axis) : axis;
    CV_DbgCheck(axis, axis >= 0 && axis < dims, "");
    return axis;
}

static inline
int normalize_axis(int axis, const MatShape& shape)
{
    return normalize_axis(axis, (int)shape.size());
}

static inline
Range normalize_axis_range(const Range& r, int axisSize)
{
    if (r == Range::all())
        return Range(0, axisSize);
    CV_CheckGE(r.start, 0, "");
    Range clamped(r.start,
                  r.end > 0 ? std::min(r.end, axisSize) : axisSize + r.end + 1);
    CV_DbgCheckGE(clamped.start, 0, "");
    CV_CheckLT(clamped.start, clamped.end, "");
    CV_CheckLE(clamped.end, axisSize, "");
    return clamped;
}

<<<<<<< HEAD
CV__DNN_INLINE_NS_END
=======
static inline
bool isAllOnes(const MatShape &inputShape, int startPos, int endPos)
{
    CV_Assert(!inputShape.empty());

    CV_CheckGE((int) inputShape.size(), startPos, "");
    CV_CheckGE(startPos, 0, "");
    CV_CheckLE(startPos, endPos, "");
    CV_CheckLE((size_t)endPos, inputShape.size(), "");

    for (size_t i = startPos; i < endPos; i++)
    {
        if (inputShape[i] != 1)
            return false;
    }
    return true;
}
CV__DNN_EXPERIMENTAL_NS_END
>>>>>>> a394c8b1
}
}
#endif<|MERGE_RESOLUTION|>--- conflicted
+++ resolved
@@ -235,9 +235,6 @@
     return clamped;
 }
 
-<<<<<<< HEAD
-CV__DNN_INLINE_NS_END
-=======
 static inline
 bool isAllOnes(const MatShape &inputShape, int startPos, int endPos)
 {
@@ -255,8 +252,8 @@
     }
     return true;
 }
-CV__DNN_EXPERIMENTAL_NS_END
->>>>>>> a394c8b1
+
+CV__DNN_INLINE_NS_END
 }
 }
 #endif