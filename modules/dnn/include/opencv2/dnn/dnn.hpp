/*M///////////////////////////////////////////////////////////////////////////////////////
//
//  IMPORTANT: READ BEFORE DOWNLOADING, COPYING, INSTALLING OR USING.
//
//  By downloading, copying, installing or using the software you agree to this license.
//  If you do not agree to this license, do not download, install,
//  copy or use the software.
//
//
//                           License Agreement
//                For Open Source Computer Vision Library
//
// Copyright (C) 2013, OpenCV Foundation, all rights reserved.
// Third party copyrights are property of their respective owners.
//
// Redistribution and use in source and binary forms, with or without modification,
// are permitted provided that the following conditions are met:
//
//   * Redistribution's of source code must retain the above copyright notice,
//     this list of conditions and the following disclaimer.
//
//   * Redistribution's in binary form must reproduce the above copyright notice,
//     this list of conditions and the following disclaimer in the documentation
//     and/or other materials provided with the distribution.
//
//   * The name of the copyright holders may not be used to endorse or promote products
//     derived from this software without specific prior written permission.
//
// This software is provided by the copyright holders and contributors "as is" and
// any express or implied warranties, including, but not limited to, the implied
// warranties of merchantability and fitness for a particular purpose are disclaimed.
// In no event shall the Intel Corporation or contributors be liable for any direct,
// indirect, incidental, special, exemplary, or consequential damages
// (including, but not limited to, procurement of substitute goods or services;
// loss of use, data, or profits; or business interruption) however caused
// and on any theory of liability, whether in contract, strict liability,
// or tort (including negligence or otherwise) arising in any way out of
// the use of this software, even if advised of the possibility of such damage.
//
//M*/

#ifndef OPENCV_DNN_DNN_HPP
#define OPENCV_DNN_DNN_HPP

#include <vector>
#include <opencv2/core.hpp>
#include "opencv2/core/async.hpp"

#include "../dnn/version.hpp"

#include <opencv2/dnn/dict.hpp>

namespace cv {
namespace dnn {

namespace accessor {
class DnnNetAccessor;  // forward declaration
}

CV__DNN_INLINE_NS_BEGIN
//! @addtogroup dnn
//! @{

    typedef std::vector<int> MatShape;

    /**
     * @brief Enum of computation backends supported by layers.
     * @see Net::setPreferableBackend
     */
    enum Backend
    {
        //! DNN_BACKEND_DEFAULT equals to OPENCV_DNN_BACKEND_DEFAULT, which can be defined using CMake or a configuration parameter
        DNN_BACKEND_DEFAULT = 0,
        DNN_BACKEND_INFERENCE_ENGINE = 2,            //!< Intel OpenVINO computational backend
                                                     //!< @note Tutorial how to build OpenCV with OpenVINO: @ref tutorial_dnn_openvino
        DNN_BACKEND_OPENCV,
        DNN_BACKEND_VKCOM,
        DNN_BACKEND_CUDA,
        DNN_BACKEND_WEBNN,
        DNN_BACKEND_TIMVX,
        DNN_BACKEND_CANN,
#if defined(__OPENCV_BUILD) || defined(BUILD_PLUGIN)
#if !defined(OPENCV_BINDING_PARSER)
        DNN_BACKEND_INFERENCE_ENGINE_NGRAPH = 1000000,     // internal - use DNN_BACKEND_INFERENCE_ENGINE + setInferenceEngineBackendType()
        DNN_BACKEND_INFERENCE_ENGINE_NN_BUILDER_2019,      // internal - use DNN_BACKEND_INFERENCE_ENGINE + setInferenceEngineBackendType()
#endif
#endif
    };

    /**
     * @brief Enum of target devices for computations.
     * @see Net::setPreferableTarget
     */
    enum Target
    {
        DNN_TARGET_CPU = 0,
        DNN_TARGET_OPENCL,
        DNN_TARGET_OPENCL_FP16,
        DNN_TARGET_MYRIAD,
        DNN_TARGET_VULKAN,
        DNN_TARGET_FPGA,  //!< FPGA device with CPU fallbacks using Inference Engine's Heterogeneous plugin.
        DNN_TARGET_CUDA,
        DNN_TARGET_CUDA_FP16,
        DNN_TARGET_HDDL,
        DNN_TARGET_NPU,
        DNN_TARGET_CPU_FP16, // Only the ARM platform is supported. Low precision computing, accelerate model inference.
    };

    /**
     * @brief Enum of data layout for model inference.
     * @see Image2BlobParams
     */
    enum DataLayout
    {
        DNN_LAYOUT_UNKNOWN = 0,
        DNN_LAYOUT_ND = 1,        //!< OpenCV data layout for 2D data.
        DNN_LAYOUT_NCHW = 2,      //!< OpenCV data layout for 4D data.
        DNN_LAYOUT_NCDHW = 3,      //!< OpenCV data layout for 5D data.
        DNN_LAYOUT_NHWC = 4,      //!< Tensorflow-like data layout for 4D data.
        DNN_LAYOUT_NDHWC = 5,      //!< Tensorflow-like data layout for 5D data.
        DNN_LAYOUT_PLANAR = 6,     //!< Tensorflow-like data layout, it should only be used at tf or tflite model parsing.
    };

    CV_EXPORTS std::vector< std::pair<Backend, Target> > getAvailableBackends();
    CV_EXPORTS_W std::vector<Target> getAvailableTargets(dnn::Backend be);

    /**
     * @brief Enables detailed logging of the DNN model loading with CV DNN API.
     * @param[in] isDiagnosticsMode Indicates whether diagnostic mode should be set.
     *
     * Diagnostic mode provides detailed logging of the model loading stage to explore
     * potential problems (ex.: not implemented layer type).
     *
     * @note In diagnostic mode series of assertions will be skipped, it can lead to the
     * expected application crash.
     */
    CV_EXPORTS void enableModelDiagnostics(bool isDiagnosticsMode);

    /** @brief This class provides all data needed to initialize layer.
     *
     * It includes dictionary with scalar params (which can be read by using Dict interface),
     * blob params #blobs and optional meta information: #name and #type of layer instance.
    */
    class CV_EXPORTS LayerParams : public Dict
    {
    public:
        //TODO: Add ability to name blob params
        std::vector<Mat> blobs; //!< List of learned parameters stored as blobs.

        String name; //!< Name of the layer instance (optional, can be used internal purposes).
        String type; //!< Type name which was used for creating layer by layer factory (optional).
    };

   /**
    * @brief Derivatives of this class encapsulates functions of certain backends.
    */
    class BackendNode
    {
    public:
        explicit BackendNode(int backendId);

        virtual ~BackendNode(); //!< Virtual destructor to make polymorphism.

        int backendId; //!< Backend identifier.
    };

    /**
     * @brief Derivatives of this class wraps cv::Mat for different backends and targets.
     */
    class BackendWrapper
    {
    public:
        BackendWrapper(int backendId, int targetId);

        /**
         * @brief Wrap cv::Mat for specific backend and target.
         * @param[in] targetId Target identifier.
         * @param[in] m cv::Mat for wrapping.
         *
         * Make CPU->GPU data transfer if it's require for the target.
         */
        BackendWrapper(int targetId, const cv::Mat& m);

        /**
         * @brief Make wrapper for reused cv::Mat.
         * @param[in] base Wrapper of cv::Mat that will be reused.
         * @param[in] shape Specific shape.
         *
         * Initialize wrapper from another one. It'll wrap the same host CPU
         * memory and mustn't allocate memory on device(i.e. GPU). It might
         * has different shape. Use in case of CPU memory reusing for reuse
         * associated memory on device too.
         */
        BackendWrapper(const Ptr<BackendWrapper>& base, const MatShape& shape);

        virtual ~BackendWrapper(); //!< Virtual destructor to make polymorphism.

        /**
         * @brief Transfer data to CPU host memory.
         */
        virtual void copyToHost() = 0;

        /**
         * @brief Indicate that an actual data is on CPU.
         */
        virtual void setHostDirty() = 0;

        int backendId;  //!< Backend identifier.
        int targetId;   //!< Target identifier.
    };

    class CV_EXPORTS ActivationLayer;

    /** @brief This interface class allows to build new Layers - are building blocks of networks.
     *
     * Each class, derived from Layer, must implement allocate() methods to declare own outputs and forward() to compute outputs.
     * Also before using the new layer into networks you must register your layer by using one of @ref dnnLayerFactory "LayerFactory" macros.
     */
    class CV_EXPORTS_W Layer : public Algorithm
    {
    public:

        //! List of learned parameters must be stored here to allow read them by using Net::getParam().
        CV_PROP_RW std::vector<Mat> blobs;

        /** @brief Computes and sets internal parameters according to inputs, outputs and blobs.
         *  @deprecated Use Layer::finalize(InputArrayOfArrays, OutputArrayOfArrays) instead
         *  @param[in]  input  vector of already allocated input blobs
         *  @param[out] output vector of already allocated output blobs
         *
         * If this method is called after network has allocated all memory for input and output blobs
         * and before inferencing.
         */
        CV_DEPRECATED_EXTERNAL
        virtual void finalize(const std::vector<Mat*> &input, std::vector<Mat> &output);

        /** @brief Computes and sets internal parameters according to inputs, outputs and blobs.
         *  @param[in]  inputs  vector of already allocated input blobs
         *  @param[out] outputs vector of already allocated output blobs
         *
         * If this method is called after network has allocated all memory for input and output blobs
         * and before inferencing.
         */
        CV_WRAP virtual void finalize(InputArrayOfArrays inputs, OutputArrayOfArrays outputs);

        /** @brief Given the @p input blobs, computes the output @p blobs.
         *  @deprecated Use Layer::forward(InputArrayOfArrays, OutputArrayOfArrays, OutputArrayOfArrays) instead
         *  @param[in]  input  the input blobs.
         *  @param[out] output allocated output blobs, which will store results of the computation.
         *  @param[out] internals allocated internal blobs
         */
        CV_DEPRECATED_EXTERNAL
        virtual void forward(std::vector<Mat*> &input, std::vector<Mat> &output, std::vector<Mat> &internals);

        /** @brief Given the @p input blobs, computes the output @p blobs.
         *  @param[in]  inputs  the input blobs.
         *  @param[out] outputs allocated output blobs, which will store results of the computation.
         *  @param[out] internals allocated internal blobs
         */
        virtual void forward(InputArrayOfArrays inputs, OutputArrayOfArrays outputs, OutputArrayOfArrays internals);

        /** @brief Tries to quantize the given layer and compute the quantization parameters required for fixed point implementation.
         *  @param[in] scales input and output scales.
         *  @param[in] zeropoints input and output zeropoints.
         *  @param[out] params Quantized parameters required for fixed point implementation of that layer.
         *  @returns True if layer can be quantized.
         */
        virtual bool tryQuantize(const std::vector<std::vector<float> > &scales,
                                 const std::vector<std::vector<int> > &zeropoints, LayerParams& params);

        /** @brief Given the @p input blobs, computes the output @p blobs.
         *  @param[in]  inputs  the input blobs.
         *  @param[out] outputs allocated output blobs, which will store results of the computation.
         *  @param[out] internals allocated internal blobs
         */
        void forward_fallback(InputArrayOfArrays inputs, OutputArrayOfArrays outputs, OutputArrayOfArrays internals);

        /** @brief
         * @overload
         * @deprecated Use Layer::finalize(InputArrayOfArrays, OutputArrayOfArrays) instead
         */
        CV_DEPRECATED_EXTERNAL
        void finalize(const std::vector<Mat> &inputs, CV_OUT std::vector<Mat> &outputs);

        /** @brief
         * @overload
         * @deprecated Use Layer::finalize(InputArrayOfArrays, OutputArrayOfArrays) instead
         */
        CV_DEPRECATED std::vector<Mat> finalize(const std::vector<Mat> &inputs);

        /** @brief Allocates layer and computes output.
         *  @deprecated This method will be removed in the future release.
         */
        CV_DEPRECATED CV_WRAP void run(const std::vector<Mat> &inputs, CV_OUT std::vector<Mat> &outputs,
                                       CV_IN_OUT std::vector<Mat> &internals);

        /** @brief Returns index of input blob into the input array.
         *  @param inputName label of input blob
         *
         * Each layer input and output can be labeled to easily identify them using "%<layer_name%>[.output_name]" notation.
         * This method maps label of input blob to its index into input vector.
         */
        virtual int inputNameToIndex(String inputName);  // FIXIT const
        /** @brief Returns index of output blob in output array.
         *  @see inputNameToIndex()
         */
        CV_WRAP virtual int outputNameToIndex(const String& outputName);  // FIXIT const

        /**
         * @brief Ask layer if it support specific backend for doing computations.
         * @param[in] backendId computation backend identifier.
         * @see Backend
         */
        virtual bool supportBackend(int backendId);  // FIXIT const

        virtual Ptr<BackendNode> initNgraph(const std::vector<Ptr<BackendWrapper> > &inputs, const std::vector<Ptr<BackendNode> >& nodes);

        virtual Ptr<BackendNode> initVkCom(const std::vector<Ptr<BackendWrapper> > &inputs, std::vector<Ptr<BackendWrapper> > &outputs);

        virtual Ptr<BackendNode> initWebnn(const std::vector<Ptr<BackendWrapper> > &inputs, const std::vector<Ptr<BackendNode> >& nodes);

        /**
         * @brief Returns a CUDA backend node
         *
         * @param   context  void pointer to CSLContext object
         * @param   inputs   layer inputs
         * @param   outputs  layer outputs
         */
        virtual Ptr<BackendNode> initCUDA(
            void *context,
            const std::vector<Ptr<BackendWrapper>>& inputs,
            const std::vector<Ptr<BackendWrapper>>& outputs
        );

        /**
         * @brief Returns a TimVX backend node
         *
         * @param   timVxInfo  void pointer to CSLContext object
         * @param   inputsWrapper   layer inputs
         * @param   outputsWrapper  layer outputs
         * @param   isLast if the node is the last one of the TimVX Graph.
         */
        virtual Ptr<BackendNode> initTimVX(void* timVxInfo,
                                           const std::vector<Ptr<BackendWrapper> > &inputsWrapper,
                                           const std::vector<Ptr<BackendWrapper> > &outputsWrapper,
                                           bool isLast);

        /**
         * @brief Returns a CANN backend node
         *
         * @param   inputs   input tensors of CANN operator
         * @param   outputs  output tensors of CANN operator
         * @param   nodes           nodes of input tensors
         */
        virtual Ptr<BackendNode> initCann(const std::vector<Ptr<BackendWrapper> > &inputs,
                                          const std::vector<Ptr<BackendWrapper> > &outputs,
                                          const std::vector<Ptr<BackendNode> >& nodes);

        /**
         * @brief Tries to attach to the layer the subsequent activation layer, i.e. do the layer fusion in a partial case.
         * @param[in] layer The subsequent activation layer.
         *
         * Returns true if the activation layer has been attached successfully.
         */
        virtual bool setActivation(const Ptr<ActivationLayer>& layer);

        /**
         * @brief Try to fuse current layer with a next one
         * @param[in] top Next layer to be fused.
         * @returns True if fusion was performed.
         */
        virtual bool tryFuse(Ptr<Layer>& top);

        /**
         * @brief Returns parameters of layers with channel-wise multiplication and addition.
         * @param[out] scale Channel-wise multipliers. Total number of values should
         *                   be equal to number of channels.
         * @param[out] shift Channel-wise offsets. Total number of values should
         *                   be equal to number of channels.
         *
         * Some layers can fuse their transformations with further layers.
         * In example, convolution + batch normalization. This way base layer
         * use weights from layer after it. Fused layer is skipped.
         * By default, @p scale and @p shift are empty that means layer has no
         * element-wise multiplications or additions.
         */
        virtual void getScaleShift(Mat& scale, Mat& shift) const;

        /**
         * @brief Returns scale and zeropoint of layers
         * @param[out] scale Output scale
         * @param[out] zeropoint Output zeropoint
         *
         * By default, @p scale is 1 and @p zeropoint is 0.
         */
        virtual void getScaleZeropoint(float& scale, int& zeropoint) const;


        /**
         * @brief "Detaches" all the layers, attached to particular layer.
         */
        virtual void unsetAttached();

        virtual bool getMemoryShapes(const std::vector<MatShape> &inputs,
                                     const int requiredOutputs,
                                     std::vector<MatShape> &outputs,
                                     std::vector<MatShape> &internals) const;

        virtual int64 getFLOPS(const std::vector<MatShape> &inputs,
                               const std::vector<MatShape> &outputs) const {CV_UNUSED(inputs); CV_UNUSED(outputs); return 0;}

        virtual bool updateMemoryShapes(const std::vector<MatShape> &inputs);

        CV_PROP String name; //!< Name of the layer instance, can be used for logging or other internal purposes.
        CV_PROP String type; //!< Type name which was used for creating layer by layer factory.
        CV_PROP int preferableTarget; //!< prefer target for layer forwarding

        Layer();
        explicit Layer(const LayerParams &params);      //!< Initializes only #name, #type and #blobs fields.
        void setParamsFrom(const LayerParams &params);  //!< Initializes only #name, #type and #blobs fields.
        virtual ~Layer();
    };

    /** @brief This class allows to create and manipulate comprehensive artificial neural networks.
     *
     * Neural network is presented as directed acyclic graph (DAG), where vertices are Layer instances,
     * and edges specify relationships between layers inputs and outputs.
     *
     * Each network layer has unique integer id and unique string name inside its network.
     * LayerId can store either layer name or layer id.
     *
     * This class supports reference counting of its instances, i. e. copies point to the same instance.
     */
    class CV_EXPORTS_W_SIMPLE Net
    {
    public:

        CV_WRAP Net();  //!< Default constructor.
        CV_WRAP ~Net(); //!< Destructor frees the net only if there aren't references to the net anymore.

        /** @brief Create a network from Intel's Model Optimizer intermediate representation (IR).
         *  @param[in] xml XML configuration file with network's topology.
         *  @param[in] bin Binary file with trained weights.
         *  Networks imported from Intel's Model Optimizer are launched in Intel's Inference Engine
         *  backend.
         */
        CV_WRAP static Net readFromModelOptimizer(CV_WRAP_FILE_PATH const String& xml, CV_WRAP_FILE_PATH const String& bin);

        /** @brief Create a network from Intel's Model Optimizer in-memory buffers with intermediate representation (IR).
         *  @param[in] bufferModelConfig buffer with model's configuration.
         *  @param[in] bufferWeights buffer with model's trained weights.
         *  @returns Net object.
         */
        CV_WRAP static
        Net readFromModelOptimizer(const std::vector<uchar>& bufferModelConfig, const std::vector<uchar>& bufferWeights);

        /** @brief Create a network from Intel's Model Optimizer in-memory buffers with intermediate representation (IR).
         *  @param[in] bufferModelConfigPtr buffer pointer of model's configuration.
         *  @param[in] bufferModelConfigSize buffer size of model's configuration.
         *  @param[in] bufferWeightsPtr buffer pointer of model's trained weights.
         *  @param[in] bufferWeightsSize buffer size of model's trained weights.
         *  @returns Net object.
         */
        static
        Net readFromModelOptimizer(const uchar* bufferModelConfigPtr, size_t bufferModelConfigSize,
                                            const uchar* bufferWeightsPtr, size_t bufferWeightsSize);

        /** Returns true if there are no layers in the network. */
        CV_WRAP bool empty() const;

        /** @brief Dump net to String
         *  @returns String with structure, hyperparameters, backend, target and fusion
         *  Call method after setInput(). To see correct backend, target and fusion run after forward().
         */
        CV_WRAP String dump();
        /** @brief Dump net structure, hyperparameters, backend, target and fusion to dot file
         *  @param path   path to output file with .dot extension
         *  @see dump()
         */
        CV_WRAP void dumpToFile(CV_WRAP_FILE_PATH const String& path);
        /** @brief Adds new layer to the net.
         *  @param name   unique name of the adding layer.
         *  @param type   typename of the adding layer (type must be registered in LayerRegister).
         *  @param dtype  datatype of output blobs.
         *  @param params parameters which will be used to initialize the creating layer.
         *  @returns unique identifier of created layer, or -1 if a failure will happen.
         */
        int addLayer(const String &name, const String &type, const int &dtype, LayerParams &params);

        /** @overload Datatype of output blobs set to default CV_32F */
        int addLayer(const String &name, const String &type, LayerParams &params);

        /** @brief Adds new layer and connects its first input to the first output of previously added layer.
         *  @see addLayer()
         */
        int addLayerToPrev(const String &name, const String &type, const int &dtype, LayerParams &params);

        /** @overload */
        int addLayerToPrev(const String &name, const String &type, LayerParams &params);

        /** @brief Converts string name of the layer to the integer identifier.
         *  @returns id of the layer, or -1 if the layer wasn't found.
         */
        CV_WRAP int getLayerId(const String &layer) const;

        CV_WRAP std::vector<String> getLayerNames() const;

        /** @brief Container for strings and integers.
         *
         * @deprecated Use getLayerId() with int result.
         */
        typedef DictValue LayerId;

        /** @brief Returns pointer to layer with specified id or name which the network use. */
        CV_WRAP Ptr<Layer> getLayer(int layerId) const;
        /** @overload
         *  @deprecated Use int getLayerId(const String &layer)
         */
        CV_WRAP inline Ptr<Layer> getLayer(const String& layerName) const { return getLayer(getLayerId(layerName)); }
        /** @overload
         *  @deprecated to be removed
         */
        CV_WRAP Ptr<Layer> getLayer(const LayerId& layerId) const;

        /** @brief Returns pointers to input layers of specific layer. */
        std::vector<Ptr<Layer> > getLayerInputs(int layerId) const; // FIXIT: CV_WRAP

        /** @brief Connects output of the first layer to input of the second layer.
         *  @param outPin descriptor of the first layer output.
         *  @param inpPin descriptor of the second layer input.
         *
         * Descriptors have the following template <DFN>&lt;layer_name&gt;[.input_number]</DFN>:
         * - the first part of the template <DFN>layer_name</DFN> is string name of the added layer.
         *   If this part is empty then the network input pseudo layer will be used;
         * - the second optional part of the template <DFN>input_number</DFN>
         *   is either number of the layer input, either label one.
         *   If this part is omitted then the first layer input will be used.
         *
         *  @see setNetInputs(), Layer::inputNameToIndex(), Layer::outputNameToIndex()
         */
        CV_WRAP void connect(String outPin, String inpPin);

        /** @brief Connects #@p outNum output of the first layer to #@p inNum input of the second layer.
         *  @param outLayerId identifier of the first layer
         *  @param outNum number of the first layer output
         *  @param inpLayerId identifier of the second layer
         *  @param inpNum number of the second layer input
         */
        void connect(int outLayerId, int outNum, int inpLayerId, int inpNum);

        /** @brief Registers network output with name
         *
         *  Function may create additional 'Identity' layer.
         *
         *  @param outputName identifier of the output
         *  @param layerId identifier of the second layer
         *  @param outputPort number of the second layer input
         *
         *  @returns index of bound layer (the same as layerId or newly created)
         */
        int registerOutput(const std::string& outputName, int layerId, int outputPort);

        /** @brief Sets outputs names of the network input pseudo layer.
         *
         * Each net always has special own the network input pseudo layer with id=0.
         * This layer stores the user blobs only and don't make any computations.
         * In fact, this layer provides the only way to pass user data into the network.
         * As any other layer, this layer can label its outputs and this function provides an easy way to do this.
         */
        CV_WRAP void setInputsNames(const std::vector<String> &inputBlobNames);

        /** @brief Specify shape of network input.
         */
        CV_WRAP void setInputShape(const String &inputName, const MatShape& shape);

        /** @brief Runs forward pass to compute output of layer with name @p outputName.
         *  @param outputName name for layer which output is needed to get
         *  @return blob for first output of specified layer.
         *  @details By default runs forward pass for the whole network.
         */
        CV_WRAP Mat forward(const String& outputName = String());

        /** @brief Runs forward pass to compute output of layer with name @p outputName.
         *  @param outputName name for layer which output is needed to get
         *  @details By default runs forward pass for the whole network.
         *
         *  This is an asynchronous version of forward(const String&).
         *  dnn::DNN_BACKEND_INFERENCE_ENGINE backend is required.
         */
        CV_WRAP AsyncArray forwardAsync(const String& outputName = String());

        /** @brief Runs forward pass to compute output of layer with name @p outputName.
         *  @param outputBlobs contains all output blobs for specified layer.
         *  @param outputName name for layer which output is needed to get
         *  @details If @p outputName is empty, runs forward pass for the whole network.
         */
        CV_WRAP void forward(OutputArrayOfArrays outputBlobs, const String& outputName = String());

        /** @brief Runs forward pass to compute outputs of layers listed in @p outBlobNames.
         *  @param outputBlobs contains blobs for first outputs of specified layers.
         *  @param outBlobNames names for layers which outputs are needed to get
         */
        CV_WRAP void forward(OutputArrayOfArrays outputBlobs,
                             const std::vector<String>& outBlobNames);

        /** @brief Runs forward pass to compute outputs of layers listed in @p outBlobNames.
         *  @param outputBlobs contains all output blobs for each layer specified in @p outBlobNames.
         *  @param outBlobNames names for layers which outputs are needed to get
         */
        CV_WRAP_AS(forwardAndRetrieve) void forward(CV_OUT std::vector<std::vector<Mat> >& outputBlobs,
                                                    const std::vector<String>& outBlobNames);

        /** @brief Returns a quantized Net from a floating-point Net.
         *  @param calibData Calibration data to compute the quantization parameters.
         *  @param inputsDtype Datatype of quantized net's inputs. Can be CV_32F or CV_8S.
         *  @param outputsDtype Datatype of quantized net's outputs. Can be CV_32F or CV_8S.
         *  @param perChannel Quantization granularity of quantized Net. The default is true, that means quantize model
         *  in per-channel way (channel-wise). Set it false to quantize model in per-tensor way (or tensor-wise).
         */
        CV_WRAP Net quantize(InputArrayOfArrays calibData, int inputsDtype, int outputsDtype, bool perChannel=true);

        /** @brief Returns input scale and zeropoint for a quantized Net.
         *  @param scales output parameter for returning input scales.
         *  @param zeropoints output parameter for returning input zeropoints.
         */
        CV_WRAP void getInputDetails(CV_OUT std::vector<float>& scales, CV_OUT std::vector<int>& zeropoints) const;

        /** @brief Returns output scale and zeropoint for a quantized Net.
         *  @param scales output parameter for returning output scales.
         *  @param zeropoints output parameter for returning output zeropoints.
         */
        CV_WRAP void getOutputDetails(CV_OUT std::vector<float>& scales, CV_OUT std::vector<int>& zeropoints) const;

        /**
         * @brief Ask network to use specific computation backend where it supported.
         * @param[in] backendId backend identifier.
         * @see Backend
         */
        CV_WRAP void setPreferableBackend(int backendId);

        /**
         * @brief Ask network to make computations on specific target device.
         * @param[in] targetId target identifier.
         * @see Target
         *
         * List of supported combinations backend / target:
         * |                        | DNN_BACKEND_OPENCV | DNN_BACKEND_INFERENCE_ENGINE |  DNN_BACKEND_CUDA |
         * |------------------------|--------------------|------------------------------|-------------------|
         * | DNN_TARGET_CPU         |                  + |                            + |                   |
         * | DNN_TARGET_OPENCL      |                  + |                            + |                   |
         * | DNN_TARGET_OPENCL_FP16 |                  + |                            + |                   |
         * | DNN_TARGET_MYRIAD      |                    |                            + |                   |
         * | DNN_TARGET_FPGA        |                    |                            + |                   |
         * | DNN_TARGET_CUDA        |                    |                              |                 + |
         * | DNN_TARGET_CUDA_FP16   |                    |                              |                 + |
         * | DNN_TARGET_HDDL        |                    |                            + |                   |
         */
        CV_WRAP void setPreferableTarget(int targetId);

        /** @brief Sets the new input value for the network
         *  @param blob        A new blob. Should have CV_32F or CV_8U depth.
         *  @param name        A name of input layer.
         *  @param scalefactor An optional normalization scale.
         *  @param mean        An optional mean subtraction values.
         *  @see connect(String, String) to know format of the descriptor.
         *
         *  If scale or mean values are specified, a final input blob is computed
         *  as:
         * \f[input(n,c,h,w) = scalefactor \times (blob(n,c,h,w) - mean_c)\f]
         */
        CV_WRAP void setInput(InputArray blob, const String& name = "",
                              double scalefactor = 1.0, const Scalar& mean = Scalar());

        /** @brief Sets the new value for the learned param of the layer.
         *  @param layer name or id of the layer.
         *  @param numParam index of the layer parameter in the Layer::blobs array.
         *  @param blob the new value.
         *  @see Layer::blobs
         *  @note If shape of the new blob differs from the previous shape,
         *  then the following forward pass may fail.
        */
        CV_WRAP void setParam(int layer, int numParam, const Mat &blob);
        CV_WRAP inline void setParam(const String& layerName, int numParam, const Mat &blob) { return setParam(getLayerId(layerName), numParam, blob); }

        /** @brief Returns parameter blob of the layer.
         *  @param layer name or id of the layer.
         *  @param numParam index of the layer parameter in the Layer::blobs array.
         *  @see Layer::blobs
         */
        CV_WRAP Mat getParam(int layer, int numParam = 0) const;
        CV_WRAP inline Mat getParam(const String& layerName, int numParam = 0) const { return getParam(getLayerId(layerName), numParam); }

        /** @brief Returns indexes of layers with unconnected outputs.
         *
         * FIXIT: Rework API to registerOutput() approach, deprecate this call
         */
        CV_WRAP std::vector<int> getUnconnectedOutLayers() const;

        /** @brief Returns names of layers with unconnected outputs.
         *
         * FIXIT: Rework API to registerOutput() approach, deprecate this call
         */
        CV_WRAP std::vector<String> getUnconnectedOutLayersNames() const;

        /** @brief Returns input and output shapes for all layers in loaded model;
         *  preliminary inferencing isn't necessary.
         *  @param netInputShapes shapes for all input blobs in net input layer.
         *  @param layersIds output parameter for layer IDs.
         *  @param inLayersShapes output parameter for input layers shapes;
         * order is the same as in layersIds
         *  @param outLayersShapes output parameter for output layers shapes;
         * order is the same as in layersIds
         */
        CV_WRAP void getLayersShapes(const std::vector<MatShape>& netInputShapes,
                                     CV_OUT std::vector<int>& layersIds,
                                     CV_OUT std::vector<std::vector<MatShape> >& inLayersShapes,
                                     CV_OUT std::vector<std::vector<MatShape> >& outLayersShapes) const;

        /** @overload */
        CV_WRAP void getLayersShapes(const MatShape& netInputShape,
                                     CV_OUT std::vector<int>& layersIds,
                                     CV_OUT std::vector<std::vector<MatShape> >& inLayersShapes,
                                     CV_OUT std::vector<std::vector<MatShape> >& outLayersShapes) const;

        /** @brief Returns input and output shapes for layer with specified
         * id in loaded model; preliminary inferencing isn't necessary.
         *  @param netInputShape shape input blob in net input layer.
         *  @param layerId id for layer.
         *  @param inLayerShapes output parameter for input layers shapes;
         * order is the same as in layersIds
         *  @param outLayerShapes output parameter for output layers shapes;
         * order is the same as in layersIds
         */
        void getLayerShapes(const MatShape& netInputShape,
                                    const int layerId,
                                    CV_OUT std::vector<MatShape>& inLayerShapes,
                                    CV_OUT std::vector<MatShape>& outLayerShapes) const; // FIXIT: CV_WRAP

        /** @overload */
        void getLayerShapes(const std::vector<MatShape>& netInputShapes,
                                    const int layerId,
                                    CV_OUT std::vector<MatShape>& inLayerShapes,
                                    CV_OUT std::vector<MatShape>& outLayerShapes) const; // FIXIT: CV_WRAP

        /** @brief Computes FLOP for whole loaded model with specified input shapes.
         * @param netInputShapes vector of shapes for all net inputs.
         * @returns computed FLOP.
         */
        CV_WRAP int64 getFLOPS(const std::vector<MatShape>& netInputShapes) const;
        /** @overload */
        CV_WRAP int64 getFLOPS(const MatShape& netInputShape) const;
        /** @overload */
        CV_WRAP int64 getFLOPS(const int layerId,
                               const std::vector<MatShape>& netInputShapes) const;
        /** @overload */
        CV_WRAP int64 getFLOPS(const int layerId,
                               const MatShape& netInputShape) const;

        /** @brief Returns list of types for layer used in model.
         * @param layersTypes output parameter for returning types.
         */
        CV_WRAP void getLayerTypes(CV_OUT std::vector<String>& layersTypes) const;

        /** @brief Returns count of layers of specified type.
         * @param layerType type.
         * @returns count of layers
         */
        CV_WRAP int getLayersCount(const String& layerType) const;

        /** @brief Computes bytes number which are required to store
         * all weights and intermediate blobs for model.
         * @param netInputShapes vector of shapes for all net inputs.
         * @param weights output parameter to store resulting bytes for weights.
         * @param blobs output parameter to store resulting bytes for intermediate blobs.
         */
        void getMemoryConsumption(const std::vector<MatShape>& netInputShapes,
                                          CV_OUT size_t& weights, CV_OUT size_t& blobs) const; // FIXIT: CV_WRAP
        /** @overload */
        CV_WRAP void getMemoryConsumption(const MatShape& netInputShape,
                                          CV_OUT size_t& weights, CV_OUT size_t& blobs) const;
        /** @overload */
        CV_WRAP void getMemoryConsumption(const int layerId,
                                          const std::vector<MatShape>& netInputShapes,
                                          CV_OUT size_t& weights, CV_OUT size_t& blobs) const;
        /** @overload */
        CV_WRAP void getMemoryConsumption(const int layerId,
                                          const MatShape& netInputShape,
                                          CV_OUT size_t& weights, CV_OUT size_t& blobs) const;

        /** @brief Computes bytes number which are required to store
         * all weights and intermediate blobs for each layer.
         * @param netInputShapes vector of shapes for all net inputs.
         * @param layerIds output vector to save layer IDs.
         * @param weights output parameter to store resulting bytes for weights.
         * @param blobs output parameter to store resulting bytes for intermediate blobs.
         */
        void getMemoryConsumption(const std::vector<MatShape>& netInputShapes,
                                          CV_OUT std::vector<int>& layerIds,
                                          CV_OUT std::vector<size_t>& weights,
                                          CV_OUT std::vector<size_t>& blobs) const; // FIXIT: CV_WRAP
        /** @overload */
        void getMemoryConsumption(const MatShape& netInputShape,
                                          CV_OUT std::vector<int>& layerIds,
                                          CV_OUT std::vector<size_t>& weights,
                                          CV_OUT std::vector<size_t>& blobs) const; // FIXIT: CV_WRAP

        /** @brief Enables or disables layer fusion in the network.
         * @param fusion true to enable the fusion, false to disable. The fusion is enabled by default.
         */
        CV_WRAP void enableFusion(bool fusion);

        /** @brief Enables or disables the Winograd compute branch. The Winograd compute branch can speed up
         * 3x3 Convolution at a small loss of accuracy.
        * @param useWinograd true to enable the Winograd compute branch. The default is true.
        */
        CV_WRAP void enableWinograd(bool useWinograd);

        /** @brief Returns overall time for inference and timings (in ticks) for layers.
         *
         * Indexes in returned vector correspond to layers ids. Some layers can be fused with others,
         * in this case zero ticks count will be return for that skipped layers. Supported by DNN_BACKEND_OPENCV on DNN_TARGET_CPU only.
         *
         * @param[out] timings vector for tick timings for all layers.
         * @return overall ticks for model inference.
         */
        CV_WRAP int64 getPerfProfile(CV_OUT std::vector<double>& timings);


        struct Impl;
        inline Impl* getImpl() const { return impl.get(); }
        inline Impl& getImplRef() const { CV_DbgAssert(impl); return *impl.get(); }
        friend class accessor::DnnNetAccessor;
    protected:
        Ptr<Impl> impl;
    };

    /** @brief Reads a network model stored in <a href="https://pjreddie.com/darknet/">Darknet</a> model files.
    *  @param cfgFile      path to the .cfg file with text description of the network architecture.
    *  @param darknetModel path to the .weights file with learned network.
    *  @returns Network object that ready to do forward, throw an exception in failure cases.
    */
    CV_EXPORTS_W Net readNetFromDarknet(CV_WRAP_FILE_PATH const String &cfgFile, CV_WRAP_FILE_PATH const String &darknetModel = String());

    /** @brief Reads a network model stored in <a href="https://pjreddie.com/darknet/">Darknet</a> model files.
     *  @param bufferCfg   A buffer contains a content of .cfg file with text description of the network architecture.
     *  @param bufferModel A buffer contains a content of .weights file with learned network.
     *  @returns Net object.
     */
    CV_EXPORTS_W Net readNetFromDarknet(const std::vector<uchar>& bufferCfg,
                                        const std::vector<uchar>& bufferModel = std::vector<uchar>());

    /** @brief Reads a network model stored in <a href="https://pjreddie.com/darknet/">Darknet</a> model files.
     *  @param bufferCfg   A buffer contains a content of .cfg file with text description of the network architecture.
     *  @param lenCfg      Number of bytes to read from bufferCfg
     *  @param bufferModel A buffer contains a content of .weights file with learned network.
     *  @param lenModel    Number of bytes to read from bufferModel
     *  @returns Net object.
     */
    CV_EXPORTS Net readNetFromDarknet(const char *bufferCfg, size_t lenCfg,
                                      const char *bufferModel = NULL, size_t lenModel = 0);

    /** @brief Reads a network model stored in <a href="http://caffe.berkeleyvision.org">Caffe</a> framework's format.
      * @param prototxt   path to the .prototxt file with text description of the network architecture.
      * @param caffeModel path to the .caffemodel file with learned network.
      * @returns Net object.
      */
    CV_EXPORTS_W Net readNetFromCaffe(CV_WRAP_FILE_PATH const String &prototxt, CV_WRAP_FILE_PATH const String &caffeModel = String());

    /** @brief Reads a network model stored in Caffe model in memory.
      * @param bufferProto buffer containing the content of the .prototxt file
      * @param bufferModel buffer containing the content of the .caffemodel file
      * @returns Net object.
      */
    CV_EXPORTS_W Net readNetFromCaffe(const std::vector<uchar>& bufferProto,
                                      const std::vector<uchar>& bufferModel = std::vector<uchar>());

    /** @brief Reads a network model stored in Caffe model in memory.
      * @details This is an overloaded member function, provided for convenience.
      * It differs from the above function only in what argument(s) it accepts.
      * @param bufferProto buffer containing the content of the .prototxt file
      * @param lenProto length of bufferProto
      * @param bufferModel buffer containing the content of the .caffemodel file
      * @param lenModel length of bufferModel
      * @returns Net object.
      */
    CV_EXPORTS Net readNetFromCaffe(const char *bufferProto, size_t lenProto,
                                    const char *bufferModel = NULL, size_t lenModel = 0);

    /** @brief Reads a network model stored in <a href="https://www.tensorflow.org/">TensorFlow</a> framework's format.
      * @param model  path to the .pb file with binary protobuf description of the network architecture
      * @param config path to the .pbtxt file that contains text graph definition in protobuf format.
      *               Resulting Net object is built by text graph using weights from a binary one that
      *               let us make it more flexible.
      * @returns Net object.
      */
    CV_EXPORTS_W Net readNetFromTensorflow(CV_WRAP_FILE_PATH const String &model, CV_WRAP_FILE_PATH const String &config = String());

    /** @brief Reads a network model stored in <a href="https://www.tensorflow.org/">TensorFlow</a> framework's format.
      * @param bufferModel buffer containing the content of the pb file
      * @param bufferConfig buffer containing the content of the pbtxt file
      * @returns Net object.
      */
    CV_EXPORTS_W Net readNetFromTensorflow(const std::vector<uchar>& bufferModel,
                                           const std::vector<uchar>& bufferConfig = std::vector<uchar>());

    /** @brief Reads a network model stored in <a href="https://www.tensorflow.org/">TensorFlow</a> framework's format.
      * @details This is an overloaded member function, provided for convenience.
      * It differs from the above function only in what argument(s) it accepts.
      * @param bufferModel buffer containing the content of the pb file
      * @param lenModel length of bufferModel
      * @param bufferConfig buffer containing the content of the pbtxt file
      * @param lenConfig length of bufferConfig
      */
    CV_EXPORTS Net readNetFromTensorflow(const char *bufferModel, size_t lenModel,
                                         const char *bufferConfig = NULL, size_t lenConfig = 0);

    /** @brief Reads a network model stored in <a href="https://www.tensorflow.org/lite">TFLite</a> framework's format.
      * @param model  path to the .tflite file with binary flatbuffers description of the network architecture
      * @returns Net object.
      */
    CV_EXPORTS_W Net readNetFromTFLite(CV_WRAP_FILE_PATH const String &model);

    /** @brief Reads a network model stored in <a href="https://www.tensorflow.org/lite">TFLite</a> framework's format.
      * @param bufferModel buffer containing the content of the tflite file
      * @returns Net object.
      */
    CV_EXPORTS_W Net readNetFromTFLite(const std::vector<uchar>& bufferModel);

    /** @brief Reads a network model stored in <a href="https://www.tensorflow.org/lite">TFLite</a> framework's format.
      * @details This is an overloaded member function, provided for convenience.
      * It differs from the above function only in what argument(s) it accepts.
      * @param bufferModel buffer containing the content of the tflite file
      * @param lenModel length of bufferModel
      */
    CV_EXPORTS Net readNetFromTFLite(const char *bufferModel, size_t lenModel);

<<<<<<< HEAD
=======
    /**
     *  @brief Reads a network model stored in <a href="http://torch.ch">Torch7</a> framework's format.
     *  @param model    path to the file, dumped from Torch by using torch.save() function.
     *  @param isBinary specifies whether the network was serialized in ascii mode or binary.
     *  @param evaluate specifies testing phase of network. If true, it's similar to evaluate() method in Torch.
     *  @returns Net object.
     *
     *  @note Ascii mode of Torch serializer is more preferable, because binary mode extensively use `long` type of C language,
     *  which has various bit-length on different systems.
     *
     * The loading file must contain serialized <a href="https://github.com/torch/nn/blob/master/doc/module.md">nn.Module</a> object
     * with importing network. Try to eliminate a custom objects from serialazing data to avoid importing errors.
     *
     * List of supported layers (i.e. object instances derived from Torch nn.Module class):
     * - nn.Sequential
     * - nn.Parallel
     * - nn.Concat
     * - nn.Linear
     * - nn.SpatialConvolution
     * - nn.SpatialMaxPooling, nn.SpatialAveragePooling
     * - nn.ReLU, nn.TanH, nn.Sigmoid
     * - nn.Reshape
     * - nn.SoftMax, nn.LogSoftMax
     *
     * Also some equivalents of these classes from cunn, cudnn, and fbcunn may be successfully imported.
     */
     CV_EXPORTS_W Net readNetFromTorch(CV_WRAP_FILE_PATH const String &model, bool isBinary = true, bool evaluate = true);

>>>>>>> 69772b02
     /**
      * @brief Read deep learning network represented in one of the supported formats.
      * @param[in] model Binary file contains trained weights. The following file
      *                  extensions are expected for models from different frameworks:
      *                  * `*.caffemodel` (Caffe, http://caffe.berkeleyvision.org/)
      *                  * `*.pb` (TensorFlow, https://www.tensorflow.org/)
      *                  * `*.weights` (Darknet, https://pjreddie.com/darknet/)
      *                  * `*.bin` | `*.onnx` (OpenVINO, https://software.intel.com/openvino-toolkit)
      *                  * `*.onnx` (ONNX, https://onnx.ai/)
      * @param[in] config Text file contains network configuration. It could be a
      *                   file with the following extensions:
      *                  * `*.prototxt` (Caffe, http://caffe.berkeleyvision.org/)
      *                  * `*.pbtxt` (TensorFlow, https://www.tensorflow.org/)
      *                  * `*.cfg` (Darknet, https://pjreddie.com/darknet/)
      *                  * `*.xml` (OpenVINO, https://software.intel.com/openvino-toolkit)
      * @param[in] framework Explicit framework name tag to determine a format.
      * @returns Net object.
      *
      * This function automatically detects an origin framework of trained model
      * and calls an appropriate function such @ref readNetFromCaffe, @ref readNetFromTensorflow
      * or @ref readNetFromDarknet. An order of @p model and @p config
      * arguments does not matter.
      */
     CV_EXPORTS_W Net readNet(CV_WRAP_FILE_PATH const String& model, CV_WRAP_FILE_PATH const String& config = "", const String& framework = "");

     /**
      * @brief Read deep learning network represented in one of the supported formats.
      * @details This is an overloaded member function, provided for convenience.
      *          It differs from the above function only in what argument(s) it accepts.
      * @param[in] framework    Name of origin framework.
      * @param[in] bufferModel  A buffer with a content of binary file with weights
      * @param[in] bufferConfig A buffer with a content of text file contains network configuration.
      * @returns Net object.
      */
     CV_EXPORTS_W Net readNet(const String& framework, const std::vector<uchar>& bufferModel,
                              const std::vector<uchar>& bufferConfig = std::vector<uchar>());

    /** @brief Load a network from Intel's Model Optimizer intermediate representation.
     *  @param[in] xml XML configuration file with network's topology.
     *  @param[in] bin Binary file with trained weights.
     *  @returns Net object.
     *  Networks imported from Intel's Model Optimizer are launched in Intel's Inference Engine
     *  backend.
     */
    CV_EXPORTS_W
    Net readNetFromModelOptimizer(CV_WRAP_FILE_PATH const String &xml, CV_WRAP_FILE_PATH const String &bin = "");

    /** @brief Load a network from Intel's Model Optimizer intermediate representation.
     *  @param[in] bufferModelConfig Buffer contains XML configuration with network's topology.
     *  @param[in] bufferWeights Buffer contains binary data with trained weights.
     *  @returns Net object.
     *  Networks imported from Intel's Model Optimizer are launched in Intel's Inference Engine
     *  backend.
     */
    CV_EXPORTS_W
    Net readNetFromModelOptimizer(const std::vector<uchar>& bufferModelConfig, const std::vector<uchar>& bufferWeights);

    /** @brief Load a network from Intel's Model Optimizer intermediate representation.
     *  @param[in] bufferModelConfigPtr Pointer to buffer which contains XML configuration with network's topology.
     *  @param[in] bufferModelConfigSize Binary size of XML configuration data.
     *  @param[in] bufferWeightsPtr Pointer to buffer which contains binary data with trained weights.
     *  @param[in] bufferWeightsSize Binary size of trained weights data.
     *  @returns Net object.
     *  Networks imported from Intel's Model Optimizer are launched in Intel's Inference Engine
     *  backend.
     */
    CV_EXPORTS
    Net readNetFromModelOptimizer(const uchar* bufferModelConfigPtr, size_t bufferModelConfigSize,
                                           const uchar* bufferWeightsPtr, size_t bufferWeightsSize);

    /** @brief Reads a network model <a href="https://onnx.ai/">ONNX</a>.
     *  @param onnxFile path to the .onnx file with text description of the network architecture.
     *  @returns Network object that ready to do forward, throw an exception in failure cases.
     */
    CV_EXPORTS_W Net readNetFromONNX(CV_WRAP_FILE_PATH const String &onnxFile);

    /** @brief Reads a network model from <a href="https://onnx.ai/">ONNX</a>
     *         in-memory buffer.
     *  @param buffer memory address of the first byte of the buffer.
     *  @param sizeBuffer size of the buffer.
     *  @returns Network object that ready to do forward, throw an exception
     *        in failure cases.
     */
    CV_EXPORTS Net readNetFromONNX(const char* buffer, size_t sizeBuffer);

    /** @brief Reads a network model from <a href="https://onnx.ai/">ONNX</a>
     *         in-memory buffer.
     *  @param buffer in-memory buffer that stores the ONNX model bytes.
     *  @returns Network object that ready to do forward, throw an exception
     *        in failure cases.
     */
    CV_EXPORTS_W Net readNetFromONNX(const std::vector<uchar>& buffer);

    /** @brief Creates blob from .pb file.
     *  @param path to the .pb file with input tensor.
     *  @returns Mat.
     */
    CV_EXPORTS_W Mat readTensorFromONNX(CV_WRAP_FILE_PATH const String& path);

    /** @brief Creates 4-dimensional blob from image. Optionally resizes and crops @p image from center,
     *  subtract @p mean values, scales values by @p scalefactor, swap Blue and Red channels.
     *  @param image input image (with 1-, 3- or 4-channels).
     *  @param scalefactor multiplier for @p images values.
     *  @param size spatial size for output image
     *  @param mean scalar with mean values which are subtracted from channels. Values are intended
     *  to be in (mean-R, mean-G, mean-B) order if @p image has BGR ordering and @p swapRB is true.
     *  @param swapRB flag which indicates that swap first and last channels
     *  in 3-channel image is necessary.
     *  @param crop flag which indicates whether image will be cropped after resize or not
     *  @param ddepth Depth of output blob. Choose CV_32F or CV_8U.
     *  @details if @p crop is true, input image is resized so one side after resize is equal to corresponding
     *  dimension in @p size and another one is equal or larger. Then, crop from the center is performed.
     *  If @p crop is false, direct resize without cropping and preserving aspect ratio is performed.
     *  @returns 4-dimensional Mat with NCHW dimensions order.
     *
     * @note
     * The order and usage of `scalefactor` and `mean` are (input - mean) * scalefactor.
     */
    CV_EXPORTS_W Mat blobFromImage(InputArray image, double scalefactor=1.0, const Size& size = Size(),
                                   const Scalar& mean = Scalar(), bool swapRB=false, bool crop=false,
                                   int ddepth=CV_32F);

    /** @brief Creates 4-dimensional blob from image.
     *  @details This is an overloaded member function, provided for convenience.
     *           It differs from the above function only in what argument(s) it accepts.
     */
    CV_EXPORTS void blobFromImage(InputArray image, OutputArray blob, double scalefactor=1.0,
                                  const Size& size = Size(), const Scalar& mean = Scalar(),
                                  bool swapRB=false, bool crop=false, int ddepth=CV_32F);


    /** @brief Creates 4-dimensional blob from series of images. Optionally resizes and
     *  crops @p images from center, subtract @p mean values, scales values by @p scalefactor,
     *  swap Blue and Red channels.
     *  @param images input images (all with 1-, 3- or 4-channels).
     *  @param size spatial size for output image
     *  @param mean scalar with mean values which are subtracted from channels. Values are intended
     *  to be in (mean-R, mean-G, mean-B) order if @p image has BGR ordering and @p swapRB is true.
     *  @param scalefactor multiplier for @p images values.
     *  @param swapRB flag which indicates that swap first and last channels
     *  in 3-channel image is necessary.
     *  @param crop flag which indicates whether image will be cropped after resize or not
     *  @param ddepth Depth of output blob. Choose CV_32F or CV_8U.
     *  @details if @p crop is true, input image is resized so one side after resize is equal to corresponding
     *  dimension in @p size and another one is equal or larger. Then, crop from the center is performed.
     *  If @p crop is false, direct resize without cropping and preserving aspect ratio is performed.
     *  @returns 4-dimensional Mat with NCHW dimensions order.
     *
     * @note
     * The order and usage of `scalefactor` and `mean` are (input - mean) * scalefactor.
     */
    CV_EXPORTS_W Mat blobFromImages(InputArrayOfArrays images, double scalefactor=1.0,
                                    Size size = Size(), const Scalar& mean = Scalar(), bool swapRB=false, bool crop=false,
                                    int ddepth=CV_32F);

    /** @brief Creates 4-dimensional blob from series of images.
     *  @details This is an overloaded member function, provided for convenience.
     *           It differs from the above function only in what argument(s) it accepts.
     */
    CV_EXPORTS void blobFromImages(InputArrayOfArrays images, OutputArray blob,
                                   double scalefactor=1.0, Size size = Size(),
                                   const Scalar& mean = Scalar(), bool swapRB=false, bool crop=false,
                                   int ddepth=CV_32F);

    /**
     * @brief Enum of image processing mode.
     * To facilitate the specialization pre-processing requirements of the dnn model.
     * For example, the `letter box` often used in the Yolo series of models.
     * @see Image2BlobParams
     */
    enum ImagePaddingMode
    {
        DNN_PMODE_NULL = 0,        // !< Default. Resize to required input size without extra processing.
        DNN_PMODE_CROP_CENTER = 1, // !< Image will be cropped after resize.
        DNN_PMODE_LETTERBOX = 2,   // !< Resize image to the desired size while preserving the aspect ratio of original image.
    };

    /** @brief Processing params of image to blob.
     *
     * It includes all possible image processing operations and corresponding parameters.
     *
     * @see blobFromImageWithParams
     *
     * @note
     * The order and usage of `scalefactor` and `mean` are (input - mean) * scalefactor.
     * The order and usage of `scalefactor`, `size`, `mean`, `swapRB`, and `ddepth` are consistent
     * with the function of @ref blobFromImage.
    */
    struct CV_EXPORTS_W_SIMPLE Image2BlobParams
    {
        CV_WRAP Image2BlobParams();
        CV_WRAP Image2BlobParams(const Scalar& scalefactor, const Size& size = Size(), const Scalar& mean = Scalar(),
                            bool swapRB = false, int ddepth = CV_32F, DataLayout datalayout = DNN_LAYOUT_NCHW,
                            ImagePaddingMode mode = DNN_PMODE_NULL, Scalar borderValue = 0.0);

        CV_PROP_RW Scalar scalefactor; //!< scalefactor multiplier for input image values.
        CV_PROP_RW Size size;    //!< Spatial size for output image.
        CV_PROP_RW Scalar mean;  //!< Scalar with mean values which are subtracted from channels.
        CV_PROP_RW bool swapRB;  //!< Flag which indicates that swap first and last channels
        CV_PROP_RW int ddepth;   //!< Depth of output blob. Choose CV_32F or CV_8U.
        CV_PROP_RW DataLayout datalayout; //!< Order of output dimensions. Choose DNN_LAYOUT_NCHW or DNN_LAYOUT_NHWC.
        CV_PROP_RW ImagePaddingMode paddingmode;   //!< Image padding mode. @see ImagePaddingMode.
        CV_PROP_RW Scalar borderValue;   //!< Value used in padding mode for padding.

        /** @brief Get rectangle coordinates in original image system from rectangle in blob coordinates.
         *  @param rBlob rect in blob coordinates.
         *  @param size original input image size.
         *  @returns rectangle in original image coordinates.
         */
        CV_WRAP Rect blobRectToImageRect(const Rect &rBlob, const Size &size);

        /** @brief Get rectangle coordinates in original image system from rectangle in blob coordinates.
         *  @param rBlob rect in blob coordinates.
         *  @param rImg result rect in image coordinates.
         *  @param size original input image size.
         */
        CV_WRAP void blobRectsToImageRects(const std::vector<Rect> &rBlob, CV_OUT std::vector<Rect>& rImg, const Size& size);
    };

    /** @brief Creates 4-dimensional blob from image with given params.
     *
     *  @details This function is an extension of @ref blobFromImage to meet more image preprocess needs.
     *  Given input image and preprocessing parameters, and function outputs the blob.
     *
     *  @param image input image (all with 1-, 3- or 4-channels).
     *  @param param struct of Image2BlobParams, contains all parameters needed by processing of image to blob.
     *  @return 4-dimensional Mat.
     */
    CV_EXPORTS_W Mat blobFromImageWithParams(InputArray image, const Image2BlobParams& param = Image2BlobParams());

    /** @overload */
    CV_EXPORTS_W void blobFromImageWithParams(InputArray image, OutputArray blob, const Image2BlobParams& param = Image2BlobParams());

    /** @brief Creates 4-dimensional blob from series of images with given params.
     *
     *  @details This function is an extension of @ref blobFromImages to meet more image preprocess needs.
     *  Given input image and preprocessing parameters, and function outputs the blob.
     *
     *  @param images input image (all with 1-, 3- or 4-channels).
     *  @param param struct of Image2BlobParams, contains all parameters needed by processing of image to blob.
     *  @returns 4-dimensional Mat.
     */
    CV_EXPORTS_W Mat blobFromImagesWithParams(InputArrayOfArrays images, const Image2BlobParams& param = Image2BlobParams());

    /** @overload */
    CV_EXPORTS_W void blobFromImagesWithParams(InputArrayOfArrays images, OutputArray blob, const Image2BlobParams& param = Image2BlobParams());

    /** @brief Parse a 4D blob and output the images it contains as 2D arrays through a simpler data structure
     *  (std::vector<cv::Mat>).
     *  @param[in] blob_ 4 dimensional array (images, channels, height, width) in floating point precision (CV_32F) from
     *  which you would like to extract the images.
     *  @param[out] images_ array of 2D Mat containing the images extracted from the blob in floating point precision
     *  (CV_32F). They are non normalized neither mean added. The number of returned images equals the first dimension
     *  of the blob (batch size). Every image has a number of channels equals to the second dimension of the blob (depth).
     */
    CV_EXPORTS_W void imagesFromBlob(const cv::Mat& blob_, OutputArrayOfArrays images_);

    /** @brief Convert all weights of Caffe network to half precision floating point.
     * @param src Path to origin model from Caffe framework contains single
     *            precision floating point weights (usually has `.caffemodel` extension).
     * @param dst Path to destination model with updated weights.
     * @param layersTypes Set of layers types which parameters will be converted.
     *                    By default, converts only Convolutional and Fully-Connected layers'
     *                    weights.
     *
     * @note Shrinked model has no origin float32 weights so it can't be used
     *       in origin Caffe framework anymore. However the structure of data
     *       is taken from NVidia's Caffe fork: https://github.com/NVIDIA/caffe.
     *       So the resulting model may be used there.
     */
    CV_EXPORTS_W void shrinkCaffeModel(CV_WRAP_FILE_PATH const String& src, CV_WRAP_FILE_PATH const String& dst,
                                       const std::vector<String>& layersTypes = std::vector<String>());

    /** @brief Create a text representation for a binary network stored in protocol buffer format.
     *  @param[in] model  A path to binary network.
     *  @param[in] output A path to output text file to be created.
     *
     *  @note To reduce output file size, trained weights are not included.
     */
    CV_EXPORTS_W void writeTextGraph(CV_WRAP_FILE_PATH const String& model, CV_WRAP_FILE_PATH const String& output);

    /** @brief Performs non maximum suppression given boxes and corresponding scores.

     * @param bboxes a set of bounding boxes to apply NMS.
     * @param scores a set of corresponding confidences.
     * @param score_threshold a threshold used to filter boxes by score.
     * @param nms_threshold a threshold used in non maximum suppression.
     * @param indices the kept indices of bboxes after NMS.
     * @param eta a coefficient in adaptive threshold formula: \f$nms\_threshold_{i+1}=eta\cdot nms\_threshold_i\f$.
     * @param top_k if `>0`, keep at most @p top_k picked indices.
     */
    CV_EXPORTS void NMSBoxes(const std::vector<Rect>& bboxes, const std::vector<float>& scores,
                               const float score_threshold, const float nms_threshold,
                               CV_OUT std::vector<int>& indices,
                               const float eta = 1.f, const int top_k = 0);

    CV_EXPORTS_W void NMSBoxes(const std::vector<Rect2d>& bboxes, const std::vector<float>& scores,
                               const float score_threshold, const float nms_threshold,
                               CV_OUT std::vector<int>& indices,
                               const float eta = 1.f, const int top_k = 0);

    CV_EXPORTS_AS(NMSBoxesRotated) void NMSBoxes(const std::vector<RotatedRect>& bboxes, const std::vector<float>& scores,
                             const float score_threshold, const float nms_threshold,
                             CV_OUT std::vector<int>& indices,
                             const float eta = 1.f, const int top_k = 0);

    /** @brief Performs batched non maximum suppression on given boxes and corresponding scores across different classes.

     * @param bboxes a set of bounding boxes to apply NMS.
     * @param scores a set of corresponding confidences.
     * @param class_ids a set of corresponding class ids. Ids are integer and usually start from 0.
     * @param score_threshold a threshold used to filter boxes by score.
     * @param nms_threshold a threshold used in non maximum suppression.
     * @param indices the kept indices of bboxes after NMS.
     * @param eta a coefficient in adaptive threshold formula: \f$nms\_threshold_{i+1}=eta\cdot nms\_threshold_i\f$.
     * @param top_k if `>0`, keep at most @p top_k picked indices.
     */
    CV_EXPORTS void NMSBoxesBatched(const std::vector<Rect>& bboxes, const std::vector<float>& scores, const std::vector<int>& class_ids,
                                    const float score_threshold, const float nms_threshold,
                                    CV_OUT std::vector<int>& indices,
                                    const float eta = 1.f, const int top_k = 0);

    CV_EXPORTS_W void NMSBoxesBatched(const std::vector<Rect2d>& bboxes, const std::vector<float>& scores, const std::vector<int>& class_ids,
                                      const float score_threshold, const float nms_threshold,
                                      CV_OUT std::vector<int>& indices,
                                      const float eta = 1.f, const int top_k = 0);

    /**
     * @brief Enum of Soft NMS methods.
     * @see softNMSBoxes
     */
    enum class SoftNMSMethod
    {
        SOFTNMS_LINEAR = 1,
        SOFTNMS_GAUSSIAN = 2
    };

    /** @brief Performs soft non maximum suppression given boxes and corresponding scores.
     * Reference: https://arxiv.org/abs/1704.04503
     * @param bboxes a set of bounding boxes to apply Soft NMS.
     * @param scores a set of corresponding confidences.
     * @param updated_scores a set of corresponding updated confidences.
     * @param score_threshold a threshold used to filter boxes by score.
     * @param nms_threshold a threshold used in non maximum suppression.
     * @param indices the kept indices of bboxes after NMS.
     * @param top_k keep at most @p top_k picked indices.
     * @param sigma parameter of Gaussian weighting.
     * @param method Gaussian or linear.
     * @see SoftNMSMethod
     */
    CV_EXPORTS_W void softNMSBoxes(const std::vector<Rect>& bboxes,
                                   const std::vector<float>& scores,
                                   CV_OUT std::vector<float>& updated_scores,
                                   const float score_threshold,
                                   const float nms_threshold,
                                   CV_OUT std::vector<int>& indices,
                                   size_t top_k = 0,
                                   const float sigma = 0.5,
                                   SoftNMSMethod method = SoftNMSMethod::SOFTNMS_GAUSSIAN);


     /** @brief This class is presented high-level API for neural networks.
      *
      * Model allows to set params for preprocessing input image.
      * Model creates net from file with trained weights and config,
      * sets preprocessing input and runs forward pass.
      */
     class CV_EXPORTS_W_SIMPLE Model
     {
     public:
         CV_DEPRECATED_EXTERNAL  // avoid using in C++ code, will be moved to "protected" (need to fix bindings first)
         Model();

         Model(const Model&) = default;
         Model(Model&&) = default;
         Model& operator=(const Model&) = default;
         Model& operator=(Model&&) = default;

         /**
          * @brief Create model from deep learning network represented in one of the supported formats.
          * An order of @p model and @p config arguments does not matter.
          * @param[in] model Binary file contains trained weights.
          * @param[in] config Text file contains network configuration.
          */
         CV_WRAP Model(CV_WRAP_FILE_PATH const String& model, CV_WRAP_FILE_PATH const String& config = "");

         /**
          * @brief Create model from deep learning network.
          * @param[in] network Net object.
          */
         CV_WRAP Model(const Net& network);

         /** @brief Set input size for frame.
          *  @param[in] size New input size.
          *  @note If shape of the new blob less than 0, then frame size not change.
         */
         CV_WRAP Model& setInputSize(const Size& size);

         /** @overload
         *  @param[in] width New input width.
         *  @param[in] height New input height.
         */
         CV_WRAP inline
         Model& setInputSize(int width, int height) { return setInputSize(Size(width, height)); }

         /** @brief Set mean value for frame.
          *  @param[in] mean Scalar with mean values which are subtracted from channels.
         */
         CV_WRAP Model& setInputMean(const Scalar& mean);

         /** @brief Set scalefactor value for frame.
          *  @param[in] scale Multiplier for frame values.
         */
         CV_WRAP Model& setInputScale(const Scalar& scale);

         /** @brief Set flag crop for frame.
          *  @param[in] crop Flag which indicates whether image will be cropped after resize or not.
         */
         CV_WRAP Model& setInputCrop(bool crop);

         /** @brief Set flag swapRB for frame.
          *  @param[in] swapRB Flag which indicates that swap first and last channels.
         */
         CV_WRAP Model& setInputSwapRB(bool swapRB);

         /** @brief Set preprocessing parameters for frame.
         *  @param[in] size New input size.
         *  @param[in] mean Scalar with mean values which are subtracted from channels.
         *  @param[in] scale Multiplier for frame values.
         *  @param[in] swapRB Flag which indicates that swap first and last channels.
         *  @param[in] crop Flag which indicates whether image will be cropped after resize or not.
         *  blob(n, c, y, x) = scale * resize( frame(y, x, c) ) - mean(c) )
         */
         CV_WRAP void setInputParams(double scale = 1.0, const Size& size = Size(),
                                     const Scalar& mean = Scalar(), bool swapRB = false, bool crop = false);

         /** @brief Given the @p input frame, create input blob, run net and return the output @p blobs.
          *  @param[in]  frame  The input image.
          *  @param[out] outs Allocated output blobs, which will store results of the computation.
          */
         CV_WRAP void predict(InputArray frame, OutputArrayOfArrays outs) const;


         // ============================== Net proxy methods ==============================
         // Never expose methods with network implementation details, like:
         // - addLayer, addLayerToPrev, connect, setInputsNames, setInputShape, setParam, getParam
         // - getLayer*, getUnconnectedOutLayers, getUnconnectedOutLayersNames, getLayersShapes
         // - forward* methods, setInput

         /// @sa Net::setPreferableBackend
         CV_WRAP Model& setPreferableBackend(dnn::Backend backendId);
         /// @sa Net::setPreferableTarget
         CV_WRAP Model& setPreferableTarget(dnn::Target targetId);

         /// @sa Net::enableWinograd
         CV_WRAP Model& enableWinograd(bool useWinograd);

         CV_DEPRECATED_EXTERNAL
         operator Net&() const { return getNetwork_(); }

     //protected: - internal/tests usage only
         Net& getNetwork_() const;
         inline Net& getNetwork_() { return const_cast<const Model*>(this)->getNetwork_(); }

         struct Impl;
         inline Impl* getImpl() const { return impl.get(); }
         inline Impl& getImplRef() const { CV_DbgAssert(impl); return *impl.get(); }
     protected:
         Ptr<Impl> impl;
     };

     /** @brief This class represents high-level API for classification models.
      *
      * ClassificationModel allows to set params for preprocessing input image.
      * ClassificationModel creates net from file with trained weights and config,
      * sets preprocessing input, runs forward pass and return top-1 prediction.
      */
     class CV_EXPORTS_W_SIMPLE ClassificationModel : public Model
     {
     public:
         CV_DEPRECATED_EXTERNAL  // avoid using in C++ code, will be moved to "protected" (need to fix bindings first)
         ClassificationModel();

         /**
          * @brief Create classification model from network represented in one of the supported formats.
          * An order of @p model and @p config arguments does not matter.
          * @param[in] model Binary file contains trained weights.
          * @param[in] config Text file contains network configuration.
          */
          CV_WRAP ClassificationModel(CV_WRAP_FILE_PATH const String& model, CV_WRAP_FILE_PATH const String& config = "");

         /**
          * @brief Create model from deep learning network.
          * @param[in] network Net object.
          */
         CV_WRAP ClassificationModel(const Net& network);

         /**
          * @brief Set enable/disable softmax post processing option.
          *
          * If this option is true, softmax is applied after forward inference within the classify() function
          * to convert the confidences range to [0.0-1.0].
          * This function allows you to toggle this behavior.
          * Please turn true when not contain softmax layer in model.
          * @param[in] enable Set enable softmax post processing within the classify() function.
          */
         CV_WRAP ClassificationModel& setEnableSoftmaxPostProcessing(bool enable);

         /**
          * @brief Get enable/disable softmax post processing option.
          *
          * This option defaults to false, softmax post processing is not applied within the classify() function.
          */
         CV_WRAP bool getEnableSoftmaxPostProcessing() const;

         /** @brief Given the @p input frame, create input blob, run net and return top-1 prediction.
          *  @param[in]  frame  The input image.
          */
         std::pair<int, float> classify(InputArray frame);

         /** @overload */
         CV_WRAP void classify(InputArray frame, CV_OUT int& classId, CV_OUT float& conf);
     };

     /** @brief This class represents high-level API for keypoints models
      *
      * KeypointsModel allows to set params for preprocessing input image.
      * KeypointsModel creates net from file with trained weights and config,
      * sets preprocessing input, runs forward pass and returns the x and y coordinates of each detected keypoint
      */
     class CV_EXPORTS_W_SIMPLE KeypointsModel: public Model
     {
     public:
         /**
          * @brief Create keypoints model from network represented in one of the supported formats.
          * An order of @p model and @p config arguments does not matter.
          * @param[in] model Binary file contains trained weights.
          * @param[in] config Text file contains network configuration.
          */
          CV_WRAP KeypointsModel(CV_WRAP_FILE_PATH const String& model, CV_WRAP_FILE_PATH const String& config = "");

         /**
          * @brief Create model from deep learning network.
          * @param[in] network Net object.
          */
         CV_WRAP KeypointsModel(const Net& network);

         /** @brief Given the @p input frame, create input blob, run net
          *  @param[in]  frame  The input image.
          *  @param thresh minimum confidence threshold to select a keypoint
          *  @returns a vector holding the x and y coordinates of each detected keypoint
          *
          */
         CV_WRAP std::vector<Point2f> estimate(InputArray frame, float thresh=0.5);
     };

     /** @brief This class represents high-level API for segmentation  models
      *
      * SegmentationModel allows to set params for preprocessing input image.
      * SegmentationModel creates net from file with trained weights and config,
      * sets preprocessing input, runs forward pass and returns the class prediction for each pixel.
      */
     class CV_EXPORTS_W_SIMPLE SegmentationModel: public Model
     {
     public:
         /**
          * @brief Create segmentation model from network represented in one of the supported formats.
          * An order of @p model and @p config arguments does not matter.
          * @param[in] model Binary file contains trained weights.
          * @param[in] config Text file contains network configuration.
          */
          CV_WRAP SegmentationModel(CV_WRAP_FILE_PATH const String& model, CV_WRAP_FILE_PATH const String& config = "");

         /**
          * @brief Create model from deep learning network.
          * @param[in] network Net object.
          */
         CV_WRAP SegmentationModel(const Net& network);

         /** @brief Given the @p input frame, create input blob, run net
          *  @param[in]  frame  The input image.
          *  @param[out] mask Allocated class prediction for each pixel
          */
         CV_WRAP void segment(InputArray frame, OutputArray mask);
     };

     /** @brief This class represents high-level API for object detection networks.
      *
      * DetectionModel allows to set params for preprocessing input image.
      * DetectionModel creates net from file with trained weights and config,
      * sets preprocessing input, runs forward pass and return result detections.
      * For DetectionModel SSD, Faster R-CNN, YOLO topologies are supported.
      */
     class CV_EXPORTS_W_SIMPLE DetectionModel : public Model
     {
     public:
         /**
          * @brief Create detection model from network represented in one of the supported formats.
          * An order of @p model and @p config arguments does not matter.
          * @param[in] model Binary file contains trained weights.
          * @param[in] config Text file contains network configuration.
          */
         CV_WRAP DetectionModel(CV_WRAP_FILE_PATH const String& model, CV_WRAP_FILE_PATH const String& config = "");

         /**
          * @brief Create model from deep learning network.
          * @param[in] network Net object.
          */
         CV_WRAP DetectionModel(const Net& network);

         CV_DEPRECATED_EXTERNAL  // avoid using in C++ code (need to fix bindings first)
         DetectionModel();

         /**
          * @brief nmsAcrossClasses defaults to false,
          * such that when non max suppression is used during the detect() function, it will do so per-class.
          * This function allows you to toggle this behaviour.
          * @param[in] value The new value for nmsAcrossClasses
          */
         CV_WRAP DetectionModel& setNmsAcrossClasses(bool value);

         /**
          * @brief Getter for nmsAcrossClasses. This variable defaults to false,
          * such that when non max suppression is used during the detect() function, it will do so only per-class
          */
         CV_WRAP bool getNmsAcrossClasses();

         /** @brief Given the @p input frame, create input blob, run net and return result detections.
          *  @param[in]  frame  The input image.
          *  @param[out] classIds Class indexes in result detection.
          *  @param[out] confidences A set of corresponding confidences.
          *  @param[out] boxes A set of bounding boxes.
          *  @param[in] confThreshold A threshold used to filter boxes by confidences.
          *  @param[in] nmsThreshold A threshold used in non maximum suppression.
          */
         CV_WRAP void detect(InputArray frame, CV_OUT std::vector<int>& classIds,
                             CV_OUT std::vector<float>& confidences, CV_OUT std::vector<Rect>& boxes,
                             float confThreshold = 0.5f, float nmsThreshold = 0.0f);
     };


/** @brief This class represents high-level API for text recognition networks.
 *
 * TextRecognitionModel allows to set params for preprocessing input image.
 * TextRecognitionModel creates net from file with trained weights and config,
 * sets preprocessing input, runs forward pass and return recognition result.
 * For TextRecognitionModel, CRNN-CTC is supported.
 */
class CV_EXPORTS_W_SIMPLE TextRecognitionModel : public Model
{
public:
    CV_DEPRECATED_EXTERNAL  // avoid using in C++ code, will be moved to "protected" (need to fix bindings first)
    TextRecognitionModel();

    /**
     * @brief Create Text Recognition model from deep learning network
     * Call setDecodeType() and setVocabulary() after constructor to initialize the decoding method
     * @param[in] network Net object
     */
    CV_WRAP TextRecognitionModel(const Net& network);

    /**
     * @brief Create text recognition model from network represented in one of the supported formats
     * Call setDecodeType() and setVocabulary() after constructor to initialize the decoding method
     * @param[in] model Binary file contains trained weights
     * @param[in] config Text file contains network configuration
     */
    CV_WRAP inline
    TextRecognitionModel(CV_WRAP_FILE_PATH const std::string& model, CV_WRAP_FILE_PATH const std::string& config = "")
        : TextRecognitionModel(readNet(model, config)) { /* nothing */ }

    /**
     * @brief Set the decoding method of translating the network output into string
     * @param[in] decodeType The decoding method of translating the network output into string, currently supported type:
     *    - `"CTC-greedy"` greedy decoding for the output of CTC-based methods
     *    - `"CTC-prefix-beam-search"` Prefix beam search decoding for the output of CTC-based methods
     */
    CV_WRAP
    TextRecognitionModel& setDecodeType(const std::string& decodeType);

    /**
     * @brief Get the decoding method
     * @return the decoding method
     */
    CV_WRAP
    const std::string& getDecodeType() const;

    /**
     * @brief Set the decoding method options for `"CTC-prefix-beam-search"` decode usage
     * @param[in] beamSize Beam size for search
     * @param[in] vocPruneSize Parameter to optimize big vocabulary search,
     * only take top @p vocPruneSize tokens in each search step, @p vocPruneSize <= 0 stands for disable this prune.
     */
    CV_WRAP
    TextRecognitionModel& setDecodeOptsCTCPrefixBeamSearch(int beamSize, int vocPruneSize = 0);

    /**
     * @brief Set the vocabulary for recognition.
     * @param[in] vocabulary the associated vocabulary of the network.
     */
    CV_WRAP
    TextRecognitionModel& setVocabulary(const std::vector<std::string>& vocabulary);

    /**
     * @brief Get the vocabulary for recognition.
     * @return vocabulary the associated vocabulary
     */
    CV_WRAP
    const std::vector<std::string>& getVocabulary() const;

    /**
     * @brief Given the @p input frame, create input blob, run net and return recognition result
     * @param[in] frame The input image
     * @return The text recognition result
     */
    CV_WRAP
    std::string recognize(InputArray frame) const;

    /**
     * @brief Given the @p input frame, create input blob, run net and return recognition result
     * @param[in] frame The input image
     * @param[in] roiRects List of text detection regions of interest (cv::Rect, CV_32SC4). ROIs is be cropped as the network inputs
     * @param[out] results A set of text recognition results.
     */
    CV_WRAP
    void recognize(InputArray frame, InputArrayOfArrays roiRects, CV_OUT std::vector<std::string>& results) const;
};


/** @brief Base class for text detection networks
 */
class CV_EXPORTS_W_SIMPLE TextDetectionModel : public Model
{
protected:
    CV_DEPRECATED_EXTERNAL  // avoid using in C++ code, will be moved to "protected" (need to fix bindings first)
    TextDetectionModel();

public:

    /** @brief Performs detection
     *
     * Given the input @p frame, prepare network input, run network inference, post-process network output and return result detections.
     *
     * Each result is quadrangle's 4 points in this order:
     * - bottom-left
     * - top-left
     * - top-right
     * - bottom-right
     *
     * Use cv::getPerspectiveTransform function to retrieve image region without perspective transformations.
     *
     * @note If DL model doesn't support that kind of output then result may be derived from detectTextRectangles() output.
     *
     * @param[in] frame The input image
     * @param[out] detections array with detections' quadrangles (4 points per result)
     * @param[out] confidences array with detection confidences
     */
    CV_WRAP
    void detect(
            InputArray frame,
            CV_OUT std::vector< std::vector<Point> >& detections,
            CV_OUT std::vector<float>& confidences
    ) const;

    /** @overload */
    CV_WRAP
    void detect(
            InputArray frame,
            CV_OUT std::vector< std::vector<Point> >& detections
    ) const;

    /** @brief Performs detection
     *
     * Given the input @p frame, prepare network input, run network inference, post-process network output and return result detections.
     *
     * Each result is rotated rectangle.
     *
     * @note Result may be inaccurate in case of strong perspective transformations.
     *
     * @param[in] frame the input image
     * @param[out] detections array with detections' RotationRect results
     * @param[out] confidences array with detection confidences
     */
    CV_WRAP
    void detectTextRectangles(
            InputArray frame,
            CV_OUT std::vector<cv::RotatedRect>& detections,
            CV_OUT std::vector<float>& confidences
    ) const;

    /** @overload */
    CV_WRAP
    void detectTextRectangles(
            InputArray frame,
            CV_OUT std::vector<cv::RotatedRect>& detections
    ) const;
};

/** @brief This class represents high-level API for text detection DL networks compatible with EAST model.
 *
 * Configurable parameters:
 * - (float) confThreshold - used to filter boxes by confidences, default: 0.5f
 * - (float) nmsThreshold - used in non maximum suppression, default: 0.0f
 */
class CV_EXPORTS_W_SIMPLE TextDetectionModel_EAST : public TextDetectionModel
{
public:
    CV_DEPRECATED_EXTERNAL  // avoid using in C++ code, will be moved to "protected" (need to fix bindings first)
    TextDetectionModel_EAST();

    /**
     * @brief Create text detection algorithm from deep learning network
     * @param[in] network Net object
     */
    CV_WRAP TextDetectionModel_EAST(const Net& network);

    /**
     * @brief Create text detection model from network represented in one of the supported formats.
     * An order of @p model and @p config arguments does not matter.
     * @param[in] model Binary file contains trained weights.
     * @param[in] config Text file contains network configuration.
     */
    CV_WRAP inline
    TextDetectionModel_EAST(CV_WRAP_FILE_PATH const std::string& model, CV_WRAP_FILE_PATH const std::string& config = "")
        : TextDetectionModel_EAST(readNet(model, config)) { /* nothing */ }

    /**
     * @brief Set the detection confidence threshold
     * @param[in] confThreshold A threshold used to filter boxes by confidences
     */
    CV_WRAP
    TextDetectionModel_EAST& setConfidenceThreshold(float confThreshold);

    /**
     * @brief Get the detection confidence threshold
     */
    CV_WRAP
    float getConfidenceThreshold() const;

    /**
     * @brief Set the detection NMS filter threshold
     * @param[in] nmsThreshold A threshold used in non maximum suppression
     */
    CV_WRAP
    TextDetectionModel_EAST& setNMSThreshold(float nmsThreshold);

    /**
     * @brief Get the detection confidence threshold
     */
    CV_WRAP
    float getNMSThreshold() const;
};

/** @brief This class represents high-level API for text detection DL networks compatible with DB model.
 *
 * Related publications: @cite liao2020real
 * Paper: https://arxiv.org/abs/1911.08947
 * For more information about the hyper-parameters setting, please refer to https://github.com/MhLiao/DB
 *
 * Configurable parameters:
 * - (float) binaryThreshold - The threshold of the binary map. It is usually set to 0.3.
 * - (float) polygonThreshold - The threshold of text polygons. It is usually set to 0.5, 0.6, and 0.7. Default is 0.5f
 * - (double) unclipRatio - The unclip ratio of the detected text region, which determines the output size. It is usually set to 2.0.
 * - (int) maxCandidates - The max number of the output results.
 */
class CV_EXPORTS_W_SIMPLE TextDetectionModel_DB : public TextDetectionModel
{
public:
    CV_DEPRECATED_EXTERNAL  // avoid using in C++ code, will be moved to "protected" (need to fix bindings first)
    TextDetectionModel_DB();

    /**
     * @brief Create text detection algorithm from deep learning network.
     * @param[in] network Net object.
     */
    CV_WRAP TextDetectionModel_DB(const Net& network);

    /**
     * @brief Create text detection model from network represented in one of the supported formats.
     * An order of @p model and @p config arguments does not matter.
     * @param[in] model Binary file contains trained weights.
     * @param[in] config Text file contains network configuration.
     */
    CV_WRAP inline
    TextDetectionModel_DB(CV_WRAP_FILE_PATH const std::string& model, CV_WRAP_FILE_PATH const std::string& config = "")
        : TextDetectionModel_DB(readNet(model, config)) { /* nothing */ }

    CV_WRAP TextDetectionModel_DB& setBinaryThreshold(float binaryThreshold);
    CV_WRAP float getBinaryThreshold() const;

    CV_WRAP TextDetectionModel_DB& setPolygonThreshold(float polygonThreshold);
    CV_WRAP float getPolygonThreshold() const;

    CV_WRAP TextDetectionModel_DB& setUnclipRatio(double unclipRatio);
    CV_WRAP double getUnclipRatio() const;

    CV_WRAP TextDetectionModel_DB& setMaxCandidates(int maxCandidates);
    CV_WRAP int getMaxCandidates() const;
};

//! @}
CV__DNN_INLINE_NS_END
}
}

#include <opencv2/dnn/layer.hpp>
#include <opencv2/dnn/dnn.inl.hpp>

/// @deprecated Include this header directly from application. Automatic inclusion will be removed
#include <opencv2/dnn/utils/inference_engine.hpp>

#endif  /* OPENCV_DNN_DNN_HPP */<|MERGE_RESOLUTION|>--- conflicted
+++ resolved
@@ -934,37 +934,6 @@
       */
     CV_EXPORTS Net readNetFromTFLite(const char *bufferModel, size_t lenModel);
 
-<<<<<<< HEAD
-=======
-    /**
-     *  @brief Reads a network model stored in <a href="http://torch.ch">Torch7</a> framework's format.
-     *  @param model    path to the file, dumped from Torch by using torch.save() function.
-     *  @param isBinary specifies whether the network was serialized in ascii mode or binary.
-     *  @param evaluate specifies testing phase of network. If true, it's similar to evaluate() method in Torch.
-     *  @returns Net object.
-     *
-     *  @note Ascii mode of Torch serializer is more preferable, because binary mode extensively use `long` type of C language,
-     *  which has various bit-length on different systems.
-     *
-     * The loading file must contain serialized <a href="https://github.com/torch/nn/blob/master/doc/module.md">nn.Module</a> object
-     * with importing network. Try to eliminate a custom objects from serialazing data to avoid importing errors.
-     *
-     * List of supported layers (i.e. object instances derived from Torch nn.Module class):
-     * - nn.Sequential
-     * - nn.Parallel
-     * - nn.Concat
-     * - nn.Linear
-     * - nn.SpatialConvolution
-     * - nn.SpatialMaxPooling, nn.SpatialAveragePooling
-     * - nn.ReLU, nn.TanH, nn.Sigmoid
-     * - nn.Reshape
-     * - nn.SoftMax, nn.LogSoftMax
-     *
-     * Also some equivalents of these classes from cunn, cudnn, and fbcunn may be successfully imported.
-     */
-     CV_EXPORTS_W Net readNetFromTorch(CV_WRAP_FILE_PATH const String &model, bool isBinary = true, bool evaluate = true);
-
->>>>>>> 69772b02
      /**
       * @brief Read deep learning network represented in one of the supported formats.
       * @param[in] model Binary file contains trained weights. The following file
