/*M///////////////////////////////////////////////////////////////////////////////////////
//
//  IMPORTANT: READ BEFORE DOWNLOADING, COPYING, INSTALLING OR USING.
//
//  By downloading, copying, installing or using the software you agree to this license.
//  If you do not agree to this license, do not download, install,
//  copy or use the software.
//
//
//                           License Agreement
//                For Open Source Computer Vision Library
//
// Copyright (C) 2013, OpenCV Foundation, all rights reserved.
// Third party copyrights are property of their respective owners.
//
// Redistribution and use in source and binary forms, with or without modification,
// are permitted provided that the following conditions are met:
//
//   * Redistribution's of source code must retain the above copyright notice,
//     this list of conditions and the following disclaimer.
//
//   * Redistribution's in binary form must reproduce the above copyright notice,
//     this list of conditions and the following disclaimer in the documentation
//     and/or other materials provided with the distribution.
//
//   * The name of the copyright holders may not be used to endorse or promote products
//     derived from this software without specific prior written permission.
//
// This software is provided by the copyright holders and contributors "as is" and
// any express or implied warranties, including, but not limited to, the implied
// warranties of merchantability and fitness for a particular purpose are disclaimed.
// In no event shall the Intel Corporation or contributors be liable for any direct,
// indirect, incidental, special, exemplary, or consequential damages
// (including, but not limited to, procurement of substitute goods or services;
// loss of use, data, or profits; or business interruption) however caused
// and on any theory of liability, whether in contract, strict liability,
// or tort (including negligence or otherwise) arising in any way out of
// the use of this software, even if advised of the possibility of such damage.
//
//M*/

#ifndef OPENCV_DNN_DNN_HPP
#define OPENCV_DNN_DNN_HPP

#include <ostream>
#include <vector>
#include <opencv2/core.hpp>
#include "opencv2/core/async.hpp"

#include "../dnn/version.hpp"

#include <opencv2/dnn/dict.hpp>

namespace cv {
namespace dnn {

namespace accessor {
class DnnNetAccessor;  // forward declaration
}

CV__DNN_INLINE_NS_BEGIN
//! @addtogroup dnn
//! @{

    typedef int MatType;

    /**
     * @brief Enum of computation backends supported by layers.
     * @see Net::setPreferableBackend
     */
    enum Backend
    {
        //! DNN_BACKEND_DEFAULT equals to OPENCV_DNN_BACKEND_DEFAULT, which can be defined using CMake or a configuration parameter
        DNN_BACKEND_DEFAULT = 0,
<<<<<<< HEAD
        DNN_BACKEND_INFERENCE_ENGINE = 2,            //!< Intel OpenVINO computational backend
                                                     //!< @note Tutorial how to build OpenCV with OpenVINO: @ref tutorial_dnn_openvino
=======
        DNN_BACKEND_HALIDE,
        DNN_BACKEND_INFERENCE_ENGINE,            //!< Intel OpenVINO computational backend, supported targets: CPU, OPENCL, OPENCL_FP16, MYRIAD, HDDL, NPU
                                                 //!< @note Tutorial how to build OpenCV with OpenVINO: @ref tutorial_dnn_openvino
>>>>>>> 344f8c64
        DNN_BACKEND_OPENCV,
        DNN_BACKEND_VKCOM,
        DNN_BACKEND_CUDA,
        DNN_BACKEND_WEBNN,
        DNN_BACKEND_TIMVX,
        DNN_BACKEND_CANN,
#if defined(__OPENCV_BUILD) || defined(BUILD_PLUGIN)
#if !defined(OPENCV_BINDING_PARSER)
        DNN_BACKEND_INFERENCE_ENGINE_NGRAPH = 1000000,     // internal - use DNN_BACKEND_INFERENCE_ENGINE + setInferenceEngineBackendType()
        DNN_BACKEND_INFERENCE_ENGINE_NN_BUILDER_2019,      // internal - use DNN_BACKEND_INFERENCE_ENGINE + setInferenceEngineBackendType()
#endif
#endif
    };

    /**
     * @brief Enum of target devices for computations.
     * @see Net::setPreferableTarget
     */
    enum Target
    {
        DNN_TARGET_CPU = 0,
        DNN_TARGET_OPENCL,
        DNN_TARGET_OPENCL_FP16,
        DNN_TARGET_MYRIAD,
        DNN_TARGET_VULKAN,
        DNN_TARGET_FPGA,  //!< FPGA device with CPU fallbacks using Inference Engine's Heterogeneous plugin.
        DNN_TARGET_CUDA,
        DNN_TARGET_CUDA_FP16,
        DNN_TARGET_HDDL,
        DNN_TARGET_NPU,
        DNN_TARGET_CPU_FP16, // Only the ARM platform is supported. Low precision computing, accelerate model inference.
    };

    enum TracingMode
    {
        DNN_TRACE_NONE = 0, //!< Don't trace anything
        DNN_TRACE_ALL = 1, //!< Print all executed operations along with the output tensors, more or less compatible with ONNX Runtime
        DNN_TRACE_OP = 2 //!< Print all executed operations. Types and shapes of all inputs and outputs are printed, but the content is not.
    };

    enum ProfilingMode
    {
        DNN_PROFILE_NONE = 0, //!< Don't do any profiling
        DNN_PROFILE_SUMMARY = 1, //!< Collect the summary statistics by layer type (e.g. all "Conv2D" or all "Add") and print it in the end, sorted by the execution time (most expensive layers first). Note that it may introduce some overhead and cause slowdown, especially in the case of non-CPU backends.
        DNN_PROFILE_DETAILED = 2 //!< Print execution time of each single layer. Note that it may introduce some overhead and cause slowdown, especially in the case of non-CPU backends.
    };

    enum ModelFormat {
        DNN_MODEL_GENERIC = 0, //!< Some generic model format
        DNN_MODEL_ONNX = 1, //!< ONNX model
        DNN_MODEL_TF = 2, //!< TF model
        DNN_MODEL_TFLITE = 3, //!< TFLite model
        DNN_MODEL_CAFFE = 4, //!< Caffe model
    };

    CV_EXPORTS std::string modelFormatToString(ModelFormat modelFormat);

    CV_EXPORTS std::vector< std::pair<Backend, Target> > getAvailableBackends();
    CV_EXPORTS_W std::vector<Target> getAvailableTargets(dnn::Backend be);

    /**
     * @brief Enables detailed logging of the DNN model loading with CV DNN API.
     * @param[in] isDiagnosticsMode Indicates whether diagnostic mode should be set.
     *
     * Diagnostic mode provides detailed logging of the model loading stage to explore
     * potential problems (ex.: not implemented layer type).
     *
     * @note In diagnostic mode series of assertions will be skipped, it can lead to the
     * expected application crash.
     */
    CV_EXPORTS void enableModelDiagnostics(bool isDiagnosticsMode);

    /** @brief This class provides all data needed to initialize layer.
     *
     * It includes dictionary with scalar params (which can be read by using Dict interface),
     * blob params #blobs and optional meta information: #name and #type of layer instance.
    */
    class CV_EXPORTS LayerParams : public Dict
    {
    public:
        //TODO: Add ability to name blob params
        std::vector<Mat> blobs; //!< List of learned parameters stored as blobs.

        String name; //!< Name of the layer instance (optional, can be used internal purposes).
        String type; //!< Type name which was used for creating layer by layer factory (optional).
    };

   /**
    * @brief Derivatives of this class encapsulates functions of certain backends.
    */
    class BackendNode
    {
    public:
        explicit BackendNode(int backendId);

        virtual ~BackendNode(); //!< Virtual destructor to make polymorphism.

        int backendId; //!< Backend identifier.
    };

    /**
     * @brief Derivatives of this class wraps cv::Mat for different backends and targets.
     */
    class BackendWrapper
    {
    public:
        BackendWrapper(int backendId, int targetId);

        /**
         * @brief Wrap cv::Mat for specific backend and target.
         * @param[in] targetId Target identifier.
         * @param[in] m cv::Mat for wrapping.
         *
         * Make CPU->GPU data transfer if it's require for the target.
         */
        BackendWrapper(int targetId, const cv::Mat& m);

        /**
         * @brief Make wrapper for reused cv::Mat.
         * @param[in] base Wrapper of cv::Mat that will be reused.
         * @param[in] shape Specific shape.
         *
         * Initialize wrapper from another one. It'll wrap the same host CPU
         * memory and mustn't allocate memory on device(i.e. GPU). It might
         * has different shape. Use in case of CPU memory reusing for reuse
         * associated memory on device too.
         */
        BackendWrapper(const Ptr<BackendWrapper>& base, const MatShape& shape);

        virtual ~BackendWrapper(); //!< Virtual destructor to make polymorphism.

        /**
         * @brief Transfer data to CPU host memory.
         */
        virtual void copyToHost() = 0;

        /**
         * @brief Indicate that an actual data is on CPU.
         */
        virtual void setHostDirty() = 0;

        int getHostMatDepth() {
            CV_Assert(hostMatDepth != -1);
            return hostMatDepth;
        }

        int backendId;  //!< Backend identifier.
        int targetId;   //!< Target identifier.

    protected:
        int hostMatDepth = -1;
    };

    struct CV_EXPORTS Arg
    {
        Arg();
        explicit Arg(int idx_);
        bool empty() const;
        operator bool() const;
        // idx > 0: the Arg is input or output argument of some operation inside inference graph
        // idx < 0: the Arg is input or output argument of a pattern
        // idx == 0: no/empty argument; used in operations where some of the inputs/outputs are optional.
        int idx;
    };

    enum ArgKind {
        DNN_ARG_EMPTY=0, //!< valid only for Arg.idx==0. It's "no-arg"
        DNN_ARG_CONST=1, //!< a constant argument.
        DNN_ARG_INPUT=2, //!< input of the whole model. Before Net::forward() or in Net::forward() all inputs must be set
        DNN_ARG_OUTPUT=3, //!< output of the model.
        DNN_ARG_TEMP=4,   //!< intermediate result, a result of some operation and input to some other operation(s).
        DNN_ARG_PATTERN=5 //!< not used for now
    };

    CV_EXPORTS std::string argKindToString(ArgKind kind);

    struct CV_EXPORTS ArgData
    {
        ArgData();
        std::string name;
        ArgKind kind;
        MatShape shape;
        int type;
    };

    class CV_EXPORTS Net;
    class CV_EXPORTS Graph;
    class CV_EXPORTS ActivationLayer;

    /** @brief This interface class allows to build new Layers - are building blocks of networks.
     *
     * Each class, derived from Layer, must implement forward() method to compute outputs.
     * Also before using the new layer into networks you must register your layer by using one of @ref dnnLayerFactory "LayerFactory" macros.
     */
    class CV_EXPORTS_W Layer : public Algorithm
    {
    public:

        //! List of learned parameters must be stored here to allow read them by using Net::getParam().
        CV_PROP_RW std::vector<Mat> blobs;
        std::vector<Arg> inputs;
        std::vector<Arg> outputs;
        void* netimpl;

        virtual std::vector<Ptr<Graph> >* subgraphs() const;

        /** @brief Computes and sets internal parameters according to inputs, outputs and blobs.
         *  @deprecated Use Layer::finalize(InputArrayOfArrays, OutputArrayOfArrays) instead
         *  @param[in]  input  vector of already allocated input blobs
         *  @param[out] output vector of already allocated output blobs
         *
         * This method is called after network has allocated all memory for input and output blobs
         * and before inferencing.
         */
        CV_DEPRECATED_EXTERNAL
        virtual void finalize(const std::vector<Mat*> &input, std::vector<Mat> &output);

        /** @brief Computes and sets internal parameters according to inputs, outputs and blobs.
         *  @param[in]  inputs  vector of already allocated input blobs
         *  @param[out] outputs vector of already allocated output blobs
         *
         * This method is called after network has allocated all memory for input and output blobs
         * and before inferencing.
         */
        CV_WRAP virtual void finalize(InputArrayOfArrays inputs, OutputArrayOfArrays outputs);

        /** @brief Given the @p input blobs, computes the output @p blobs.
         *  @deprecated Use Layer::forward(InputArrayOfArrays, OutputArrayOfArrays, OutputArrayOfArrays) instead
         *  @param[in]  input  the input blobs.
         *  @param[out] output allocated output blobs, which will store results of the computation.
         *  @param[out] internals allocated internal blobs
         */
        CV_DEPRECATED_EXTERNAL
        virtual void forward(std::vector<Mat*> &input, std::vector<Mat> &output, std::vector<Mat> &internals);

        /** @brief Given the @p input blobs, computes the output @p blobs.
         *  @param[in]  inputs  the input blobs.
         *  @param[out] outputs allocated output blobs, which will store results of the computation.
         *  @param[out] internals allocated internal blobs
         */
        virtual void forward(InputArrayOfArrays inputs, OutputArrayOfArrays outputs, OutputArrayOfArrays internals);

        /** @brief Given the @p input blobs, computes the output @p blobs.
         *  @param[in]  inputs  the input blobs.
         *  @param[out] outputs allocated output blobs, which will store results of the computation.
         *  @param[out] internals allocated internal blobs
         */
        void forward_fallback(InputArrayOfArrays inputs, OutputArrayOfArrays outputs, OutputArrayOfArrays internals);

        /** @brief
         * @overload
         * @deprecated Use Layer::finalize(InputArrayOfArrays, OutputArrayOfArrays) instead
         */
        CV_DEPRECATED_EXTERNAL
        void finalize(const std::vector<Mat> &inputs, CV_OUT std::vector<Mat> &outputs);

        /** @brief
         * @overload
         * @deprecated Use Layer::finalize(InputArrayOfArrays, OutputArrayOfArrays) instead
         */
        CV_DEPRECATED std::vector<Mat> finalize(const std::vector<Mat> &inputs);

        /** @brief Allocates layer and computes output.
         *  @deprecated This method will be removed in the future release.
         */
        CV_DEPRECATED CV_WRAP void run(const std::vector<Mat> &inputs, CV_OUT std::vector<Mat> &outputs,
                                       CV_IN_OUT std::vector<Mat> &internals);

        /** @brief Returns index of input blob into the input array.
         *  @param inputName label of input blob
         *
         * Each layer input and output can be labeled to easily identify them using "%<layer_name%>[.output_name]" notation.
         * This method maps label of input blob to its index into input vector.
         */
        virtual int inputNameToIndex(String inputName);  // FIXIT const
        /** @brief Returns index of output blob in output array.
         *  @see inputNameToIndex()
         */
        CV_WRAP virtual int outputNameToIndex(const String& outputName);  // FIXIT const

        /**
         * @brief Ask layer if it support specific backend for doing computations.
         * @param[in] backendId computation backend identifier.
         * @see Backend
         */
        virtual bool supportBackend(int backendId);  // FIXIT const

        virtual Ptr<BackendNode> initNgraph(const std::vector<Ptr<BackendWrapper> > &inputs, const std::vector<Ptr<BackendNode> >& nodes);

        virtual Ptr<BackendNode> initVkCom(const std::vector<Ptr<BackendWrapper> > &inputs, std::vector<Ptr<BackendWrapper> > &outputs);

        virtual Ptr<BackendNode> initWebnn(const std::vector<Ptr<BackendWrapper> > &inputs, const std::vector<Ptr<BackendNode> >& nodes);

        /**
         * @brief Returns a CUDA backend node
         *
         * @param   context  void pointer to CSLContext object
         * @param   inputs   layer inputs
         * @param   outputs  layer outputs
         */
        virtual Ptr<BackendNode> initCUDA(
            void *context,
            const std::vector<Ptr<BackendWrapper>>& inputs,
            const std::vector<Ptr<BackendWrapper>>& outputs
        );

        /**
         * @brief Returns a TimVX backend node
         *
         * @param   timVxInfo  void pointer to CSLContext object
         * @param   inputsWrapper   layer inputs
         * @param   outputsWrapper  layer outputs
         * @param   isLast if the node is the last one of the TimVX Graph.
         */
        virtual Ptr<BackendNode> initTimVX(void* timVxInfo,
                                           const std::vector<Ptr<BackendWrapper> > &inputsWrapper,
                                           const std::vector<Ptr<BackendWrapper> > &outputsWrapper,
                                           bool isLast);

        /**
         * @brief Returns a CANN backend node
         *
         * @param   inputs   input tensors of CANN operator
         * @param   outputs  output tensors of CANN operator
         * @param   nodes           nodes of input tensors
         */
        virtual Ptr<BackendNode> initCann(const std::vector<Ptr<BackendWrapper> > &inputs,
                                          const std::vector<Ptr<BackendWrapper> > &outputs,
                                          const std::vector<Ptr<BackendNode> >& nodes);

        /**
         * @brief Tries to attach to the layer the subsequent activation layer, i.e. do the layer fusion in a partial case.
         * @param[in] layer The subsequent activation layer.
         *
         * Returns true if the activation layer has been attached successfully.
         */
        virtual bool setActivation(const Ptr<ActivationLayer>& layer);

        /**
         * @brief Try to fuse current layer with a next one
         * @param[in] top Next layer to be fused.
         * @returns True if fusion was performed.
         */
        virtual bool tryFuse(Ptr<Layer>& top);

        /**
         * @brief Returns parameters of layers with channel-wise multiplication and addition.
         * @param[out] scale Channel-wise multipliers. Total number of values should
         *                   be equal to number of channels.
         * @param[out] shift Channel-wise offsets. Total number of values should
         *                   be equal to number of channels.
         *
         * Some layers can fuse their transformations with further layers.
         * In example, convolution + batch normalization. This way base layer
         * use weights from layer after it. Fused layer is skipped.
         * By default, @p scale and @p shift are empty that means layer has no
         * element-wise multiplications or additions.
         */
        virtual void getScaleShift(Mat& scale, Mat& shift) const;

        /**
         * @brief Returns scale and zeropoint of layers
         * @param[out] scale Output scale
         * @param[out] zeropoint Output zeropoint
         *
         * By default, @p scale is 1 and @p zeropoint is 0.
         */
        virtual void getScaleZeropoint(float& scale, int& zeropoint) const;


        /**
         * @brief "Detaches" all the layers, attached to particular layer.
         */
        virtual void unsetAttached();

        virtual bool getMemoryShapes(const std::vector<MatShape> &inputs,
                                     const int requiredOutputs,
                                     std::vector<MatShape> &outputs,
                                     std::vector<MatShape> &internals) const;

        virtual void getTypes(const std::vector<MatType>& inputs,
                              const int requiredOutputs,
                              const int requiredInternals,
                              std::vector<MatType>&outputs,
                              std::vector<MatType>&internals) const;

        virtual int64 getFLOPS(const std::vector<MatShape> &inputs,
                               const std::vector<MatShape> &outputs) const;

        virtual bool updateMemoryShapes(const std::vector<MatShape> &inputs);

        // returns true if the operation takes a single input and can always be performed in-place,
        // assuming that the input is contiguous.
        // Examples of such operations are: Reshape, Flatten, Squeeze, Unsqueeze,
        // as well many unary element-wise operations (ReLU, Tanh, ...)
        virtual bool alwaysSupportInplace() const;

        // returns false if the shape of Layer outputs is defined only by the shapes of inputs.
        // Sometimes the shape depends on the content of the input(s), then the method should return true.
        // In such a rare case forward() method should take care of proper allocation of the output tensors.
        // On the other hand, when this method returns false, the engine takes care of proper allocation of the outputs,
        // so that forward() can assume that the outputs are already allocated.
        virtual bool dynamicOutputShapes() const;

        // dumps attributes of the layer (e.g. strides, dilations in Convolution, MaxPool)
        virtual std::ostream& dumpAttrs(std::ostream& strm, int indent) const;

        // dumps information about the layer. The default implementation is usually good enough,
        // just override dumpAttrs().
        virtual std::ostream& dump(std::ostream& strm, int indent, bool comma) const;

        CV_PROP String name; //!< Name of the layer instance, can be used for logging or other internal purposes.
        CV_PROP String type; //!< Type name which was used for creating layer by layer factory.
        CV_PROP int preferableTarget; //!< prefer target for layer forwarding

        Layer();
        explicit Layer(const LayerParams &params);      //!< Initializes only #name, #type and #blobs fields.
        void setParamsFrom(const LayerParams &params);  //!< Initializes only #name, #type and #blobs fields.
        virtual ~Layer();
    };

    /** @brief Represents graph or subgraph of a model.
     * The graph (in mathematical terms it's rather a multigraph) is represented
     * as a topologically-sorted linear sequence of operations.
     * Each operation is a smart pointer to a Layer (some of its derivative class instance), which
     * includes a list of inputs and outputs, as well as an optional list of subgraphs (e.g. 'If' contains 2 subgraphs).
     */
    class CV_EXPORTS Graph
    {
    public:
        static Ptr<Graph> create(void* netimpl, const std::string& name,
                                 const std::vector<Arg>& inputs);
        virtual ~Graph();
        virtual bool empty() const = 0;
        virtual void clear() = 0;
        virtual std::string name() const = 0;
        virtual const std::vector<Arg>& append(Ptr<Layer>& layer,
                    const std::vector<std::string>& outnames=std::vector<std::string>()) = 0;
        virtual Arg append(Ptr<Layer>& layer, const std::string& outname=std::string()) = 0;
        virtual std::ostream& dump(std::ostream& strm, int indent, bool comma) = 0;
        virtual const std::vector<Arg>& inputs() const = 0;
        virtual const std::vector<Arg>& outputs() const = 0;
        virtual void setOutputs(const std::vector<Arg>& outputs) = 0;
        virtual const std::vector<Ptr<Layer> >& prog() const = 0;
        virtual void setProg(const std::vector<Ptr<Layer> >& newprog) = 0;
    };

    /** @brief This class allows to create and manipulate comprehensive artificial neural networks.
     *
     * Neural network is presented as directed acyclic graph (DAG), where vertices are Layer instances,
     * and edges specify relationships between layers inputs and outputs.
     *
     * Each network layer has unique integer id and unique string name inside its network.
     * LayerId can store either layer name or layer id.
     *
     * This class supports reference counting of its instances, i. e. copies point to the same instance.
     */
    class CV_EXPORTS_W_SIMPLE Net
    {
    public:

        CV_WRAP Net();  //!< Default constructor.
        CV_WRAP ~Net(); //!< Destructor frees the net only if there aren't references to the net anymore.

        /** @brief Create a network from Intel's Model Optimizer intermediate representation (IR).
         *  @param[in] xml XML configuration file with network's topology.
         *  @param[in] bin Binary file with trained weights.
         *  Networks imported from Intel's Model Optimizer are launched in Intel's Inference Engine
         *  backend.
         */
        CV_WRAP static Net readFromModelOptimizer(CV_WRAP_FILE_PATH const String& xml, CV_WRAP_FILE_PATH const String& bin);

        /** @brief Create a network from Intel's Model Optimizer in-memory buffers with intermediate representation (IR).
         *  @param[in] bufferModelConfig buffer with model's configuration.
         *  @param[in] bufferWeights buffer with model's trained weights.
         *  @returns Net object.
         */
        CV_WRAP static
        Net readFromModelOptimizer(const std::vector<uchar>& bufferModelConfig, const std::vector<uchar>& bufferWeights);

        /** @brief Create a network from Intel's Model Optimizer in-memory buffers with intermediate representation (IR).
         *  @param[in] bufferModelConfigPtr buffer pointer of model's configuration.
         *  @param[in] bufferModelConfigSize buffer size of model's configuration.
         *  @param[in] bufferWeightsPtr buffer pointer of model's trained weights.
         *  @param[in] bufferWeightsSize buffer size of model's trained weights.
         *  @returns Net object.
         */
        static
        Net readFromModelOptimizer(const uchar* bufferModelConfigPtr, size_t bufferModelConfigSize,
                                            const uchar* bufferWeightsPtr, size_t bufferWeightsSize);

        /** Returns true if there are no layers in the network. */
        CV_WRAP bool empty() const;

        /** @brief Dump net to String
         *  @returns String with structure, hyperparameters, backend, target and fusion
         *  Call method after setInput(). To see correct backend, target and fusion run after forward().
         */
        CV_WRAP String dump();
        /** @brief Dump net structure, hyperparameters, backend, target and fusion to dot file
         *  @param path   path to output file with .dot extension
         *  @see dump()
         */
        CV_WRAP void dumpToFile(CV_WRAP_FILE_PATH const String& path);
        /** @brief Dump net structure, hyperparameters, backend, target and fusion to pbtxt file
         *  @param path   path to output file with .pbtxt extension
         *
         *  Use Netron (https://netron.app) to open the target file to visualize the model.
         *  Call method after setInput(). To see correct backend, target and fusion run after forward().
        */
        CV_WRAP void dumpToPbtxt(CV_WRAP_FILE_PATH const String& path);
        /** @brief Dump net structure, hyperparameters, backend, target and fusion to the specified output stream
         *  @param strm   the target stream
        */
        void dumpToStream(std::ostream& strm) const;

        /** @brief Adds new layer to the net.
         *  @param name   unique name of the adding layer.
         *  @param type   typename of the adding layer (type must be registered in LayerRegister).
         *  @param dtype  datatype of output blobs.
         *  @param params parameters which will be used to initialize the creating layer.
         *  @returns unique identifier of created layer, or -1 if a failure will happen.
         */
        CV_WRAP int addLayer(const String &name, const String &type, const int &dtype, LayerParams &params);

        /** @overload Datatype of output blobs set to default CV_32F */
        int addLayer(const String &name, const String &type, LayerParams &params);

        /** @brief Adds new layer and connects its first input to the first output of previously added layer.
         *  @see addLayer()
         */
        CV_WRAP int addLayerToPrev(const String &name, const String &type, const int &dtype, LayerParams &params);

        /** @overload */
        int addLayerToPrev(const String &name, const String &type, LayerParams &params);

        /** @brief Converts string name of the layer to the integer identifier.
         *  @returns id of the layer, or -1 if the layer wasn't found.
         */
        CV_WRAP int getLayerId(const String &layer) const;

        CV_WRAP std::vector<String> getLayerNames() const;

        /** @brief Container for strings and integers.
         *
         * @deprecated Use getLayerId() with int result.
         */
        typedef DictValue LayerId;

        /** @brief Returns pointer to layer with specified id or name which the network use. */
        CV_WRAP Ptr<Layer> getLayer(int layerId) const;
        /** @overload
         *  @deprecated Use int getLayerId(const String &layer)
         */
        CV_WRAP inline Ptr<Layer> getLayer(const String& layerName) const { return getLayer(getLayerId(layerName)); }
        /** @overload
         *  @deprecated to be removed
         */
        CV_WRAP Ptr<Layer> getLayer(const LayerId& layerId) const;

        /** @brief Returns pointers to input layers of specific layer. */
        std::vector<Ptr<Layer> > getLayerInputs(int layerId) const; // FIXIT: CV_WRAP

        /** @brief Connects output of the first layer to input of the second layer.
         *  @param outPin descriptor of the first layer output.
         *  @param inpPin descriptor of the second layer input.
         *
         * Descriptors have the following template <DFN>&lt;layer_name&gt;[.input_number]</DFN>:
         * - the first part of the template <DFN>layer_name</DFN> is string name of the added layer.
         *   If this part is empty then the network input pseudo layer will be used;
         * - the second optional part of the template <DFN>input_number</DFN>
         *   is either number of the layer input, either label one.
         *   If this part is omitted then the first layer input will be used.
         *
         *  @see setNetInputs(), Layer::inputNameToIndex(), Layer::outputNameToIndex()
         */
        CV_WRAP void connect(String outPin, String inpPin);

        /** @brief Connects #@p outNum output of the first layer to #@p inNum input of the second layer.
         *  @param outLayerId identifier of the first layer
         *  @param outNum number of the first layer output
         *  @param inpLayerId identifier of the second layer
         *  @param inpNum number of the second layer input
         */
        void connect(int outLayerId, int outNum, int inpLayerId, int inpNum);

        /** @brief Registers network output with name
         *
         *  Function may create additional 'Identity' layer.
         *
         *  @param outputName identifier of the output
         *  @param layerId identifier of the second layer
         *  @param outputPort number of the second layer input
         *
         *  @returns index of bound layer (the same as layerId or newly created)
         */
        CV_WRAP int registerOutput(const std::string& outputName, int layerId, int outputPort);

        /** @brief Sets outputs names of the network input pseudo layer.
         *
         * Each net always has special own the network input pseudo layer with id=0.
         * This layer stores the user blobs only and don't make any computations.
         * In fact, this layer provides the only way to pass user data into the network.
         * As any other layer, this layer can label its outputs and this function provides an easy way to do this.
         */
        CV_WRAP void setInputsNames(const std::vector<String> &inputBlobNames);

        /** @brief Specify shape of network input.
         */
        CV_WRAP void setInputShape(const String &inputName, const MatShape& shape);

        /** @brief Runs forward pass to compute output of layer with name @p outputName.
         *  @param outputName name for layer which output is needed to get
         *  @return blob for first output of specified layer.
         *  @details By default runs forward pass for the whole network.
         */
        CV_WRAP Mat forward(const String& outputName = String());

        /** @brief Runs forward pass to compute output of layer with name @p outputName.
         *  @param outputName name for layer which output is needed to get
         *  @details By default runs forward pass for the whole network.
         *
         *  This is an asynchronous version of forward(const String&).
         *  dnn::DNN_BACKEND_INFERENCE_ENGINE backend is required.
         */
        CV_WRAP AsyncArray forwardAsync(const String& outputName = String());

        /** @brief Runs forward pass to compute output of layer with name @p outputName.
         *  @param outputBlobs contains all output blobs for specified layer.
         *  @param outputName name for layer which output is needed to get
         *  @details If @p outputName is empty, runs forward pass for the whole network.
         */
        CV_WRAP void forward(CV_ND OutputArrayOfArrays outputBlobs, const String& outputName = String());

        /** @brief Runs forward pass to compute outputs of layers listed in @p outBlobNames.
         *  @param outputBlobs contains blobs for first outputs of specified layers.
         *  @param outBlobNames names for layers which outputs are needed to get
         */
        CV_WRAP void forward(CV_ND OutputArrayOfArrays outputBlobs,
                             const std::vector<String>& outBlobNames);

        /** @brief Runs forward pass to compute outputs of layers listed in @p outBlobNames.
         *  @param outputBlobs contains all output blobs for each layer specified in @p outBlobNames.
         *  @param outBlobNames names for layers which outputs are needed to get
         */
        CV_WRAP_AS(forwardAndRetrieve) void forward(CV_OUT std::vector<std::vector<Mat> >& outputBlobs,
                                                    const std::vector<String>& outBlobNames);

        /**
         * @brief Ask network to use specific computation backend where it supported.
         * @param[in] backendId backend identifier.
         * @see Backend
         */
        CV_WRAP void setPreferableBackend(int backendId);

        /**
         * @brief Ask network to make computations on specific target device.
         * @param[in] targetId target identifier.
         * @see Target
         *
         * List of supported combinations backend / target:
         * |                        | DNN_BACKEND_OPENCV | DNN_BACKEND_INFERENCE_ENGINE |  DNN_BACKEND_CUDA |
         * |------------------------|--------------------|------------------------------|-------------------|
         * | DNN_TARGET_CPU         |                  + |                            + |                   |
         * | DNN_TARGET_OPENCL      |                  + |                            + |                   |
         * | DNN_TARGET_OPENCL_FP16 |                  + |                            + |                   |
         * | DNN_TARGET_MYRIAD      |                    |                            + |                   |
         * | DNN_TARGET_FPGA        |                    |                            + |                   |
         * | DNN_TARGET_CUDA        |                    |                              |                 + |
         * | DNN_TARGET_CUDA_FP16   |                    |                              |                 + |
         * | DNN_TARGET_HDDL        |                    |                            + |                   |
         */
        CV_WRAP void setPreferableTarget(int targetId);

        /**
         * @brief Set the tracing mode
         * @param[in] tracingMode the tracing mode, see DNN_TRACE_*
         */
        CV_WRAP void setTracingMode(TracingMode tracingMode);

        /**
         * @brief Retrieve the current tracing mode
         */
        CV_WRAP TracingMode getTracingMode() const;

        /**
         * @brief Set the profiling mode
         * @param[in] profilingMode the profiling mode, see DNN_PROFILE_*
         */
        CV_WRAP void setProfilingMode(ProfilingMode profilingMode);

        /**
         * @brief Retrieve the current profiling mode
         */
        CV_WRAP ProfilingMode getProfilingMode() const;

        /**
         * @brief Retrieve the current model format, see DNN_MODEL_*
         */
        CV_WRAP ModelFormat getModelFormat() const;

        /** @brief Sets the new input value for the network
         *  @param blob        A new blob. Should have CV_32F or CV_8U depth.
         *  @param name        A name of input layer.
         *  @param scalefactor An optional normalization scale.
         *  @param mean        An optional mean subtraction values.
         *  @see connect(String, String) to know format of the descriptor.
         *
         *  If scale or mean values are specified, a final input blob is computed
         *  as:
         * \f[input(n,c,h,w) = scalefactor \times (blob(n,c,h,w) - mean_c)\f]
         */
        CV_WRAP void setInput(CV_ND InputArray blob, const String& name = "",
                              double scalefactor = 1.0, const Scalar& mean = Scalar());

        /** @brief Sets the new value for the learned param of the layer.
         *  @param layer name or id of the layer.
         *  @param numParam index of the layer parameter in the Layer::blobs array.
         *  @param blob the new value.
         *  @see Layer::blobs
         *  @note If shape of the new blob differs from the previous shape,
         *  then the following forward pass may fail.
        */
        CV_WRAP void setParam(int layer, int numParam, CV_ND const Mat &blob);
        CV_WRAP inline void setParam(const String& layerName, int numParam, CV_ND const Mat &blob) { return setParam(getLayerId(layerName), numParam, blob); }

        /** @brief Returns parameter blob of the layer.
         *  @param layer name or id of the layer.
         *  @param numParam index of the layer parameter in the Layer::blobs array.
         *  @see Layer::blobs
         */
        CV_WRAP Mat getParam(int layer, int numParam = 0) const;
        CV_WRAP inline Mat getParam(const String& layerName, int numParam = 0) const { return getParam(getLayerId(layerName), numParam); }

        /** @brief Returns indexes of layers with unconnected outputs.
         *
         * FIXIT: Rework API to registerOutput() approach, deprecate this call
         */
        CV_WRAP std::vector<int> getUnconnectedOutLayers() const;

        /** @brief Returns names of layers with unconnected outputs.
         *
         * FIXIT: Rework API to registerOutput() approach, deprecate this call
         */
        CV_WRAP std::vector<String> getUnconnectedOutLayersNames() const;

        /** @brief Returns input and output shapes for all layers in loaded model;
         *  preliminary inferencing isn't necessary.
         *  @param netInputShapes shapes for all input blobs in net input layer.
         *  @param netInputTypes types for all input blobs in net input layer.
         *  @param layersIds output parameter for layer IDs.
         *  @param inLayersShapes output parameter for input layers shapes;
         * order is the same as in layersIds
         *  @param outLayersShapes output parameter for output layers shapes;
         * order is the same as in layersIds.
         *
         * This overload should be deprecated
         */
        void getLayersShapes(const std::vector<MatShape>& netInputShapes,
                             const std::vector<int>& netInputTypes,
                             CV_OUT std::vector<int>& layersIds,
                             CV_OUT std::vector<std::vector<MatShape> >& inLayersShapes,
                             CV_OUT std::vector<std::vector<MatShape> >& outLayersShapes) const;

        /** @overload
         *
         * This overload should be deprecated
        */
        void getLayersShapes(const MatShape& netInputShape,
                             const int& netInputType,
                             CV_OUT std::vector<int>& layersIds,
                             CV_OUT std::vector<std::vector<MatShape> >& inLayersShapes,
                             CV_OUT std::vector<std::vector<MatShape> >& outLayersShapes) const;

        /** @brief Returns input and output shapes for layer with specified
         * id in loaded model; preliminary inferencing isn't necessary.
         *  @param netInputShape shape input blob in net input layer.
         *  @param netInputType input type in net input layer.
         *  @param layerId id for layer.
         *  @param inLayerShapes output parameter for input layers shapes;
         * order is the same as in layersIds
         *  @param outLayerShapes output parameter for output layers shapes;
         * order is the same as in layersIds
         *
         * This overload should be deprecated
        */
        void getLayerShapes(const MatShape& netInputShape,
                            const int& netInputType,
                            const int layerId,
                            CV_OUT std::vector<MatShape>& inLayerShapes,
                            CV_OUT std::vector<MatShape>& outLayerShapes) const; // FIXIT: CV_WRAP

        /** @overload
         *
         * The only overload of getLayerShapes that should be kept in 5.x
        */
        CV_WRAP void getLayerShapes(const std::vector<MatShape>& netInputShapes,
                                    const std::vector<int>& netInputTypes,
                                    const int layerId,
                                    CV_OUT std::vector<MatShape>& inLayerShapes,
                                    CV_OUT std::vector<MatShape>& outLayerShapes) const; // FIXIT: CV_WRAP

        /** @brief Computes FLOP for whole loaded model with specified input shapes.
         * @param netInputShapes vector of shapes for all net inputs.
         * @param netInputTypes vector of types for all net inputs.
         * @returns computed FLOP.
         */
        CV_WRAP int64 getFLOPS(const std::vector<MatShape>& netInputShapes,
                               const std::vector<int>& netInputTypes) const;
        /** @overload
            These overloads should be deprecated
        */
        int64 getFLOPS(const MatShape& netInputShape,
                       const int& netInputType) const;
        /** @overload */
        int64 getFLOPS(const int layerId,
                       const std::vector<MatShape>& netInputShapes,
                       const std::vector<int>& netInputTypes) const;
        /** @overload */
        int64 getFLOPS(const int layerId,
                       const MatShape& netInputShape,
                       const int& netInputType) const;

        /** @brief Returns list of types for layer used in model.
         * @param layersTypes output parameter for returning types.
         */
        CV_WRAP void getLayerTypes(CV_OUT std::vector<String>& layersTypes) const;

        /** @brief Returns count of layers of specified type.
         * @param layerType type.
         * @returns count of layers
         */
        CV_WRAP int getLayersCount(const String& layerType) const;

        /** @brief Computes bytes number which are required to store
         * all weights and intermediate blobs for model.
         * @param netInputShapes vector of shapes for all net inputs.
         * @param netInputTypes vector of types for all net inputs.
         * @param weights output parameter to store resulting bytes for weights.
         * @param blobs output parameter to store resulting bytes for intermediate blobs.
         */
        CV_WRAP void getMemoryConsumption(const std::vector<MatShape>& netInputShapes,
                                          const std::vector<int>& netInputTypes,
                                          CV_OUT size_t& weights, CV_OUT size_t& blobs) const;
        /** @overload
            It should be deprecated
        */
        void getMemoryConsumption(const MatShape& netInputShape,
                                          const int& netInputType,
                                          CV_OUT size_t& weights, CV_OUT size_t& blobs) const;
        /** @overload
            It should be deprecated
        */
        void getMemoryConsumption(const int layerId,
                                          const std::vector<MatShape>& netInputShapes,
                                          const std::vector<int>& netInputTypes,
                                          CV_OUT size_t& weights, CV_OUT size_t& blobs) const;
        /** @overload
            It should be deprecated
        */
        void getMemoryConsumption(const int layerId,
                                          const MatShape& netInputShape,
                                          const int& netInputType,
                                          CV_OUT size_t& weights, CV_OUT size_t& blobs) const;

        /** @brief Computes bytes number which are required to store
         * all weights and intermediate blobs for each layer.
         * @param netInputShapes vector of shapes for all net inputs.
         * @param netInputTypes vector of types for all net inputs.
         * @param layerIds output vector to save layer IDs.
         * @param weights output parameter to store resulting bytes for weights.
         * @param blobs output parameter to store resulting bytes for intermediate blobs.
         *
         * It should be deprecated
        */
        void getMemoryConsumption(const std::vector<MatShape>& netInputShapes,
                                          const std::vector<int>& netInputTypes,
                                          CV_OUT std::vector<int>& layerIds,
                                          CV_OUT std::vector<size_t>& weights,
                                          CV_OUT std::vector<size_t>& blobs) const;
        /** @overload
         *
         *  It should be deprecated
         */
        void getMemoryConsumption(const MatShape& netInputShape,
                                          const int& netInputType,
                                          CV_OUT std::vector<int>& layerIds,
                                          CV_OUT std::vector<size_t>& weights,
                                          CV_OUT std::vector<size_t>& blobs) const;

        /** @brief Enables or disables layer fusion in the network.
         * @param fusion true to enable the fusion, false to disable. The fusion is enabled by default.
         */
        CV_WRAP void enableFusion(bool fusion);

        /** @brief Enables or disables the Winograd compute branch. The Winograd compute branch can speed up
         * 3x3 Convolution at a small loss of accuracy.
        * @param useWinograd true to enable the Winograd compute branch. The default is true.
        */
        CV_WRAP void enableWinograd(bool useWinograd);

        /** @brief Returns overall time for inference and timings (in ticks) for layers.
         *
         * Indexes in returned vector correspond to layers ids. Some layers can be fused with others,
         * in this case zero ticks count will be return for that skipped layers. Supported by DNN_BACKEND_OPENCV on DNN_TARGET_CPU only.
         *
         * @param[out] timings vector for tick timings for all layers.
         * @return overall ticks for model inference.
         */
        CV_WRAP int64 getPerfProfile(CV_OUT std::vector<double>& timings);

        // Get the main model graph
        Ptr<Graph> getMainGraph() const;

        const ArgData& argData(Arg arg) const;
        const std::string& argName(Arg arg) const;
        ArgKind argKind(Arg arg) const;

        // if the name is empty, always creates a new argument;
        // if it's not empty, returns argument with the specific name if it already exists,
        // otherwise creates new argument with the specified name
        Arg getArg(const std::string& name);
        bool haveArg(const std::string& name) const;

        bool isConstArg(Arg arg) const;
        Mat& argTensor(Arg arg) const;
        int argType(Arg arg) const;

        int findDim(const std::string& name, bool insert=false);

        std::ostream& dumpArg(std::ostream& strm, Arg arg, int indent,
                              bool comma=true, bool dump_details=false) const;
        std::ostream& dumpDim(std::ostream& strm, int value) const;

        struct Impl;
        inline Impl* getImpl() const { return impl.get(); }
        inline Impl& getImplRef() const { CV_DbgAssert(impl); return *impl.get(); }
        friend class accessor::DnnNetAccessor;
    protected:
        Ptr<Impl> impl;
    };

    enum EngineType
    {
        ENGINE_CLASSIC=1, //!< Force use the old dnn engine similar to 4.x branch
        ENGINE_NEW=2,     //!< Force use the new dnn engine. The engine does not support non CPU back-ends for now.
        ENGINE_AUTO=3     //!< Try to use the new engine and then fall back to the classic version.
    };

    /** @brief Reads a network model stored in <a href="https://pjreddie.com/darknet/">Darknet</a> model files.
    *  @param cfgFile      path to the .cfg file with text description of the network architecture.
    *  @param darknetModel path to the .weights file with learned network.
    *  @returns Network object that ready to do forward, throw an exception in failure cases.
    */
    CV_EXPORTS_W Net readNetFromDarknet(CV_WRAP_FILE_PATH const String &cfgFile, CV_WRAP_FILE_PATH const String &darknetModel = String());

    /** @brief Reads a network model stored in <a href="https://pjreddie.com/darknet/">Darknet</a> model files.
     *  @param bufferCfg   A buffer contains a content of .cfg file with text description of the network architecture.
     *  @param bufferModel A buffer contains a content of .weights file with learned network.
     *  @returns Net object.
     */
    CV_EXPORTS_W Net readNetFromDarknet(const std::vector<uchar>& bufferCfg,
                                        const std::vector<uchar>& bufferModel = std::vector<uchar>());

    /** @brief Reads a network model stored in <a href="https://pjreddie.com/darknet/">Darknet</a> model files.
     *  @param bufferCfg   A buffer contains a content of .cfg file with text description of the network architecture.
     *  @param lenCfg      Number of bytes to read from bufferCfg
     *  @param bufferModel A buffer contains a content of .weights file with learned network.
     *  @param lenModel    Number of bytes to read from bufferModel
     *  @returns Net object.
     */
    CV_EXPORTS Net readNetFromDarknet(const char *bufferCfg, size_t lenCfg,
                                      const char *bufferModel = NULL, size_t lenModel = 0);

    /** @brief Reads a network model stored in <a href="http://caffe.berkeleyvision.org">Caffe</a> framework's format.
      * @param prototxt   path to the .prototxt file with text description of the network architecture.
      * @param caffeModel path to the .caffemodel file with learned network.
      * @param engine select DNN engine to be used. With auto selection the new engine is used.
      * Please pay attention that the new DNN does not support non-CPU back-ends for now.
      * @returns Net object.
      */
    CV_EXPORTS_W Net readNetFromCaffe(CV_WRAP_FILE_PATH const String &prototxt,
                                      CV_WRAP_FILE_PATH const String &caffeModel = String(),
                                      int engine = ENGINE_AUTO);

    /** @brief Reads a network model stored in Caffe model in memory.
      * @param bufferProto buffer containing the content of the .prototxt file
      * @param bufferModel buffer containing the content of the .caffemodel file
      * @param engine select DNN engine to be used. With auto selection the new engine is used.
      * Please pay attention that the new DNN does not support non-CPU back-ends for now.
      * @returns Net object.
      */
    CV_EXPORTS_W Net readNetFromCaffe(const std::vector<uchar>& bufferProto,
                                      const std::vector<uchar>& bufferModel = std::vector<uchar>(),
                                      int engine = ENGINE_AUTO);

    /** @brief Reads a network model stored in Caffe model in memory.
      * @details This is an overloaded member function, provided for convenience.
      * It differs from the above function only in what argument(s) it accepts.
      * @param bufferProto buffer containing the content of the .prototxt file
      * @param lenProto length of bufferProto
      * @param bufferModel buffer containing the content of the .caffemodel file
      * @param lenModel length of bufferModel
      * @param engine select DNN engine to be used. With auto selection the new engine is used.
      * Please pay attention that the new DNN does not support non-CPU back-ends for now.
      * @returns Net object.
      */
    CV_EXPORTS Net readNetFromCaffe(const char *bufferProto, size_t lenProto,
                                    const char *bufferModel = NULL, size_t lenModel = 0,
                                    int engine = ENGINE_AUTO);

    /** @brief Reads a network model stored in <a href="https://www.tensorflow.org/">TensorFlow</a> framework's format.
      * @param model  path to the .pb file with binary protobuf description of the network architecture
      * @param config path to the .pbtxt file that contains text graph definition in protobuf format.
      *               Resulting Net object is built by text graph using weights from a binary one that
      *               let us make it more flexible.
      * @param engine select DNN engine to be used. With auto selection the new engine is used.
      * @param extraOutputs specify model outputs explicitly, in addition to the outputs the graph analyzer finds.
      * Please pay attention that the new DNN does not support non-CPU back-ends for now.
      * @returns Net object.
      */
    CV_EXPORTS_W Net readNetFromTensorflow(CV_WRAP_FILE_PATH const String &model,
                                           CV_WRAP_FILE_PATH const String &config = String(),
                                           int engine=ENGINE_AUTO,
                                           const std::vector<String>& extraOutputs = std::vector<String>());

    /** @brief Reads a network model stored in <a href="https://www.tensorflow.org/">TensorFlow</a> framework's format.
      * @param bufferModel buffer containing the content of the pb file
      * @param bufferConfig buffer containing the content of the pbtxt file
      * @param engine select DNN engine to be used. With auto selection the new engine is used.
      * @param extraOutputs specify model outputs explicitly, in addition to the outputs the graph analyzer finds.
      * Please pay attention that the new DNN does not support non-CPU back-ends for now.
      * @returns Net object.
      */
    CV_EXPORTS_W Net readNetFromTensorflow(const std::vector<uchar>& bufferModel,
                                           const std::vector<uchar>& bufferConfig = std::vector<uchar>(),
                                           int engine=ENGINE_AUTO,
                                           const std::vector<String>& extraOutputs = std::vector<String>());

    /** @brief Reads a network model stored in <a href="https://www.tensorflow.org/">TensorFlow</a> framework's format.
      * @details This is an overloaded member function, provided for convenience.
      * It differs from the above function only in what argument(s) it accepts.
      * @param bufferModel buffer containing the content of the pb file
      * @param lenModel length of bufferModel
      * @param bufferConfig buffer containing the content of the pbtxt file
      * @param lenConfig length of bufferConfig
      * @param engine select DNN engine to be used. With auto selection the new engine is used.
      * @param extraOutputs specify model outputs explicitly, in addition to the outputs the graph analyzer finds.
      * Please pay attention that the new DNN does not support non-CPU back-ends for now.
      */
    CV_EXPORTS Net readNetFromTensorflow(const char *bufferModel, size_t lenModel,
                                         const char *bufferConfig = NULL, size_t lenConfig = 0,
                                         int engine=ENGINE_AUTO,
                                         const std::vector<String>& extraOutputs = std::vector<String>());

    /** @brief Reads a network model stored in <a href="https://www.tensorflow.org/lite">TFLite</a> framework's format.
      * @param model  path to the .tflite file with binary flatbuffers description of the network architecture
      * @param engine select DNN engine to be used. With auto selection the new engine is used first and falls back to classic.
      * Please pay attention that the new DNN does not support non-CPU back-ends for now.
      * @returns Net object.
      */
    CV_EXPORTS_W Net readNetFromTFLite(CV_WRAP_FILE_PATH const String &model, int engine=ENGINE_AUTO);

    /** @brief Reads a network model stored in <a href="https://www.tensorflow.org/lite">TFLite</a> framework's format.
      * @param bufferModel buffer containing the content of the tflite file
      * @param engine select DNN engine to be used. With auto selection the new engine is used first and falls back to classic.
      * Please pay attention that the new DNN does not support non-CPU back-ends for now.
      * @returns Net object.
      */
    CV_EXPORTS_W Net readNetFromTFLite(const std::vector<uchar>& bufferModel, int engine=ENGINE_AUTO);

    /** @brief Reads a network model stored in <a href="https://www.tensorflow.org/lite">TFLite</a> framework's format.
      * @details This is an overloaded member function, provided for convenience.
      * It differs from the above function only in what argument(s) it accepts.
      * @param bufferModel buffer containing the content of the tflite file
      * @param lenModel length of bufferModel
      * @param engine select DNN engine to be used. With auto selection the new engine is used first and falls back to classic.
      * Please pay attention that the new DNN does not support non-CPU back-ends for now.
      */
    CV_EXPORTS Net readNetFromTFLite(const char *bufferModel, size_t lenModel, int engine=ENGINE_AUTO);

     /**
      * @brief Read deep learning network represented in one of the supported formats.
      * @param[in] model Binary file contains trained weights. The following file
      *                  extensions are expected for models from different frameworks:
      *                  * `*.caffemodel` (Caffe, http://caffe.berkeleyvision.org/)
      *                  * `*.pb` (TensorFlow, https://www.tensorflow.org/)
      *                  * `*.weights` (Darknet, https://pjreddie.com/darknet/)
      *                  * `*.bin` | `*.onnx` (OpenVINO, https://software.intel.com/openvino-toolkit)
      *                  * `*.onnx` (ONNX, https://onnx.ai/)
      * @param[in] config Text file contains network configuration. It could be a
      *                   file with the following extensions:
      *                  * `*.prototxt` (Caffe, http://caffe.berkeleyvision.org/)
      *                  * `*.pbtxt` (TensorFlow, https://www.tensorflow.org/)
      *                  * `*.cfg` (Darknet, https://pjreddie.com/darknet/)
      *                  * `*.xml` (OpenVINO, https://software.intel.com/openvino-toolkit)
      * @param[in] framework Explicit framework name tag to determine a format.
      * @param[in] engine select DNN engine to be used. With auto selection the new engine is used first and falls back to classic.
      * Please pay attention that the new DNN does not support non-CPU back-ends for now.
      * Use ENGINE_CLASSIC if you want to use other back-ends.
      * @returns Net object.
      *
      * This function automatically detects an origin framework of trained model
      * and calls an appropriate function such @ref readNetFromCaffe, @ref readNetFromTensorflow
      * or @ref readNetFromDarknet. An order of @p model and @p config
      * arguments does not matter.
      */
     CV_EXPORTS_W Net readNet(CV_WRAP_FILE_PATH const String& model,
                              CV_WRAP_FILE_PATH const String& config = "",
                              const String& framework = "",
                              int engine = ENGINE_AUTO);

     /**
      * @brief Read deep learning network represented in one of the supported formats.
      * @details This is an overloaded member function, provided for convenience.
      *          It differs from the above function only in what argument(s) it accepts.
      * @param[in] framework    Name of origin framework.
      * @param[in] bufferModel  A buffer with a content of binary file with weights
      * @param[in] bufferConfig A buffer with a content of text file contains network configuration.
      * @param engine select DNN engine to be used. With auto selection the new engine is used first and falls back to classic.
      * Please pay attention that the new DNN does not support non-CPU back-ends for now.
      * Use ENGINE_CLASSIC if you want to use other back-ends.
      * @returns Net object.
      */
     CV_EXPORTS_W Net readNet(const String& framework, const std::vector<uchar>& bufferModel,
                              const std::vector<uchar>& bufferConfig = std::vector<uchar>(),
                              int engine = ENGINE_AUTO);

    /** @brief Load a network from Intel's Model Optimizer intermediate representation.
     *  @param[in] xml XML configuration file with network's topology.
     *  @param[in] bin Binary file with trained weights.
     *  @returns Net object.
     *  Networks imported from Intel's Model Optimizer are launched in Intel's Inference Engine
     *  backend.
     */
    CV_EXPORTS_W
    Net readNetFromModelOptimizer(CV_WRAP_FILE_PATH const String &xml, CV_WRAP_FILE_PATH const String &bin = "");

    /** @brief Load a network from Intel's Model Optimizer intermediate representation.
     *  @param[in] bufferModelConfig Buffer contains XML configuration with network's topology.
     *  @param[in] bufferWeights Buffer contains binary data with trained weights.
     *  @returns Net object.
     *  Networks imported from Intel's Model Optimizer are launched in Intel's Inference Engine
     *  backend.
     */
    CV_EXPORTS_W
    Net readNetFromModelOptimizer(const std::vector<uchar>& bufferModelConfig, const std::vector<uchar>& bufferWeights);

    /** @brief Load a network from Intel's Model Optimizer intermediate representation.
     *  @param[in] bufferModelConfigPtr Pointer to buffer which contains XML configuration with network's topology.
     *  @param[in] bufferModelConfigSize Binary size of XML configuration data.
     *  @param[in] bufferWeightsPtr Pointer to buffer which contains binary data with trained weights.
     *  @param[in] bufferWeightsSize Binary size of trained weights data.
     *  @returns Net object.
     *  Networks imported from Intel's Model Optimizer are launched in Intel's Inference Engine
     *  backend.
     */
    CV_EXPORTS
    Net readNetFromModelOptimizer(const uchar* bufferModelConfigPtr, size_t bufferModelConfigSize,
                                           const uchar* bufferWeightsPtr, size_t bufferWeightsSize);


    /** @brief Reads a network model <a href="https://onnx.ai/">ONNX</a>.
     *  @param onnxFile path to the .onnx file with text description of the network architecture.
     *  @param engine select DNN engine to be used. With auto selection the new engine is used first and falls back to classic.
     *  Please pay attention that the new DNN does not support non-CPU back-ends for now.
     *  @returns Network object that ready to do forward, throw an exception in failure cases.
     */
    CV_EXPORTS_W Net readNetFromONNX(CV_WRAP_FILE_PATH const String &onnxFile, int engine=ENGINE_AUTO);

    /** @brief Reads a network model from <a href="https://onnx.ai/">ONNX</a>
     *         in-memory buffer.
     *  @param buffer memory address of the first byte of the buffer.
     *  @param sizeBuffer size of the buffer.
     *  @param engine select DNN engine to be used. With auto selection the new engine is used first and falls back to classic.
     *  @returns Network object that ready to do forward, throw an exception
     *        in failure cases.
     */
    CV_EXPORTS Net readNetFromONNX(const char* buffer, size_t sizeBuffer, int engine=ENGINE_AUTO);

    /** @brief Reads a network model from <a href="https://onnx.ai/">ONNX</a>
     *         in-memory buffer.
     *  @param buffer in-memory buffer that stores the ONNX model bytes.
     *  @param engine select DNN engine to be used. With auto selection the new engine is used first and falls back to classic.
     *  Please pay attention that the new DNN does not support non-CPU back-ends for now.
     *  @returns Network object that ready to do forward, throw an exception
     *        in failure cases.
     */
    CV_EXPORTS_W Net readNetFromONNX(const std::vector<uchar>& buffer, int engine=ENGINE_AUTO);

    /** @brief Creates blob from .pb file.
     *  @param path to the .pb file with input tensor.
     *  @returns Mat.
     */
    CV_EXPORTS_W Mat readTensorFromONNX(CV_WRAP_FILE_PATH const String& path);

    /** @brief Creates 4-dimensional blob from image. Optionally resizes and crops @p image from center,
     *  subtract @p mean values, scales values by @p scalefactor, swap Blue and Red channels.
     *  @param image input image (with 1-, 3- or 4-channels).
     *  @param scalefactor multiplier for @p images values.
     *  @param size spatial size for output image
     *  @param mean scalar with mean values which are subtracted from channels. Values are intended
     *  to be in (mean-R, mean-G, mean-B) order if @p image has BGR ordering and @p swapRB is true.
     *  @param swapRB flag which indicates that swap first and last channels
     *  in 3-channel image is necessary.
     *  @param crop flag which indicates whether image will be cropped after resize or not
     *  @param ddepth Depth of output blob. Choose CV_32F or CV_8U.
     *  @details if @p crop is true, input image is resized so one side after resize is equal to corresponding
     *  dimension in @p size and another one is equal or larger. Then, crop from the center is performed.
     *  If @p crop is false, direct resize without cropping and preserving aspect ratio is performed.
     *  @returns 4-dimensional Mat with NCHW dimensions order.
     *
     * @note
     * The order and usage of `scalefactor` and `mean` are (input - mean) * scalefactor.
     */
    CV_EXPORTS_W Mat blobFromImage(InputArray image, double scalefactor=1.0, const Size& size = Size(),
                                   const Scalar& mean = Scalar(), bool swapRB=false, bool crop=false,
                                   int ddepth=CV_32F);

    /** @brief Creates 4-dimensional blob from image.
     *  @details This is an overloaded member function, provided for convenience.
     *           It differs from the above function only in what argument(s) it accepts.
     */
    CV_EXPORTS void blobFromImage(InputArray image, OutputArray blob, double scalefactor=1.0,
                                  const Size& size = Size(), const Scalar& mean = Scalar(),
                                  bool swapRB=false, bool crop=false, int ddepth=CV_32F);


    /** @brief Creates 4-dimensional blob from series of images. Optionally resizes and
     *  crops @p images from center, subtract @p mean values, scales values by @p scalefactor,
     *  swap Blue and Red channels.
     *  @param images input images (all with 1-, 3- or 4-channels).
     *  @param size spatial size for output image
     *  @param mean scalar with mean values which are subtracted from channels. Values are intended
     *  to be in (mean-R, mean-G, mean-B) order if @p image has BGR ordering and @p swapRB is true.
     *  @param scalefactor multiplier for @p images values.
     *  @param swapRB flag which indicates that swap first and last channels
     *  in 3-channel image is necessary.
     *  @param crop flag which indicates whether image will be cropped after resize or not
     *  @param ddepth Depth of output blob. Choose CV_32F or CV_8U.
     *  @details if @p crop is true, input image is resized so one side after resize is equal to corresponding
     *  dimension in @p size and another one is equal or larger. Then, crop from the center is performed.
     *  If @p crop is false, direct resize without cropping and preserving aspect ratio is performed.
     *  @returns 4-dimensional Mat with NCHW dimensions order.
     *
     * @note
     * The order and usage of `scalefactor` and `mean` are (input - mean) * scalefactor.
     */
    CV_EXPORTS_W Mat blobFromImages(InputArrayOfArrays images, double scalefactor=1.0,
                                    Size size = Size(), const Scalar& mean = Scalar(), bool swapRB=false, bool crop=false,
                                    int ddepth=CV_32F);

    /** @brief Creates 4-dimensional blob from series of images.
     *  @details This is an overloaded member function, provided for convenience.
     *           It differs from the above function only in what argument(s) it accepts.
     */
    CV_EXPORTS void blobFromImages(InputArrayOfArrays images, OutputArray blob,
                                   double scalefactor=1.0, Size size = Size(),
                                   const Scalar& mean = Scalar(), bool swapRB=false, bool crop=false,
                                   int ddepth=CV_32F);

    /**
     * @brief Enum of image processing mode.
     * To facilitate the specialization pre-processing requirements of the dnn model.
     * For example, the `letter box` often used in the Yolo series of models.
     * @see Image2BlobParams
     */
    enum ImagePaddingMode
    {
        DNN_PMODE_NULL = 0,        // !< Default. Resize to required input size without extra processing.
        DNN_PMODE_CROP_CENTER = 1, // !< Image will be cropped after resize.
        DNN_PMODE_LETTERBOX = 2,   // !< Resize image to the desired size while preserving the aspect ratio of original image.
    };

    /** @brief Processing params of image to blob.
     *
     * It includes all possible image processing operations and corresponding parameters.
     *
     * @see blobFromImageWithParams
     *
     * @note
     * The order and usage of `scalefactor` and `mean` are (input - mean) * scalefactor.
     * The order and usage of `scalefactor`, `size`, `mean`, `swapRB`, and `ddepth` are consistent
     * with the function of @ref blobFromImage.
    */
    struct CV_EXPORTS_W_SIMPLE Image2BlobParams
    {
        CV_WRAP Image2BlobParams();
        CV_WRAP Image2BlobParams(const Scalar& scalefactor, const Size& size = Size(), const Scalar& mean = Scalar(),
                            bool swapRB = false, int ddepth = CV_32F, DataLayout datalayout = DNN_LAYOUT_NCHW,
                            ImagePaddingMode mode = dnn::DNN_PMODE_NULL, Scalar borderValue = 0.0);

        CV_PROP_RW Scalar scalefactor; //!< scalefactor multiplier for input image values.
        CV_PROP_RW Size size;    //!< Spatial size for output image.
        CV_PROP_RW Scalar mean;  //!< Scalar with mean values which are subtracted from channels.
        CV_PROP_RW bool swapRB;  //!< Flag which indicates that swap first and last channels
        CV_PROP_RW int ddepth;   //!< Depth of output blob. Choose CV_32F or CV_8U.
        CV_PROP_RW DataLayout datalayout; //!< Order of output dimensions. Choose DNN_LAYOUT_NCHW or DNN_LAYOUT_NHWC.
        CV_PROP_RW dnn::ImagePaddingMode paddingmode;   //!< Image padding mode. @see ImagePaddingMode.
        CV_PROP_RW Scalar borderValue;   //!< Value used in padding mode for padding.

        /** @brief Get rectangle coordinates in original image system from rectangle in blob coordinates.
         *  @param rBlob rect in blob coordinates.
         *  @param size original input image size.
         *  @returns rectangle in original image coordinates.
         */
        CV_WRAP Rect blobRectToImageRect(const Rect &rBlob, const Size &size);

        /** @brief Get rectangle coordinates in original image system from rectangle in blob coordinates.
         *  @param rBlob rect in blob coordinates.
         *  @param rImg result rect in image coordinates.
         *  @param size original input image size.
         */
        CV_WRAP void blobRectsToImageRects(const std::vector<Rect> &rBlob, CV_OUT std::vector<Rect>& rImg, const Size& size);
    };

    /** @brief Creates 4-dimensional blob from image with given params.
     *
     *  @details This function is an extension of @ref blobFromImage to meet more image preprocess needs.
     *  Given input image and preprocessing parameters, and function outputs the blob.
     *
     *  @param image input image (all with 1-, 3- or 4-channels).
     *  @param param struct of Image2BlobParams, contains all parameters needed by processing of image to blob.
     *  @return 4-dimensional Mat.
     */
    CV_EXPORTS_W Mat blobFromImageWithParams(InputArray image, const Image2BlobParams& param = Image2BlobParams());

    /** @overload */
    CV_EXPORTS_W void blobFromImageWithParams(InputArray image, OutputArray blob, const Image2BlobParams& param = Image2BlobParams());

    /** @brief Creates 4-dimensional blob from series of images with given params.
     *
     *  @details This function is an extension of @ref blobFromImages to meet more image preprocess needs.
     *  Given input image and preprocessing parameters, and function outputs the blob.
     *
     *  @param images input image (all with 1-, 3- or 4-channels).
     *  @param param struct of Image2BlobParams, contains all parameters needed by processing of image to blob.
     *  @returns 4-dimensional Mat.
     */
    CV_EXPORTS_W Mat blobFromImagesWithParams(InputArrayOfArrays images, const Image2BlobParams& param = Image2BlobParams());

    /** @overload */
    CV_EXPORTS_W void blobFromImagesWithParams(InputArrayOfArrays images, OutputArray blob, const Image2BlobParams& param = Image2BlobParams());

    /** @brief Parse a 4D blob and output the images it contains as 2D arrays through a simpler data structure
     *  (std::vector<cv::Mat>).
     *  @param[in] blob_ 4 dimensional array (images, channels, height, width) in floating point precision (CV_32F) from
     *  which you would like to extract the images.
     *  @param[out] images_ array of 2D Mat containing the images extracted from the blob in floating point precision
     *  (CV_32F). They are non normalized neither mean added. The number of returned images equals the first dimension
     *  of the blob (batch size). Every image has a number of channels equals to the second dimension of the blob (depth).
     */
    CV_EXPORTS_W void imagesFromBlob(const cv::Mat& blob_, OutputArrayOfArrays images_);

    /** @brief Convert all weights of Caffe network to half precision floating point.
     * @param src Path to origin model from Caffe framework contains single
     *            precision floating point weights (usually has `.caffemodel` extension).
     * @param dst Path to destination model with updated weights.
     * @param layersTypes Set of layers types which parameters will be converted.
     *                    By default, converts only Convolutional and Fully-Connected layers'
     *                    weights.
     *
     * @note Shrinked model has no origin float32 weights so it can't be used
     *       in origin Caffe framework anymore. However the structure of data
     *       is taken from NVidia's Caffe fork: https://github.com/NVIDIA/caffe.
     *       So the resulting model may be used there.
     */
    CV_EXPORTS_W void shrinkCaffeModel(CV_WRAP_FILE_PATH const String& src, CV_WRAP_FILE_PATH const String& dst,
                                       const std::vector<String>& layersTypes = std::vector<String>());

    /** @brief Create a text representation for a binary network stored in protocol buffer format.
     *  @param[in] model  A path to binary network.
     *  @param[in] output A path to output text file to be created.
     *
     *  @note To reduce output file size, trained weights are not included.
     */
    CV_EXPORTS_W void writeTextGraph(CV_WRAP_FILE_PATH const String& model, CV_WRAP_FILE_PATH const String& output);

    /** @brief Performs non maximum suppression given boxes and corresponding scores.

     * @param bboxes a set of bounding boxes to apply NMS.
     * @param scores a set of corresponding confidences.
     * @param score_threshold a threshold used to filter boxes by score.
     * @param nms_threshold a threshold used in non maximum suppression.
     * @param indices the kept indices of bboxes after NMS.
     * @param eta a coefficient in adaptive threshold formula: \f$nms\_threshold_{i+1}=eta\cdot nms\_threshold_i\f$.
     * @param top_k if `>0`, keep at most @p top_k picked indices.
     */
    CV_EXPORTS void NMSBoxes(const std::vector<Rect>& bboxes, const std::vector<float>& scores,
                               const float score_threshold, const float nms_threshold,
                               CV_OUT std::vector<int>& indices,
                               const float eta = 1.f, const int top_k = 0);

    CV_EXPORTS_W void NMSBoxes(const std::vector<Rect2d>& bboxes, const std::vector<float>& scores,
                               const float score_threshold, const float nms_threshold,
                               CV_OUT std::vector<int>& indices,
                               const float eta = 1.f, const int top_k = 0);

    CV_EXPORTS_AS(NMSBoxesRotated) void NMSBoxes(const std::vector<RotatedRect>& bboxes, const std::vector<float>& scores,
                             const float score_threshold, const float nms_threshold,
                             CV_OUT std::vector<int>& indices,
                             const float eta = 1.f, const int top_k = 0);

    /** @brief Performs batched non maximum suppression on given boxes and corresponding scores across different classes.

     * @param bboxes a set of bounding boxes to apply NMS.
     * @param scores a set of corresponding confidences.
     * @param class_ids a set of corresponding class ids. Ids are integer and usually start from 0.
     * @param score_threshold a threshold used to filter boxes by score.
     * @param nms_threshold a threshold used in non maximum suppression.
     * @param indices the kept indices of bboxes after NMS.
     * @param eta a coefficient in adaptive threshold formula: \f$nms\_threshold_{i+1}=eta\cdot nms\_threshold_i\f$.
     * @param top_k if `>0`, keep at most @p top_k picked indices.
     */
    CV_EXPORTS void NMSBoxesBatched(const std::vector<Rect>& bboxes, const std::vector<float>& scores, const std::vector<int>& class_ids,
                                    const float score_threshold, const float nms_threshold,
                                    CV_OUT std::vector<int>& indices,
                                    const float eta = 1.f, const int top_k = 0);

    CV_EXPORTS_W void NMSBoxesBatched(const std::vector<Rect2d>& bboxes, const std::vector<float>& scores, const std::vector<int>& class_ids,
                                      const float score_threshold, const float nms_threshold,
                                      CV_OUT std::vector<int>& indices,
                                      const float eta = 1.f, const int top_k = 0);

    /**
     * @brief Enum of Soft NMS methods.
     * @see softNMSBoxes
     */
    enum class SoftNMSMethod
    {
        SOFTNMS_LINEAR = 1,
        SOFTNMS_GAUSSIAN = 2
    };

    /** @brief Performs soft non maximum suppression given boxes and corresponding scores.
     * Reference: https://arxiv.org/abs/1704.04503
     * @param bboxes a set of bounding boxes to apply Soft NMS.
     * @param scores a set of corresponding confidences.
     * @param updated_scores a set of corresponding updated confidences.
     * @param score_threshold a threshold used to filter boxes by score.
     * @param nms_threshold a threshold used in non maximum suppression.
     * @param indices the kept indices of bboxes after NMS.
     * @param top_k keep at most @p top_k picked indices.
     * @param sigma parameter of Gaussian weighting.
     * @param method Gaussian or linear.
     * @see SoftNMSMethod
     */
    CV_EXPORTS_W void softNMSBoxes(const std::vector<Rect>& bboxes,
                                   const std::vector<float>& scores,
                                   CV_OUT std::vector<float>& updated_scores,
                                   const float score_threshold,
                                   const float nms_threshold,
                                   CV_OUT std::vector<int>& indices,
                                   size_t top_k = 0,
                                   const float sigma = 0.5,
                                   SoftNMSMethod method = SoftNMSMethod::SOFTNMS_GAUSSIAN);


     /** @brief This class is presented high-level API for neural networks.
      *
      * Model allows to set params for preprocessing input image.
      * Model creates net from file with trained weights and config,
      * sets preprocessing input and runs forward pass.
      */
     class CV_EXPORTS_W_SIMPLE Model
     {
     public:
         CV_DEPRECATED_EXTERNAL  // avoid using in C++ code, will be moved to "protected" (need to fix bindings first)
         Model();

         Model(const Model&) = default;
         Model(Model&&) = default;
         Model& operator=(const Model&) = default;
         Model& operator=(Model&&) = default;

         /**
          * @brief Create model from deep learning network represented in one of the supported formats.
          * An order of @p model and @p config arguments does not matter.
          * @param[in] model Binary file contains trained weights.
          * @param[in] config Text file contains network configuration.
          */
         CV_WRAP Model(CV_WRAP_FILE_PATH const String& model, CV_WRAP_FILE_PATH const String& config = "");

         /**
          * @brief Create model from deep learning network.
          * @param[in] network Net object.
          */
         CV_WRAP Model(const Net& network);

         /** @brief Set input size for frame.
          *  @param[in] size New input size.
          *  @note If shape of the new blob less than 0, then frame size not change.
         */
         CV_WRAP Model& setInputSize(const Size& size);

         /** @overload
         *  @param[in] width New input width.
         *  @param[in] height New input height.
         */
         CV_WRAP inline
         Model& setInputSize(int width, int height) { return setInputSize(Size(width, height)); }

         /** @brief Set mean value for frame.
          *  @param[in] mean Scalar with mean values which are subtracted from channels.
         */
         CV_WRAP Model& setInputMean(const Scalar& mean);

         /** @brief Set scalefactor value for frame.
          *  @param[in] scale Multiplier for frame values.
         */
         CV_WRAP Model& setInputScale(const Scalar& scale);

         /** @brief Set flag crop for frame.
          *  @param[in] crop Flag which indicates whether image will be cropped after resize or not.
         */
         CV_WRAP Model& setInputCrop(bool crop);

         /** @brief Set flag swapRB for frame.
          *  @param[in] swapRB Flag which indicates that swap first and last channels.
         */
         CV_WRAP Model& setInputSwapRB(bool swapRB);

         /** @brief Set output names for frame.
          *  @param[in] outNames Names for output layers.
         */
         CV_WRAP Model& setOutputNames(const std::vector<String>& outNames);

         /** @brief Set preprocessing parameters for frame.
         *  @param[in] size New input size.
         *  @param[in] mean Scalar with mean values which are subtracted from channels.
         *  @param[in] scale Multiplier for frame values.
         *  @param[in] swapRB Flag which indicates that swap first and last channels.
         *  @param[in] crop Flag which indicates whether image will be cropped after resize or not.
         *  blob(n, c, y, x) = scale * resize( frame(y, x, c) ) - mean(c) )
         */
         CV_WRAP void setInputParams(double scale = 1.0, const Size& size = Size(),
                                     const Scalar& mean = Scalar(), bool swapRB = false, bool crop = false);

         /** @brief Given the @p input frame, create input blob, run net and return the output @p blobs.
          *  @param[in]  frame  The input image.
          *  @param[out] outs Allocated output blobs, which will store results of the computation.
          */
         CV_WRAP void predict(InputArray frame, OutputArrayOfArrays outs) const;


         // ============================== Net proxy methods ==============================
         // Never expose methods with network implementation details, like:
         // - addLayer, addLayerToPrev, connect, setInputsNames, setInputShape, setParam, getParam
         // - getLayer*, getUnconnectedOutLayers, getUnconnectedOutLayersNames, getLayersShapes
         // - forward* methods, setInput

         /// @sa Net::setPreferableBackend
         CV_WRAP Model& setPreferableBackend(dnn::Backend backendId);
         /// @sa Net::setPreferableTarget
         CV_WRAP Model& setPreferableTarget(dnn::Target targetId);

         /// @sa Net::enableWinograd
         CV_WRAP Model& enableWinograd(bool useWinograd);

         CV_DEPRECATED_EXTERNAL
         operator Net&() const { return getNetwork_(); }

     //protected: - internal/tests usage only
         Net& getNetwork_() const;
         inline Net& getNetwork_() { return const_cast<const Model*>(this)->getNetwork_(); }

         struct Impl;
         inline Impl* getImpl() const { return impl.get(); }
         inline Impl& getImplRef() const { CV_DbgAssert(impl); return *impl.get(); }
     protected:
         Ptr<Impl> impl;
     };

     /** @brief This class represents high-level API for classification models.
      *
      * ClassificationModel allows to set params for preprocessing input image.
      * ClassificationModel creates net from file with trained weights and config,
      * sets preprocessing input, runs forward pass and return top-1 prediction.
      */
     class CV_EXPORTS_W_SIMPLE ClassificationModel : public Model
     {
     public:
         CV_DEPRECATED_EXTERNAL  // avoid using in C++ code, will be moved to "protected" (need to fix bindings first)
         ClassificationModel();

         /**
          * @brief Create classification model from network represented in one of the supported formats.
          * An order of @p model and @p config arguments does not matter.
          * @param[in] model Binary file contains trained weights.
          * @param[in] config Text file contains network configuration.
          */
          CV_WRAP ClassificationModel(CV_WRAP_FILE_PATH const String& model, CV_WRAP_FILE_PATH const String& config = "");

         /**
          * @brief Create model from deep learning network.
          * @param[in] network Net object.
          */
         CV_WRAP ClassificationModel(const Net& network);

         /**
          * @brief Set enable/disable softmax post processing option.
          *
          * If this option is true, softmax is applied after forward inference within the classify() function
          * to convert the confidences range to [0.0-1.0].
          * This function allows you to toggle this behavior.
          * Please turn true when not contain softmax layer in model.
          * @param[in] enable Set enable softmax post processing within the classify() function.
          */
         CV_WRAP ClassificationModel& setEnableSoftmaxPostProcessing(bool enable);

         /**
          * @brief Get enable/disable softmax post processing option.
          *
          * This option defaults to false, softmax post processing is not applied within the classify() function.
          */
         CV_WRAP bool getEnableSoftmaxPostProcessing() const;

         /** @brief Given the @p input frame, create input blob, run net and return top-1 prediction.
          *  @param[in]  frame  The input image.
          */
         std::pair<int, float> classify(InputArray frame);

         /** @overload */
         CV_WRAP void classify(InputArray frame, CV_OUT int& classId, CV_OUT float& conf);
     };

     /** @brief This class represents high-level API for keypoints models
      *
      * KeypointsModel allows to set params for preprocessing input image.
      * KeypointsModel creates net from file with trained weights and config,
      * sets preprocessing input, runs forward pass and returns the x and y coordinates of each detected keypoint
      */
     class CV_EXPORTS_W_SIMPLE KeypointsModel: public Model
     {
     public:
         /**
          * @brief Create keypoints model from network represented in one of the supported formats.
          * An order of @p model and @p config arguments does not matter.
          * @param[in] model Binary file contains trained weights.
          * @param[in] config Text file contains network configuration.
          */
          CV_WRAP KeypointsModel(CV_WRAP_FILE_PATH const String& model, CV_WRAP_FILE_PATH const String& config = "");

         /**
          * @brief Create model from deep learning network.
          * @param[in] network Net object.
          */
         CV_WRAP KeypointsModel(const Net& network);

         /** @brief Given the @p input frame, create input blob, run net
          *  @param[in]  frame  The input image.
          *  @param thresh minimum confidence threshold to select a keypoint
          *  @returns a vector holding the x and y coordinates of each detected keypoint
          *
          */
         CV_WRAP std::vector<Point2f> estimate(InputArray frame, float thresh=0.5);
     };

     /** @brief This class represents high-level API for segmentation  models
      *
      * SegmentationModel allows to set params for preprocessing input image.
      * SegmentationModel creates net from file with trained weights and config,
      * sets preprocessing input, runs forward pass and returns the class prediction for each pixel.
      */
     class CV_EXPORTS_W_SIMPLE SegmentationModel: public Model
     {
     public:
         /**
          * @brief Create segmentation model from network represented in one of the supported formats.
          * An order of @p model and @p config arguments does not matter.
          * @param[in] model Binary file contains trained weights.
          * @param[in] config Text file contains network configuration.
          */
          CV_WRAP SegmentationModel(CV_WRAP_FILE_PATH const String& model, CV_WRAP_FILE_PATH const String& config = "");

         /**
          * @brief Create model from deep learning network.
          * @param[in] network Net object.
          */
         CV_WRAP SegmentationModel(const Net& network);

         /** @brief Given the @p input frame, create input blob, run net
          *  @param[in]  frame  The input image.
          *  @param[out] mask Allocated class prediction for each pixel
          */
         CV_WRAP void segment(InputArray frame, OutputArray mask);
     };

     /** @brief This class represents high-level API for object detection networks.
      *
      * DetectionModel allows to set params for preprocessing input image.
      * DetectionModel creates net from file with trained weights and config,
      * sets preprocessing input, runs forward pass and return result detections.
      * For DetectionModel SSD, Faster R-CNN, YOLO topologies are supported.
      */
     class CV_EXPORTS_W_SIMPLE DetectionModel : public Model
     {
     public:
         /**
          * @brief Create detection model from network represented in one of the supported formats.
          * An order of @p model and @p config arguments does not matter.
          * @param[in] model Binary file contains trained weights.
          * @param[in] config Text file contains network configuration.
          */
         CV_WRAP DetectionModel(CV_WRAP_FILE_PATH const String& model, CV_WRAP_FILE_PATH const String& config = "");

         /**
          * @brief Create model from deep learning network.
          * @param[in] network Net object.
          */
         CV_WRAP DetectionModel(const Net& network);

         CV_DEPRECATED_EXTERNAL  // avoid using in C++ code (need to fix bindings first)
         DetectionModel();

         /**
          * @brief nmsAcrossClasses defaults to false,
          * such that when non max suppression is used during the detect() function, it will do so per-class.
          * This function allows you to toggle this behaviour.
          * @param[in] value The new value for nmsAcrossClasses
          */
         CV_WRAP DetectionModel& setNmsAcrossClasses(bool value);

         /**
          * @brief Getter for nmsAcrossClasses. This variable defaults to false,
          * such that when non max suppression is used during the detect() function, it will do so only per-class
          */
         CV_WRAP bool getNmsAcrossClasses();

         /** @brief Given the @p input frame, create input blob, run net and return result detections.
          *  @param[in]  frame  The input image.
          *  @param[out] classIds Class indexes in result detection.
          *  @param[out] confidences A set of corresponding confidences.
          *  @param[out] boxes A set of bounding boxes.
          *  @param[in] confThreshold A threshold used to filter boxes by confidences.
          *  @param[in] nmsThreshold A threshold used in non maximum suppression.
          */
         CV_WRAP void detect(InputArray frame, CV_OUT std::vector<int>& classIds,
                             CV_OUT std::vector<float>& confidences, CV_OUT std::vector<Rect>& boxes,
                             float confThreshold = 0.5f, float nmsThreshold = 0.0f);
     };


/** @brief This class represents high-level API for text recognition networks.
 *
 * TextRecognitionModel allows to set params for preprocessing input image.
 * TextRecognitionModel creates net from file with trained weights and config,
 * sets preprocessing input, runs forward pass and return recognition result.
 * For TextRecognitionModel, CRNN-CTC is supported.
 */
class CV_EXPORTS_W_SIMPLE TextRecognitionModel : public Model
{
public:
    CV_DEPRECATED_EXTERNAL  // avoid using in C++ code, will be moved to "protected" (need to fix bindings first)
    TextRecognitionModel();

    /**
     * @brief Create Text Recognition model from deep learning network
     * Call setDecodeType() and setVocabulary() after constructor to initialize the decoding method
     * @param[in] network Net object
     */
    CV_WRAP TextRecognitionModel(const Net& network);

    /**
     * @brief Create text recognition model from network represented in one of the supported formats
     * Call setDecodeType() and setVocabulary() after constructor to initialize the decoding method
     * @param[in] model Binary file contains trained weights
     * @param[in] config Text file contains network configuration
     */
    CV_WRAP inline
    TextRecognitionModel(CV_WRAP_FILE_PATH const std::string& model, CV_WRAP_FILE_PATH const std::string& config = "")
        : TextRecognitionModel(readNet(model, config)) { /* nothing */ }

    /**
     * @brief Set the decoding method of translating the network output into string
     * @param[in] decodeType The decoding method of translating the network output into string, currently supported type:
     *    - `"CTC-greedy"` greedy decoding for the output of CTC-based methods
     *    - `"CTC-prefix-beam-search"` Prefix beam search decoding for the output of CTC-based methods
     */
    CV_WRAP
    TextRecognitionModel& setDecodeType(const std::string& decodeType);

    /**
     * @brief Get the decoding method
     * @return the decoding method
     */
    CV_WRAP
    const std::string& getDecodeType() const;

    /**
     * @brief Set the decoding method options for `"CTC-prefix-beam-search"` decode usage
     * @param[in] beamSize Beam size for search
     * @param[in] vocPruneSize Parameter to optimize big vocabulary search,
     * only take top @p vocPruneSize tokens in each search step, @p vocPruneSize <= 0 stands for disable this prune.
     */
    CV_WRAP
    TextRecognitionModel& setDecodeOptsCTCPrefixBeamSearch(int beamSize, int vocPruneSize = 0);

    /**
     * @brief Set the vocabulary for recognition.
     * @param[in] vocabulary the associated vocabulary of the network.
     */
    CV_WRAP
    TextRecognitionModel& setVocabulary(const std::vector<std::string>& vocabulary);

    /**
     * @brief Get the vocabulary for recognition.
     * @return vocabulary the associated vocabulary
     */
    CV_WRAP
    const std::vector<std::string>& getVocabulary() const;

    /**
     * @brief Given the @p input frame, create input blob, run net and return recognition result
     * @param[in] frame The input image
     * @return The text recognition result
     */
    CV_WRAP
    std::string recognize(InputArray frame) const;

    /**
     * @brief Given the @p input frame, create input blob, run net and return recognition result
     * @param[in] frame The input image
     * @param[in] roiRects List of text detection regions of interest (cv::Rect, CV_32SC4). ROIs is be cropped as the network inputs
     * @param[out] results A set of text recognition results.
     */
    CV_WRAP
    void recognize(InputArray frame, InputArrayOfArrays roiRects, CV_OUT std::vector<std::string>& results) const;
};


/** @brief Base class for text detection networks
 */
class CV_EXPORTS_W_SIMPLE TextDetectionModel : public Model
{
protected:
    CV_DEPRECATED_EXTERNAL  // avoid using in C++ code, will be moved to "protected" (need to fix bindings first)
    TextDetectionModel();

public:

    /** @brief Performs detection
     *
     * Given the input @p frame, prepare network input, run network inference, post-process network output and return result detections.
     *
     * Each result is quadrangle's 4 points in this order:
     * - bottom-left
     * - top-left
     * - top-right
     * - bottom-right
     *
     * Use cv::getPerspectiveTransform function to retrieve image region without perspective transformations.
     *
     * @note If DL model doesn't support that kind of output then result may be derived from detectTextRectangles() output.
     *
     * @param[in] frame The input image
     * @param[out] detections array with detections' quadrangles (4 points per result)
     * @param[out] confidences array with detection confidences
     */
    CV_WRAP
    void detect(
            InputArray frame,
            CV_OUT std::vector< std::vector<Point> >& detections,
            CV_OUT std::vector<float>& confidences
    ) const;

    /** @overload */
    CV_WRAP
    void detect(
            InputArray frame,
            CV_OUT std::vector< std::vector<Point> >& detections
    ) const;

    /** @brief Performs detection
     *
     * Given the input @p frame, prepare network input, run network inference, post-process network output and return result detections.
     *
     * Each result is rotated rectangle.
     *
     * @note Result may be inaccurate in case of strong perspective transformations.
     *
     * @param[in] frame the input image
     * @param[out] detections array with detections' RotationRect results
     * @param[out] confidences array with detection confidences
     */
    CV_WRAP
    void detectTextRectangles(
            InputArray frame,
            CV_OUT std::vector<cv::RotatedRect>& detections,
            CV_OUT std::vector<float>& confidences
    ) const;

    /** @overload */
    CV_WRAP
    void detectTextRectangles(
            InputArray frame,
            CV_OUT std::vector<cv::RotatedRect>& detections
    ) const;
};

/** @brief This class represents high-level API for text detection DL networks compatible with EAST model.
 *
 * Configurable parameters:
 * - (float) confThreshold - used to filter boxes by confidences, default: 0.5f
 * - (float) nmsThreshold - used in non maximum suppression, default: 0.0f
 */
class CV_EXPORTS_W_SIMPLE TextDetectionModel_EAST : public TextDetectionModel
{
public:
    CV_DEPRECATED_EXTERNAL  // avoid using in C++ code, will be moved to "protected" (need to fix bindings first)
    TextDetectionModel_EAST();

    /**
     * @brief Create text detection algorithm from deep learning network
     * @param[in] network Net object
     */
    CV_WRAP TextDetectionModel_EAST(const Net& network);

    /**
     * @brief Create text detection model from network represented in one of the supported formats.
     * An order of @p model and @p config arguments does not matter.
     * @param[in] model Binary file contains trained weights.
     * @param[in] config Text file contains network configuration.
     */
    CV_WRAP inline
    TextDetectionModel_EAST(CV_WRAP_FILE_PATH const std::string& model, CV_WRAP_FILE_PATH const std::string& config = "")
        : TextDetectionModel_EAST(readNet(model, config)) { /* nothing */ }

    /**
     * @brief Set the detection confidence threshold
     * @param[in] confThreshold A threshold used to filter boxes by confidences
     */
    CV_WRAP
    TextDetectionModel_EAST& setConfidenceThreshold(float confThreshold);

    /**
     * @brief Get the detection confidence threshold
     */
    CV_WRAP
    float getConfidenceThreshold() const;

    /**
     * @brief Set the detection NMS filter threshold
     * @param[in] nmsThreshold A threshold used in non maximum suppression
     */
    CV_WRAP
    TextDetectionModel_EAST& setNMSThreshold(float nmsThreshold);

    /**
     * @brief Get the detection confidence threshold
     */
    CV_WRAP
    float getNMSThreshold() const;
};

/** @brief This class represents high-level API for text detection DL networks compatible with DB model.
 *
 * Related publications: @cite liao2020real
 * Paper: https://arxiv.org/abs/1911.08947
 * For more information about the hyper-parameters setting, please refer to https://github.com/MhLiao/DB
 *
 * Configurable parameters:
 * - (float) binaryThreshold - The threshold of the binary map. It is usually set to 0.3.
 * - (float) polygonThreshold - The threshold of text polygons. It is usually set to 0.5, 0.6, and 0.7. Default is 0.5f
 * - (double) unclipRatio - The unclip ratio of the detected text region, which determines the output size. It is usually set to 2.0.
 * - (int) maxCandidates - The max number of the output results.
 */
class CV_EXPORTS_W_SIMPLE TextDetectionModel_DB : public TextDetectionModel
{
public:
    CV_DEPRECATED_EXTERNAL  // avoid using in C++ code, will be moved to "protected" (need to fix bindings first)
    TextDetectionModel_DB();

    /**
     * @brief Create text detection algorithm from deep learning network.
     * @param[in] network Net object.
     */
    CV_WRAP TextDetectionModel_DB(const Net& network);

    /**
     * @brief Create text detection model from network represented in one of the supported formats.
     * An order of @p model and @p config arguments does not matter.
     * @param[in] model Binary file contains trained weights.
     * @param[in] config Text file contains network configuration.
     */
    CV_WRAP inline
    TextDetectionModel_DB(CV_WRAP_FILE_PATH const std::string& model, CV_WRAP_FILE_PATH const std::string& config = "")
        : TextDetectionModel_DB(readNet(model, config)) { /* nothing */ }

    CV_WRAP TextDetectionModel_DB& setBinaryThreshold(float binaryThreshold);
    CV_WRAP float getBinaryThreshold() const;

    CV_WRAP TextDetectionModel_DB& setPolygonThreshold(float polygonThreshold);
    CV_WRAP float getPolygonThreshold() const;

    CV_WRAP TextDetectionModel_DB& setUnclipRatio(double unclipRatio);
    CV_WRAP double getUnclipRatio() const;

    CV_WRAP TextDetectionModel_DB& setMaxCandidates(int maxCandidates);
    CV_WRAP int getMaxCandidates() const;
};

//! @}
CV__DNN_INLINE_NS_END
}
}

#include <opencv2/dnn/layer.hpp>
#include <opencv2/dnn/dnn.inl.hpp>

/// @deprecated Include this header directly from application. Automatic inclusion will be removed
#include <opencv2/dnn/utils/inference_engine.hpp>

#endif  /* OPENCV_DNN_DNN_HPP */<|MERGE_RESOLUTION|>--- conflicted
+++ resolved
@@ -72,14 +72,8 @@
     {
         //! DNN_BACKEND_DEFAULT equals to OPENCV_DNN_BACKEND_DEFAULT, which can be defined using CMake or a configuration parameter
         DNN_BACKEND_DEFAULT = 0,
-<<<<<<< HEAD
-        DNN_BACKEND_INFERENCE_ENGINE = 2,            //!< Intel OpenVINO computational backend
-                                                     //!< @note Tutorial how to build OpenCV with OpenVINO: @ref tutorial_dnn_openvino
-=======
-        DNN_BACKEND_HALIDE,
-        DNN_BACKEND_INFERENCE_ENGINE,            //!< Intel OpenVINO computational backend, supported targets: CPU, OPENCL, OPENCL_FP16, MYRIAD, HDDL, NPU
+        DNN_BACKEND_INFERENCE_ENGINE = 2,        //!< Intel OpenVINO computational backend, supported targets: CPU, OPENCL, OPENCL_FP16, MYRIAD, HDDL, NPU
                                                  //!< @note Tutorial how to build OpenCV with OpenVINO: @ref tutorial_dnn_openvino
->>>>>>> 344f8c64
         DNN_BACKEND_OPENCV,
         DNN_BACKEND_VKCOM,
         DNN_BACKEND_CUDA,
