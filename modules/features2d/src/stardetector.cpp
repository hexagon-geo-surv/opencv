/*M///////////////////////////////////////////////////////////////////////////////////////
//
//  IMPORTANT: READ BEFORE DOWNLOADING, COPYING, INSTALLING OR USING.
//
//  By downloading, copying, installing or using the software you agree to this license.
//  If you do not agree to this license, do not download, install,
//  copy or use the software.
//
//
//                           License Agreement
//                For Open Source Computer Vision Library
//
// Copyright (C) 2008-2012, Willow Garage Inc., all rights reserved.
// Third party copyrights are property of their respective owners.
//
// Redistribution and use in source and binary forms, with or without modification,
// are permitted provided that the following conditions are met:
//
//   * Redistribution's of source code must retain the above copyright notice,
//     this list of conditions and the following disclaimer.
//
//   * Redistribution's in binary form must reproduce the above copyright notice,
//     this list of conditions and the following disclaimer in the documentation
//     and/or other materials provided with the distribution.
//
//   * The name of Intel Corporation may not be used to endorse or promote products
//     derived from this software without specific prior written permission.
//
// This software is provided by the copyright holders and contributors "as is" and
// any express or implied warranties, including, but not limited to, the implied
// warranties of merchantability and fitness for a particular purpose are disclaimed.
// In no event shall the Intel Corporation or contributors be liable for any direct,
// indirect, incidental, special, exemplary, or consequential damages
// (including, but not limited to, procurement of substitute goods or services;
// loss of use, data, or profits; or business interruption) however caused
// and on any theory of liability, whether in contract, strict liability,
// or tort (including negligence or otherwise) arising in any way out of
// the use of this software, even if advised of the possibility of such damage.
//
//M*/

#include "precomp.hpp"

namespace cv
{

template <typename inMatType, typename outMatType> static void
computeIntegralImages( const Mat& matI, Mat& matS, Mat& matT, Mat& _FT,
                       int iiType )
{
    int x, y, rows = matI.rows, cols = matI.cols;

    matS.create(rows + 1, cols + 1, iiType );
    matT.create(rows + 1, cols + 1, iiType );
    _FT.create(rows + 1, cols + 1, iiType );

    const inMatType* I = matI.ptr<inMatType>();

    outMatType *S = matS.ptr<outMatType>();
    outMatType *T = matT.ptr<outMatType>();
    outMatType *FT = _FT.ptr<outMatType>();

    int istep = (int)(matI.step/matI.elemSize());
    int step = (int)(matS.step/matS.elemSize());

    for( x = 0; x <= cols; x++ )
        S[x] = T[x] = FT[x] = 0;

    S += step; T += step; FT += step;
    S[0] = T[0] = 0;
    FT[0] = I[0];
    for( x = 1; x < cols; x++ )
    {
        S[x] = S[x-1] + I[x-1];
        T[x] = I[x-1];
        FT[x] = I[x] + I[x-1];
    }
    S[cols] = S[cols-1] + I[cols-1];
    T[cols] = FT[cols] = I[cols-1];

    for( y = 2; y <= rows; y++ )
    {
        I += istep, S += step, T += step, FT += step;

        S[0] = S[-step]; S[1] = S[-step+1] + I[0];
        T[0] = T[-step + 1];
        T[1] = FT[0] = T[-step + 2] + I[-istep] + I[0];
        FT[1] = FT[-step + 2] + I[-istep] + I[1] + I[0];

        for( x = 2; x < cols; x++ )
        {
            S[x] = S[x - 1] + S[-step + x] - S[-step + x - 1] + I[x - 1];
            T[x] = T[-step + x - 1] + T[-step + x + 1] - T[-step*2 + x] + I[-istep + x - 1] + I[x - 1];
            FT[x] = FT[-step + x - 1] + FT[-step + x + 1] - FT[-step*2 + x] + I[x] + I[x-1];
        }

        S[cols] = S[cols - 1] + S[-step + cols] - S[-step + cols - 1] + I[cols - 1];
        T[cols] = FT[cols] = T[-step + cols - 1] + I[-istep + cols - 1] + I[cols - 1];
    }
}

template <typename iiMatType> static int
StarDetectorComputeResponses( const Mat& img, Mat& responses, Mat& sizes,
                              int maxSize, int iiType )
{
    const int MAX_PATTERN = 17;
    static const int sizes0[] = {1, 2, 3, 4, 6, 8, 11, 12, 16, 22, 23, 32, 45, 46, 64, 90, 128, -1};
    static const int pairs[][2] = {{1, 0}, {3, 1}, {4, 2}, {5, 3}, {7, 4}, {8, 5}, {9, 6},
                                   {11, 8}, {13, 10}, {14, 11}, {15, 12}, {16, 14}, {-1, -1}};
    float invSizes[MAX_PATTERN][2];
    int sizes1[MAX_PATTERN];

#if CV_SSE2
    __m128 invSizes4[MAX_PATTERN][2];
    __m128 sizes1_4[MAX_PATTERN];
    union { int i; float f; } absmask;
    absmask.i = 0x7fffffff;
    volatile bool useSIMD = cv::checkHardwareSupport(CV_CPU_SSE2) && iiType == CV_32S;
#endif

    struct StarFeature
    {
        int area;
        iiMatType* p[8];
    };

    StarFeature f[MAX_PATTERN];

    Mat sum, tilted, flatTilted;
    int y, rows = img.rows, cols = img.cols;
    int border, npatterns=0, maxIdx=0;

    responses.create( img.size(), CV_32F );
    sizes.create( img.size(), CV_16S );

    while( pairs[npatterns][0] >= 0 && !
          ( sizes0[pairs[npatterns][0]] >= maxSize
           || sizes0[pairs[npatterns+1][0]] + sizes0[pairs[npatterns+1][0]]/2 >= std::min(rows, cols) ) )
    {
        ++npatterns;
    }

    npatterns += (pairs[npatterns-1][0] >= 0);
    maxIdx = pairs[npatterns-1][0];

    // Create the integral image appropriate for our type & usage
    if ( img.type() == CV_8U )
        computeIntegralImages<uchar, iiMatType>( img, sum, tilted, flatTilted, iiType );
    else if ( img.type() == CV_8S )
        computeIntegralImages<char, iiMatType>( img, sum, tilted, flatTilted, iiType );
    else if ( img.type() == CV_16U )
        computeIntegralImages<ushort, iiMatType>( img, sum, tilted, flatTilted, iiType );
    else if ( img.type() == CV_16S )
        computeIntegralImages<short, iiMatType>( img, sum, tilted, flatTilted, iiType );
    else
        CV_Error( Error::StsUnsupportedFormat, "" );

    int step = (int)(sum.step/sum.elemSize());

    for(int i = 0; i <= maxIdx; i++ )
    {
        int ur_size = sizes0[i], t_size = sizes0[i] + sizes0[i]/2;
        int ur_area = (2*ur_size + 1)*(2*ur_size + 1);
        int t_area = t_size*t_size + (t_size + 1)*(t_size + 1);

        f[i].p[0] = sum.ptr<iiMatType>() + (ur_size + 1)*step + ur_size + 1;
        f[i].p[1] = sum.ptr<iiMatType>() - ur_size*step + ur_size + 1;
        f[i].p[2] = sum.ptr<iiMatType>() + (ur_size + 1)*step - ur_size;
        f[i].p[3] = sum.ptr<iiMatType>() - ur_size*step - ur_size;

        f[i].p[4] = tilted.ptr<iiMatType>() + (t_size + 1)*step + 1;
        f[i].p[5] = flatTilted.ptr<iiMatType>() - t_size;
        f[i].p[6] = flatTilted.ptr<iiMatType>() + t_size + 1;
        f[i].p[7] = tilted.ptr<iiMatType>() - t_size*step + 1;

        f[i].area = ur_area + t_area;
        sizes1[i] = sizes0[i];
    }
    // negate end points of the size range
    // for a faster rejection of very small or very large features in non-maxima suppression.
    sizes1[0] = -sizes1[0];
    sizes1[1] = -sizes1[1];
    sizes1[maxIdx] = -sizes1[maxIdx];
    border = sizes0[maxIdx] + sizes0[maxIdx]/2;

    for(int i = 0; i < npatterns; i++ )
    {
        int innerArea = f[pairs[i][1]].area;
        int outerArea = f[pairs[i][0]].area - innerArea;
        invSizes[i][0] = 1.f/outerArea;
        invSizes[i][1] = 1.f/innerArea;
    }

#if CV_SSE2
    if( useSIMD )
    {
        for(int i = 0; i < npatterns; i++ )
        {
            _mm_store_ps((float*)&invSizes4[i][0], _mm_set1_ps(invSizes[i][0]));
            _mm_store_ps((float*)&invSizes4[i][1], _mm_set1_ps(invSizes[i][1]));
        }

        for(int i = 0; i <= maxIdx; i++ )
            _mm_store_ps((float*)&sizes1_4[i], _mm_set1_ps((float)sizes1[i]));
    }
#endif

    for( y = 0; y < border; y++ )
    {
        float* r_ptr = responses.ptr<float>(y);
        float* r_ptr2 = responses.ptr<float>(rows - 1 - y);
        short* s_ptr = sizes.ptr<short>(y);
        short* s_ptr2 = sizes.ptr<short>(rows - 1 - y);

        memset( r_ptr, 0, cols*sizeof(r_ptr[0]));
        memset( r_ptr2, 0, cols*sizeof(r_ptr2[0]));
        memset( s_ptr, 0, cols*sizeof(s_ptr[0]));
        memset( s_ptr2, 0, cols*sizeof(s_ptr2[0]));
    }

    for( y = border; y < rows - border; y++ )
    {
        int x = border;
        float* r_ptr = responses.ptr<float>(y);
        short* s_ptr = sizes.ptr<short>(y);

        memset( r_ptr, 0, border*sizeof(r_ptr[0]));
        memset( s_ptr, 0, border*sizeof(s_ptr[0]));
        memset( r_ptr + cols - border, 0, border*sizeof(r_ptr[0]));
        memset( s_ptr + cols - border, 0, border*sizeof(s_ptr[0]));

#if CV_SSE2
        if( useSIMD )
        {
            __m128 absmask4 = _mm_set1_ps(absmask.f);
            for( ; x <= cols - border - 4; x += 4 )
            {
                int ofs = y*step + x;
                __m128 vals[MAX_PATTERN];
                __m128 bestResponse = _mm_setzero_ps();
                __m128 bestSize = _mm_setzero_ps();

                for(int i = 0; i <= maxIdx; i++ )
                {
                    const iiMatType** p = (const iiMatType**)&f[i].p[0];
                    __m128i r0 = _mm_sub_epi32(_mm_loadu_si128((const __m128i*)(p[0]+ofs)),
                                               _mm_loadu_si128((const __m128i*)(p[1]+ofs)));
                    __m128i r1 = _mm_sub_epi32(_mm_loadu_si128((const __m128i*)(p[3]+ofs)),
                                               _mm_loadu_si128((const __m128i*)(p[2]+ofs)));
                    __m128i r2 = _mm_sub_epi32(_mm_loadu_si128((const __m128i*)(p[4]+ofs)),
                                               _mm_loadu_si128((const __m128i*)(p[5]+ofs)));
                    __m128i r3 = _mm_sub_epi32(_mm_loadu_si128((const __m128i*)(p[7]+ofs)),
                                               _mm_loadu_si128((const __m128i*)(p[6]+ofs)));
                    r0 = _mm_add_epi32(_mm_add_epi32(r0,r1), _mm_add_epi32(r2,r3));
                    _mm_store_ps((float*)&vals[i], _mm_cvtepi32_ps(r0));
                }

                for(int i = 0; i < npatterns; i++ )
                {
                    __m128 inner_sum = vals[pairs[i][1]];
                    __m128 outer_sum = _mm_sub_ps(vals[pairs[i][0]], inner_sum);
                    __m128 response = _mm_sub_ps(_mm_mul_ps(inner_sum, invSizes4[i][1]),
                        _mm_mul_ps(outer_sum, invSizes4[i][0]));
                    __m128 swapmask = _mm_cmpgt_ps(_mm_and_ps(response,absmask4),
                        _mm_and_ps(bestResponse,absmask4));
                    bestResponse = _mm_xor_ps(bestResponse,
                        _mm_and_ps(_mm_xor_ps(response,bestResponse), swapmask));
                    bestSize = _mm_xor_ps(bestSize,
                        _mm_and_ps(_mm_xor_ps(sizes1_4[pairs[i][0]], bestSize), swapmask));
                }

                _mm_storeu_ps(r_ptr + x, bestResponse);
                _mm_storel_epi64((__m128i*)(s_ptr + x),
                    _mm_packs_epi32(_mm_cvtps_epi32(bestSize),_mm_setzero_si128()));
            }
        }
#endif
        for( ; x < cols - border; x++ )
        {
            int ofs = y*step + x;
            int vals[MAX_PATTERN];
            float bestResponse = 0;
            int bestSize = 0;

            for(int i = 0; i <= maxIdx; i++ )
            {
                const iiMatType** p = (const iiMatType**)&f[i].p[0];
                vals[i] = (int)(p[0][ofs] - p[1][ofs] - p[2][ofs] + p[3][ofs] +
                    p[4][ofs] - p[5][ofs] - p[6][ofs] + p[7][ofs]);
            }
            for(int i = 0; i < npatterns; i++ )
            {
                int inner_sum = vals[pairs[i][1]];
                int outer_sum = vals[pairs[i][0]] - inner_sum;
                float response = inner_sum*invSizes[i][1] - outer_sum*invSizes[i][0];
                if( fabs(response) > fabs(bestResponse) )
                {
                    bestResponse = response;
                    bestSize = sizes1[pairs[i][0]];
                }
            }

            r_ptr[x] = bestResponse;
            s_ptr[x] = (short)bestSize;
        }
    }

    return border;
}


static bool StarDetectorSuppressLines( const Mat& responses, const Mat& sizes, Point pt,
                                       int lineThresholdProjected, int lineThresholdBinarized )
{
    const float* r_ptr = responses.ptr<float>();
    int rstep = (int)(responses.step/sizeof(r_ptr[0]));
    const short* s_ptr = sizes.ptr<short>();
    int sstep = (int)(sizes.step/sizeof(s_ptr[0]));
    int sz = s_ptr[pt.y*sstep + pt.x];
    int x, y, delta = sz/4, radius = delta*4;
    float Lxx = 0, Lyy = 0, Lxy = 0;
    int Lxxb = 0, Lyyb = 0, Lxyb = 0;

    for( y = pt.y - radius; y <= pt.y + radius; y += delta )
        for( x = pt.x - radius; x <= pt.x + radius; x += delta )
        {
            float Lx = r_ptr[y*rstep + x + 1] - r_ptr[y*rstep + x - 1];
            float Ly = r_ptr[(y+1)*rstep + x] - r_ptr[(y-1)*rstep + x];
            Lxx += Lx*Lx; Lyy += Ly*Ly; Lxy += Lx*Ly;
        }

    if( (Lxx + Lyy)*(Lxx + Lyy) >= lineThresholdProjected*(Lxx*Lyy - Lxy*Lxy) )
        return true;

    for( y = pt.y - radius; y <= pt.y + radius; y += delta )
        for( x = pt.x - radius; x <= pt.x + radius; x += delta )
        {
            int Lxb = (s_ptr[y*sstep + x + 1] == sz) - (s_ptr[y*sstep + x - 1] == sz);
            int Lyb = (s_ptr[(y+1)*sstep + x] == sz) - (s_ptr[(y-1)*sstep + x] == sz);
            Lxxb += Lxb * Lxb; Lyyb += Lyb * Lyb; Lxyb += Lxb * Lyb;
        }

    if( (Lxxb + Lyyb)*(Lxxb + Lyyb) >= lineThresholdBinarized*(Lxxb*Lyyb - Lxyb*Lxyb) )
        return true;

    return false;
}


static void
StarDetectorSuppressNonmax( const Mat& responses, const Mat& sizes,
                            std::vector<KeyPoint>& keypoints, int border,
                            int responseThreshold,
                            int lineThresholdProjected,
                            int lineThresholdBinarized,
                            int suppressNonmaxSize )
{
    int x, y, x1, y1, delta = suppressNonmaxSize/2;
    int rows = responses.rows, cols = responses.cols;
    const float* r_ptr = responses.ptr<float>();
    int rstep = (int)(responses.step/sizeof(r_ptr[0]));
    const short* s_ptr = sizes.ptr<short>();
    int sstep = (int)(sizes.step/sizeof(s_ptr[0]));
    short featureSize = 0;

    for( y = border; y < rows - border; y += delta+1 )
        for( x = border; x < cols - border; x += delta+1 )
        {
            float maxResponse = (float)responseThreshold;
            float minResponse = (float)-responseThreshold;
            Point maxPt(-1, -1), minPt(-1, -1);
            int tileEndY = MIN(y + delta, rows - border - 1);
            int tileEndX = MIN(x + delta, cols - border - 1);

            for( y1 = y; y1 <= tileEndY; y1++ )
                for( x1 = x; x1 <= tileEndX; x1++ )
                {
                    float val = r_ptr[y1*rstep + x1];
                    if( maxResponse < val )
                    {
                        maxResponse = val;
                        maxPt = Point(x1, y1);
                    }
                    else if( minResponse > val )
                    {
                        minResponse = val;
                        minPt = Point(x1, y1);
                    }
                }

            if( maxPt.x >= 0 )
            {
                for( y1 = maxPt.y - delta; y1 <= maxPt.y + delta; y1++ )
                    for( x1 = maxPt.x - delta; x1 <= maxPt.x + delta; x1++ )
                    {
                        float val = r_ptr[y1*rstep + x1];
                        if( val >= maxResponse && (y1 != maxPt.y || x1 != maxPt.x))
                            goto skip_max;
                    }

                if( (featureSize = s_ptr[maxPt.y*sstep + maxPt.x]) >= 4 &&
                    !StarDetectorSuppressLines( responses, sizes, maxPt, lineThresholdProjected,
                                                lineThresholdBinarized ))
                {
                    KeyPoint kpt((float)maxPt.x, (float)maxPt.y, featureSize, -1, maxResponse);
                    keypoints.push_back(kpt);
                }
            }
        skip_max:
            if( minPt.x >= 0 )
            {
                for( y1 = minPt.y - delta; y1 <= minPt.y + delta; y1++ )
                    for( x1 = minPt.x - delta; x1 <= minPt.x + delta; x1++ )
                    {
                        float val = r_ptr[y1*rstep + x1];
                        if( val <= minResponse && (y1 != minPt.y || x1 != minPt.x))
                            goto skip_min;
                    }

                if( (featureSize = s_ptr[minPt.y*sstep + minPt.x]) >= 4 &&
                    !StarDetectorSuppressLines( responses, sizes, minPt,
                                               lineThresholdProjected, lineThresholdBinarized))
                {
                    KeyPoint kpt((float)minPt.x, (float)minPt.y, featureSize, -1, maxResponse);
                    keypoints.push_back(kpt);
                }
            }
        skip_min:
            ;
        }
}

StarDetector::StarDetector(int _maxSize, int _responseThreshold,
                           int _lineThresholdProjected,
                           int _lineThresholdBinarized,
                           int _suppressNonmaxSize)
: maxSize(_maxSize), responseThreshold(_responseThreshold),
    lineThresholdProjected(_lineThresholdProjected),
    lineThresholdBinarized(_lineThresholdBinarized),
    suppressNonmaxSize(_suppressNonmaxSize)
{}


void StarDetector::detectImpl( InputArray _image, std::vector<KeyPoint>& keypoints, InputArray _mask ) const
{
<<<<<<< HEAD
    Mat grayImage = image;
    if( image.channels() > 1 ) cvtColor( image, grayImage, COLOR_BGR2GRAY );
=======
    Mat image = _image.getMat(), mask = _mask.getMat(), grayImage = image;
    if( image.type() != CV_8U ) cvtColor( image, grayImage, COLOR_BGR2GRAY );
>>>>>>> d1d451c9

    (*this)(grayImage, keypoints);
    KeyPointsFilter::runByPixelsMask( keypoints, mask );
}

void StarDetector::operator()(const Mat& img, std::vector<KeyPoint>& keypoints) const
{
    Mat responses, sizes;
    int border;

    // Use 32-bit integers if we won't overflow in the integral image
    if ((img.depth() == CV_8U || img.depth() == CV_8S) &&
        (img.rows * img.cols) < 8388608 ) // 8388608 = 2 ^ (32 - 8(bit depth) - 1(sign bit))
        border = StarDetectorComputeResponses<int>( img, responses, sizes, maxSize, CV_32S );
    else
        border = StarDetectorComputeResponses<double>( img, responses, sizes, maxSize, CV_64F );

    keypoints.clear();
    if( border >= 0 )
        StarDetectorSuppressNonmax( responses, sizes, keypoints, border,
                                    responseThreshold, lineThresholdProjected,
                                    lineThresholdBinarized, suppressNonmaxSize );
}

}<|MERGE_RESOLUTION|>--- conflicted
+++ resolved
@@ -443,13 +443,8 @@
 
 void StarDetector::detectImpl( InputArray _image, std::vector<KeyPoint>& keypoints, InputArray _mask ) const
 {
-<<<<<<< HEAD
-    Mat grayImage = image;
+    Mat image = _image.getMat(), mask = _mask.getMat(), grayImage = image;
     if( image.channels() > 1 ) cvtColor( image, grayImage, COLOR_BGR2GRAY );
-=======
-    Mat image = _image.getMat(), mask = _mask.getMat(), grayImage = image;
-    if( image.type() != CV_8U ) cvtColor( image, grayImage, COLOR_BGR2GRAY );
->>>>>>> d1d451c9
 
     (*this)(grayImage, keypoints);
     KeyPointsFilter::runByPixelsMask( keypoints, mask );
