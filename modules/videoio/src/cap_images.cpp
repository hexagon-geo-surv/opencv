/*M///////////////////////////////////////////////////////////////////////////////////////
//
//  IMPORTANT: READ BEFORE DOWNLOADING, COPYING, INSTALLING OR USING.
//
//  By downloading, copying, installing or using the software you agree to this license.
//  If you do not agree to this license, do not download, install,
//  copy or use the software.
//
//
//                        Intel License Agreement
//                For Open Source Computer Vision Library
//
// Copyright (C) 2008, Nils Hasler, all rights reserved.
// Third party copyrights are property of their respective owners.
//
// Redistribution and use in source and binary forms, with or without modification,
// are permitted provided that the following conditions are met:
//
//   * Redistribution's of source code must retain the above copyright notice,
//     this list of conditions and the following disclaimer.
//
//   * Redistribution's in binary form must reproduce the above copyright notice,
//     this list of conditions and the following disclaimer in the documentation
//     and/or other materials provided with the distribution.
//
//   * The name of Intel Corporation may not be used to endorse or promote products
//     derived from this software without specific prior written permission.
//
// This software is provided by the copyright holders and contributors "as is" and
// any express or implied warranties, including, but not limited to, the implied
// warranties of merchantability and fitness for a particular purpose are disclaimed.
// In no event shall the Intel Corporation or contributors be liable for any direct,
// indirect, incidental, special, exemplary, or consequential damages
// (including, but not limited to, procurement of substitute goods or services;
// loss of use, data, or profits; or business interruption) however caused
// and on any theory of liability, whether in contract, strict liability,
// or tort (including negligence or otherwise) arising in any way out of
// the use of this software, even if advised of the possibility of such damage.
//
//M*/

// Author: Nils Hasler <hasler@mpi-inf.mpg.de>
//
//         Max-Planck-Institut Informatik

//
// capture video from a sequence of images
// the filename when opening can either be a printf pattern such as
// video%04d.png or the first frame of the sequence i.e. video0001.png
//

#include "precomp.hpp"
<<<<<<< HEAD
#include "opencv2/imgcodecs.hpp"
#include <sys/stat.h>
=======
>>>>>>> 0d477d73

#include "opencv2/core/utils/filesystem.hpp"

#if 0
#define CV_WARN(message)
#else
#define CV_WARN(message) CV_LOG_INFO(NULL, "CAP_IMAGES warning: %s (%s:%d)" << message)
#endif

using namespace cv;
namespace cv {

namespace cv
{

class CvCapture_Images: public IVideoCapture
{
public:
    void init()
    {
<<<<<<< HEAD
        filename.clear();
        frame.release();
=======
>>>>>>> 0d477d73
        currentframe = firstframe = 0;
        length = 0;
        grabbedInOpen = false;
    }
    CvCapture_Images()
    {
        init();
    }
    CvCapture_Images(const String& _filename)
    {
        init();
        open(_filename);
    }

    virtual ~CvCapture_Images() CV_OVERRIDE
    {
        close();
    }
    virtual double getProperty(int) const CV_OVERRIDE;
    virtual bool setProperty(int, double) CV_OVERRIDE;
    virtual bool grabFrame() CV_OVERRIDE;
    virtual bool retrieveFrame(int, OutputArray) CV_OVERRIDE;
    virtual bool isOpened() const CV_OVERRIDE;
    virtual int getCaptureDomain() /*const*/ CV_OVERRIDE { return cv::CAP_IMAGES; }

    bool open(const String&);
    void close();
protected:
<<<<<<< HEAD

    std::string filename; // actually a printf-pattern
=======
    std::string filename_pattern; // actually a printf-pattern
>>>>>>> 0d477d73
    unsigned currentframe;
    unsigned firstframe; // number of first frame
    unsigned length; // length of sequence

    Mat frame;
    bool grabbedInOpen;
};

void CvCapture_Images::close()
{
<<<<<<< HEAD
    init();
=======
    currentframe = firstframe = 0;
    length = 0;
    cvReleaseImage(&frame);
>>>>>>> 0d477d73
}

bool CvCapture_Images::grabFrame()
{
<<<<<<< HEAD
    char str[_MAX_PATH];

    if( filename.empty() )
        return false;

    sprintf(str, filename.c_str(), firstframe + currentframe);
=======
    cv::String filename = cv::format(filename_pattern.c_str(), (int)(firstframe + currentframe));
    CV_Assert(!filename.empty());
>>>>>>> 0d477d73

    if (grabbedInOpen)
    {
        grabbedInOpen = false;
        ++currentframe;

        return !frame.empty();
    }

<<<<<<< HEAD
    frame = imread(str, IMREAD_UNCHANGED);
    if( !frame.empty() )
=======
    cvReleaseImage(&frame);
    frame = cvLoadImage(filename.c_str(), CV_LOAD_IMAGE_UNCHANGED);
    if (frame)
>>>>>>> 0d477d73
        currentframe++;

    return !frame.empty();
}

bool CvCapture_Images::retrieveFrame(int, OutputArray out)
{
    frame.copyTo(out);
    return grabbedInOpen ? false : !frame.empty();
}


double CvCapture_Images::getProperty(int id) const
{
    switch(id)
    {
    case CV_CAP_PROP_POS_MSEC:
        CV_WARN("collections of images don't have framerates");
        return 0;
    case CV_CAP_PROP_POS_FRAMES:
        return currentframe;
    case CV_CAP_PROP_FRAME_COUNT:
        return length;
    case CV_CAP_PROP_POS_AVI_RATIO:
        return (double)currentframe / (double)(length - 1);
    case CV_CAP_PROP_FRAME_WIDTH:
        return frame.cols;
    case CV_CAP_PROP_FRAME_HEIGHT:
        return frame.rows;
    case CV_CAP_PROP_FPS:
        CV_WARN("collections of images don't have framerates");
        return 1;
    case CV_CAP_PROP_FOURCC:
        CV_WARN("collections of images don't have 4-character codes");
        return 0;
    }
    return 0;
}

bool CvCapture_Images::setProperty(int id, double value)
{
    switch(id)
    {
    case CV_CAP_PROP_POS_MSEC:
    case CV_CAP_PROP_POS_FRAMES:
        if(value < 0) {
            CV_WARN("seeking to negative positions does not work - clamping");
            value = 0;
        }
        if(value >= length) {
            CV_WARN("seeking beyond end of sequence - clamping");
            value = length - 1;
        }
        currentframe = cvRound(value);
        if (currentframe != 0)
            grabbedInOpen = false; // grabbed frame is not valid anymore
        return true;
    case CV_CAP_PROP_POS_AVI_RATIO:
        if(value > 1) {
            CV_WARN("seeking beyond end of sequence - clamping");
            value = 1;
        } else if(value < 0) {
            CV_WARN("seeking to negative positions does not work - clamping");
            value = 0;
        }
        currentframe = cvRound((length - 1) * value);
        if (currentframe != 0)
            grabbedInOpen = false; // grabbed frame is not valid anymore
        return true;
    }
    CV_WARN("unknown/unhandled property");
    return false;
}

<<<<<<< HEAD
static std::string extractPattern(const std::string& filename, unsigned& offset)
{
    std::string name;

    if( filename.empty() )
        return std::string();

    // check whether this is a valid image sequence filename
    char *at = strchr((char*)filename.c_str(), '%');
    if(at)
    {
        unsigned int dummy;
        if(sscanf(at + 1, "%ud", &dummy) != 1)
            return std::string();
        name = filename;
    }
    else // no pattern filename was given - extract the pattern
    {
        at = (char*)filename.c_str();

        // ignore directory names
        char *slash = strrchr(at, '/');
        if (slash) at = slash + 1;

=======
static
std::string icvExtractPattern(const std::string& filename, unsigned *offset)
{
    size_t len = filename.size();
    CV_Assert(!filename.empty());
    CV_Assert(offset);

    *offset = 0;

    // check whether this is a valid image sequence filename
    std::string::size_type pos = filename.find('%');
    if (pos != std::string::npos)
    {
        pos++; CV_Assert(pos < len);
        if (filename[pos] == '0') // optional zero prefix
        {
            pos++; CV_Assert(pos < len);
        }
        if (filename[pos] >= '1' && filename[pos] <= '9') // optional numeric size (1..9) (one symbol only)
        {
            pos++; CV_Assert(pos < len);
        }
        if (filename[pos] == 'd' || filename[pos] == 'u')
        {
            pos++;
            if (pos == len)
                return filename;  // end of string '...%5d'
            CV_Assert(pos < len);
            if (filename.find('%', pos) == std::string::npos)
                return filename;  // no more patterns
            CV_Error_(Error::StsBadArg, ("CAP_IMAGES: invalid multiple patterns: %s", filename.c_str()));
        }
        CV_Error_(Error::StsBadArg, ("CAP_IMAGES: error, expected '0?[1-9][du]' pattern, got: %s", filename.c_str()));
    }
    else // no pattern filename was given - extract the pattern
    {
        pos = filename.rfind('/');
>>>>>>> 0d477d73
#ifdef _WIN32
        if (pos == std::string::npos)
            pos = filename.rfind('\\');
#endif
        if (pos != std::string::npos)
            pos++;
        else
            pos = 0;

<<<<<<< HEAD
        while (*at && !isdigit(*at)) at++;

        if(!*at)
            return std::string();

        sscanf(at, "%u", &offset);

        name = filename.substr(0, at - filename.c_str());
        name += "%0";
=======
        while (pos < len && !isdigit(filename[pos])) pos++;

        if (pos == len)
        {
            CV_Error_(Error::StsBadArg, ("CAP_IMAGES: can't find starting number (in the name of file): %s", filename.c_str()));
        }

        std::string::size_type pos0 = pos;
>>>>>>> 0d477d73

        const int64_t max_number = 1000000000;
        CV_Assert(max_number < INT_MAX); // offset is 'int'

<<<<<<< HEAD
        name += places;
        name += extension;
=======
        int number_str_size = 0;
        uint64_t number = 0;
        while (pos < len && isdigit(filename[pos]))
        {
            char ch = filename[pos];
            number = (number * 10) + (uint64_t)((int)ch - (int)'0');
            CV_Assert(number < max_number);
            number_str_size++;
            CV_Assert(number_str_size <= 64);  // don't allow huge zero prefixes
            pos++;
        }
        CV_Assert(number_str_size > 0);

        *offset = (int)number;

        std::string result;
        if (pos0 > 0)
            result += filename.substr(0, pos0);
        result += cv::format("%%0%dd", number_str_size);
        if (pos < len)
            result += filename.substr(pos);
        CV_LOG_INFO(NULL, "Pattern: " << result << " @ " << number);
        return result;
>>>>>>> 0d477d73
    }
}


bool CvCapture_Images::open(const std::string& _filename)
{
    unsigned offset = 0;
    close();

<<<<<<< HEAD
    filename = extractPattern(_filename, offset);
    if( filename.empty() )
        return false;
=======
    CV_Assert(_filename);
    filename_pattern = icvExtractPattern(_filename, &offset);
    CV_Assert(!filename_pattern.empty());
>>>>>>> 0d477d73

    // determine the length of the sequence
    for (length = 0; ;)
    {
<<<<<<< HEAD
        sprintf(str, filename.c_str(), offset + length);
        struct stat s;
        if(stat(str, &s))
=======
        cv::String filename = cv::format(filename_pattern.c_str(), (int)(offset + length));
        if (!utils::fs::exists(filename))
>>>>>>> 0d477d73
        {
            if (length == 0 && offset == 0) // allow starting with 0 or 1
            {
                offset++;
                continue;
            }
            break;
        }

<<<<<<< HEAD
        if(!haveImageReader(str))
=======
        if (!cvHaveImageReader(filename.c_str()))
        {
            CV_LOG_INFO(NULL, "CAP_IMAGES: Stop scanning. Can't read image file: " << filename);
>>>>>>> 0d477d73
            break;
        }

        length++;
    }

    if (length == 0)
    {
        close();
        return false;
    }

    firstframe = offset;

    // grab frame to enable properties retrieval
    bool grabRes = grabFrame();
    grabbedInOpen = true;
    currentframe = 0;

    return grabRes;
}

bool CvCapture_Images::isOpened() const
{
<<<<<<< HEAD
    return !filename.empty();
}

Ptr<IVideoCapture> create_Images_capture(const std::string &filename)
{
    return makePtr<CvCapture_Images>(filename);
=======
    CvCapture_Images* capture = new CvCapture_Images;

    try
    {
        if (capture->open(filename))
            return capture;
        delete capture;
    }
    catch (...)
    {
        delete capture;
        throw;
    }

    return NULL;
>>>>>>> 0d477d73
}

//
//
// image sequence writer
//
//
class CvVideoWriter_Images CV_FINAL : public CvVideoWriter
{
public:
    CvVideoWriter_Images()
    {
<<<<<<< HEAD
        filename.clear();
=======
>>>>>>> 0d477d73
        currentframe = 0;
    }
    virtual ~CvVideoWriter_Images() { close(); }

    virtual bool open( const char* _filename );
    virtual void close();
    virtual bool setProperty( int, double ); // FIXIT doesn't work: IVideoWriter interface only!
    virtual bool writeFrame( const IplImage* ) CV_OVERRIDE;

    int getCaptureDomain() const CV_OVERRIDE { return cv::CAP_IMAGES; }
protected:
<<<<<<< HEAD
    std::string filename;
=======
    std::string filename_pattern;
>>>>>>> 0d477d73
    unsigned currentframe;
    std::vector<int> params;
};

bool CvVideoWriter_Images::writeFrame( const IplImage* image )
{
<<<<<<< HEAD
    char str[_MAX_PATH];
    sprintf(str, filename.c_str(), currentframe);
    std::vector<int> image_params = params;
    image_params.push_back(0); // append parameters 'stop' mark
    image_params.push_back(0);
    cv::Mat img = cv::cvarrToMat(image);
    bool ret = cv::imwrite(str, img, image_params);
=======
    CV_Assert(!filename_pattern.empty());
    cv::String filename = cv::format(filename_pattern.c_str(), (int)currentframe);
    CV_Assert(!filename.empty());

    std::vector<int> image_params = params;
    image_params.push_back(0); // append parameters 'stop' mark
    image_params.push_back(0);
    int ret = cvSaveImage(filename.c_str(), image, &image_params[0]);
>>>>>>> 0d477d73

    currentframe++;

    return ret;
}

void CvVideoWriter_Images::close()
{
<<<<<<< HEAD
    filename.clear();
=======
>>>>>>> 0d477d73
    currentframe = 0;
    params.clear();
}


bool CvVideoWriter_Images::open( const char* _filename )
{
    unsigned offset = 0;
    close();

<<<<<<< HEAD
    filename = cv::extractPattern(_filename, offset);
    if(filename.empty())
        return false;

    char str[_MAX_PATH];
    sprintf(str, filename.c_str(), 0);
    if(!cv::haveImageWriter(str))
=======
    CV_Assert(_filename);
    filename_pattern = icvExtractPattern(_filename, &offset);
    CV_Assert(!filename_pattern.empty());

    cv::String filename = cv::format(filename_pattern.c_str(), (int)currentframe);
    if (!cvHaveImageWriter(filename.c_str()))
>>>>>>> 0d477d73
    {
        close();
        return false;
    }

    currentframe = offset;
    params.clear();
    return true;
}


bool CvVideoWriter_Images::setProperty( int id, double value )
{
    if (id >= cv::CAP_PROP_IMAGES_BASE && id < cv::CAP_PROP_IMAGES_LAST)
    {
        params.push_back( id - cv::CAP_PROP_IMAGES_BASE );
        params.push_back( static_cast<int>( value ) );
        return true;
    }
    return false; // not supported
}

Ptr<IVideoWriter> create_Images_writer(const std::string &filename, int, double, const Size &, bool)
{
    CvVideoWriter_Images *writer = new CvVideoWriter_Images;

<<<<<<< HEAD
    if( writer->open( filename.c_str() ))
        return makePtr<LegacyWriter>(writer);
=======
    try
    {
        if (writer->open(filename))
            return writer;
        delete writer;
    }
    catch (...)
    {
        delete writer;
        throw;
    }
>>>>>>> 0d477d73

    return 0;
}

<<<<<<< HEAD
} // cv::
=======

} // namespace
>>>>>>> 0d477d73
<|MERGE_RESOLUTION|>--- conflicted
+++ resolved
@@ -50,11 +50,7 @@
 //
 
 #include "precomp.hpp"
-<<<<<<< HEAD
 #include "opencv2/imgcodecs.hpp"
-#include <sys/stat.h>
-=======
->>>>>>> 0d477d73
 
 #include "opencv2/core/utils/filesystem.hpp"
 
@@ -64,22 +60,15 @@
 #define CV_WARN(message) CV_LOG_INFO(NULL, "CAP_IMAGES warning: %s (%s:%d)" << message)
 #endif
 
-using namespace cv;
 namespace cv {
-
-namespace cv
-{
 
 class CvCapture_Images: public IVideoCapture
 {
 public:
     void init()
     {
-<<<<<<< HEAD
-        filename.clear();
+        filename_pattern.clear();
         frame.release();
-=======
->>>>>>> 0d477d73
         currentframe = firstframe = 0;
         length = 0;
         grabbedInOpen = false;
@@ -108,12 +97,7 @@
     bool open(const String&);
     void close();
 protected:
-<<<<<<< HEAD
-
-    std::string filename; // actually a printf-pattern
-=======
     std::string filename_pattern; // actually a printf-pattern
->>>>>>> 0d477d73
     unsigned currentframe;
     unsigned firstframe; // number of first frame
     unsigned length; // length of sequence
@@ -124,28 +108,13 @@
 
 void CvCapture_Images::close()
 {
-<<<<<<< HEAD
     init();
-=======
-    currentframe = firstframe = 0;
-    length = 0;
-    cvReleaseImage(&frame);
->>>>>>> 0d477d73
 }
 
 bool CvCapture_Images::grabFrame()
 {
-<<<<<<< HEAD
-    char str[_MAX_PATH];
-
-    if( filename.empty() )
-        return false;
-
-    sprintf(str, filename.c_str(), firstframe + currentframe);
-=======
     cv::String filename = cv::format(filename_pattern.c_str(), (int)(firstframe + currentframe));
     CV_Assert(!filename.empty());
->>>>>>> 0d477d73
 
     if (grabbedInOpen)
     {
@@ -155,14 +124,8 @@
         return !frame.empty();
     }
 
-<<<<<<< HEAD
-    frame = imread(str, IMREAD_UNCHANGED);
+    frame = imread(filename, IMREAD_UNCHANGED);
     if( !frame.empty() )
-=======
-    cvReleaseImage(&frame);
-    frame = cvLoadImage(filename.c_str(), CV_LOAD_IMAGE_UNCHANGED);
-    if (frame)
->>>>>>> 0d477d73
         currentframe++;
 
     return !frame.empty();
@@ -237,32 +200,6 @@
     return false;
 }
 
-<<<<<<< HEAD
-static std::string extractPattern(const std::string& filename, unsigned& offset)
-{
-    std::string name;
-
-    if( filename.empty() )
-        return std::string();
-
-    // check whether this is a valid image sequence filename
-    char *at = strchr((char*)filename.c_str(), '%');
-    if(at)
-    {
-        unsigned int dummy;
-        if(sscanf(at + 1, "%ud", &dummy) != 1)
-            return std::string();
-        name = filename;
-    }
-    else // no pattern filename was given - extract the pattern
-    {
-        at = (char*)filename.c_str();
-
-        // ignore directory names
-        char *slash = strrchr(at, '/');
-        if (slash) at = slash + 1;
-
-=======
 static
 std::string icvExtractPattern(const std::string& filename, unsigned *offset)
 {
@@ -300,7 +237,6 @@
     else // no pattern filename was given - extract the pattern
     {
         pos = filename.rfind('/');
->>>>>>> 0d477d73
 #ifdef _WIN32
         if (pos == std::string::npos)
             pos = filename.rfind('\\');
@@ -310,17 +246,6 @@
         else
             pos = 0;
 
-<<<<<<< HEAD
-        while (*at && !isdigit(*at)) at++;
-
-        if(!*at)
-            return std::string();
-
-        sscanf(at, "%u", &offset);
-
-        name = filename.substr(0, at - filename.c_str());
-        name += "%0";
-=======
         while (pos < len && !isdigit(filename[pos])) pos++;
 
         if (pos == len)
@@ -329,15 +254,10 @@
         }
 
         std::string::size_type pos0 = pos;
->>>>>>> 0d477d73
 
         const int64_t max_number = 1000000000;
         CV_Assert(max_number < INT_MAX); // offset is 'int'
 
-<<<<<<< HEAD
-        name += places;
-        name += extension;
-=======
         int number_str_size = 0;
         uint64_t number = 0;
         while (pos < len && isdigit(filename[pos]))
@@ -361,7 +281,6 @@
             result += filename.substr(pos);
         CV_LOG_INFO(NULL, "Pattern: " << result << " @ " << number);
         return result;
->>>>>>> 0d477d73
     }
 }
 
@@ -371,27 +290,15 @@
     unsigned offset = 0;
     close();
 
-<<<<<<< HEAD
-    filename = extractPattern(_filename, offset);
-    if( filename.empty() )
-        return false;
-=======
-    CV_Assert(_filename);
+    CV_Assert(!_filename.empty());
     filename_pattern = icvExtractPattern(_filename, &offset);
     CV_Assert(!filename_pattern.empty());
->>>>>>> 0d477d73
 
     // determine the length of the sequence
     for (length = 0; ;)
     {
-<<<<<<< HEAD
-        sprintf(str, filename.c_str(), offset + length);
-        struct stat s;
-        if(stat(str, &s))
-=======
         cv::String filename = cv::format(filename_pattern.c_str(), (int)(offset + length));
         if (!utils::fs::exists(filename))
->>>>>>> 0d477d73
         {
             if (length == 0 && offset == 0) // allow starting with 0 or 1
             {
@@ -401,13 +308,9 @@
             break;
         }
 
-<<<<<<< HEAD
-        if(!haveImageReader(str))
-=======
-        if (!cvHaveImageReader(filename.c_str()))
+        if(!haveImageReader(filename))
         {
             CV_LOG_INFO(NULL, "CAP_IMAGES: Stop scanning. Can't read image file: " << filename);
->>>>>>> 0d477d73
             break;
         }
 
@@ -432,30 +335,12 @@
 
 bool CvCapture_Images::isOpened() const
 {
-<<<<<<< HEAD
-    return !filename.empty();
+    return !filename_pattern.empty();
 }
 
 Ptr<IVideoCapture> create_Images_capture(const std::string &filename)
 {
     return makePtr<CvCapture_Images>(filename);
-=======
-    CvCapture_Images* capture = new CvCapture_Images;
-
-    try
-    {
-        if (capture->open(filename))
-            return capture;
-        delete capture;
-    }
-    catch (...)
-    {
-        delete capture;
-        throw;
-    }
-
-    return NULL;
->>>>>>> 0d477d73
 }
 
 //
@@ -468,10 +353,7 @@
 public:
     CvVideoWriter_Images()
     {
-<<<<<<< HEAD
-        filename.clear();
-=======
->>>>>>> 0d477d73
+        filename_pattern.clear();
         currentframe = 0;
     }
     virtual ~CvVideoWriter_Images() { close(); }
@@ -483,35 +365,23 @@
 
     int getCaptureDomain() const CV_OVERRIDE { return cv::CAP_IMAGES; }
 protected:
-<<<<<<< HEAD
-    std::string filename;
-=======
     std::string filename_pattern;
->>>>>>> 0d477d73
     unsigned currentframe;
     std::vector<int> params;
 };
 
 bool CvVideoWriter_Images::writeFrame( const IplImage* image )
 {
-<<<<<<< HEAD
-    char str[_MAX_PATH];
-    sprintf(str, filename.c_str(), currentframe);
+    CV_Assert(!filename_pattern.empty());
+    cv::String filename = cv::format(filename_pattern.c_str(), (int)currentframe);
+    CV_Assert(!filename.empty());
+
     std::vector<int> image_params = params;
     image_params.push_back(0); // append parameters 'stop' mark
     image_params.push_back(0);
+
     cv::Mat img = cv::cvarrToMat(image);
-    bool ret = cv::imwrite(str, img, image_params);
-=======
-    CV_Assert(!filename_pattern.empty());
-    cv::String filename = cv::format(filename_pattern.c_str(), (int)currentframe);
-    CV_Assert(!filename.empty());
-
-    std::vector<int> image_params = params;
-    image_params.push_back(0); // append parameters 'stop' mark
-    image_params.push_back(0);
-    int ret = cvSaveImage(filename.c_str(), image, &image_params[0]);
->>>>>>> 0d477d73
+    bool ret = cv::imwrite(filename, img, image_params);
 
     currentframe++;
 
@@ -520,10 +390,7 @@
 
 void CvVideoWriter_Images::close()
 {
-<<<<<<< HEAD
-    filename.clear();
-=======
->>>>>>> 0d477d73
+    filename_pattern.clear();
     currentframe = 0;
     params.clear();
 }
@@ -534,22 +401,12 @@
     unsigned offset = 0;
     close();
 
-<<<<<<< HEAD
-    filename = cv::extractPattern(_filename, offset);
-    if(filename.empty())
-        return false;
-
-    char str[_MAX_PATH];
-    sprintf(str, filename.c_str(), 0);
-    if(!cv::haveImageWriter(str))
-=======
     CV_Assert(_filename);
     filename_pattern = icvExtractPattern(_filename, &offset);
     CV_Assert(!filename_pattern.empty());
 
     cv::String filename = cv::format(filename_pattern.c_str(), (int)currentframe);
-    if (!cvHaveImageWriter(filename.c_str()))
->>>>>>> 0d477d73
+    if (!cv::haveImageWriter(filename))
     {
         close();
         return false;
@@ -576,29 +433,18 @@
 {
     CvVideoWriter_Images *writer = new CvVideoWriter_Images;
 
-<<<<<<< HEAD
-    if( writer->open( filename.c_str() ))
-        return makePtr<LegacyWriter>(writer);
-=======
     try
     {
-        if (writer->open(filename))
-            return writer;
-        delete writer;
+        if( writer->open( filename.c_str() ))
+            return makePtr<LegacyWriter>(writer);
     }
     catch (...)
     {
         delete writer;
         throw;
     }
->>>>>>> 0d477d73
 
     return 0;
 }
 
-<<<<<<< HEAD
-} // cv::
-=======
-
-} // namespace
->>>>>>> 0d477d73
+} // cv::