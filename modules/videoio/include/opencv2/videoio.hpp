--- conflicted
+++ resolved
@@ -103,13 +103,7 @@
        CAP_CMU1394      = CAP_FIREWIRE, //!< Same value as CAP_FIREWIRE
        CAP_DSHOW        = 700,          //!< DirectShow (via videoInput)
        CAP_PVAPI        = 800,          //!< PvAPI, Prosilica GigE SDK
-<<<<<<< HEAD
-       CAP_ANDROID      = 1000,         //!< Android - not used
-=======
-       CAP_OPENNI       = 900,          //!< OpenNI (for Kinect)
-       CAP_OPENNI_ASUS  = 910,          //!< OpenNI (for Asus Xtion)
        CAP_ANDROID      = 1000,         //!< MediaNDK (API Level 21+) and NDK Camera (API level 24+) for Android
->>>>>>> dad8af6b
        CAP_XIAPI        = 1100,         //!< XIMEA Camera API
        CAP_AVFOUNDATION = 1200,         //!< AVFoundation framework for iOS (OS X Lion will have the same API)
        CAP_MSMF         = 1400,         //!< Microsoft Media Foundation (via videoInput). See platform specific notes above.
