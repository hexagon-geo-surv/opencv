/*M///////////////////////////////////////////////////////////////////////////////////////
//
//  IMPORTANT: READ BEFORE DOWNLOADING, COPYING, INSTALLING OR USING.
//
//  By downloading, copying, installing or using the software you agree to this license.
//  If you do not agree to this license, do not download, install,
//  copy or use the software.
//
//
//                          License Agreement
//                For Open Source Computer Vision Library
//
// Copyright (C) 2000-2008, Intel Corporation, all rights reserved.
// Copyright (C) 2009, Willow Garage Inc., all rights reserved.
// Third party copyrights are property of their respective owners.
//
// Redistribution and use in source and binary forms, with or without modification,
// are permitted provided that the following conditions are met:
//
//   * Redistribution's of source code must retain the above copyright notice,
//     this list of conditions and the following disclaimer.
//
//   * Redistribution's in binary form must reproduce the above copyright notice,
//     this list of conditions and the following disclaimer in the documentation
//     and/or other materials provided with the distribution.
//
//   * The name of the copyright holders may not be used to endorse or promote products
//     derived from this software without specific prior written permission.
//
// This software is provided by the copyright holders and contributors "as is" and
// any express or implied warranties, including, but not limited to, the implied
// warranties of merchantability and fitness for a particular purpose are disclaimed.
// In no event shall the Intel Corporation or contributors be liable for any direct,
// indirect, incidental, special, exemplary, or consequential damages
// (including, but not limited to, procurement of substitute goods or services;
// loss of use, data, or profits; or business interruption) however caused
// and on any theory of liability, whether in contract, strict liability,
// or tort (including negligence or otherwise) arising in any way out of
// the use of this software, even if advised of the possibility of such damage.
//
//M*/

#ifndef OPENCV_VIDEOIO_HPP
#define OPENCV_VIDEOIO_HPP

#include "opencv2/core.hpp"

/**
  @defgroup videoio Video I/O

  @brief Read and write video or images sequence with OpenCV

  ### See also:
  - @ref videoio_overview
  - Tutorials: @ref tutorial_table_of_content_app
  @{
    @defgroup videoio_flags_base Flags for video I/O
    @defgroup videoio_flags_others Additional flags for video I/O API backends
    @defgroup videoio_hwaccel Hardware-accelerated video decoding and encoding
    @defgroup videoio_c C API for video I/O
    @defgroup videoio_ios iOS glue for video I/O
    @defgroup videoio_winrt WinRT glue for video I/O
    @defgroup videoio_registry Query I/O API backends registry
  @}
*/

////////////////////////////////// video io /////////////////////////////////

typedef struct CvCapture CvCapture;
typedef struct CvVideoWriter CvVideoWriter;

namespace cv
{

//! @addtogroup videoio
//! @{

//! @addtogroup videoio_flags_base
//! @{


/** @brief cv::VideoCapture API backends identifier.

Select preferred API for a capture object.
To be used in the VideoCapture::VideoCapture() constructor or VideoCapture::open()

@note
-   Backends are available only if they have been built with your OpenCV binaries.
See @ref videoio_overview for more information.
-   Microsoft Media Foundation backend tries to use hardware accelerated transformations
if possible. Environment flag "OPENCV_VIDEOIO_MSMF_ENABLE_HW_TRANSFORMS" set to 0
disables it and may improve initialization time. More details:
https://learn.microsoft.com/en-us/windows/win32/medfound/mf-readwrite-enable-hardware-transforms
*/
enum VideoCaptureAPIs {
       CAP_ANY          = 0,            //!< Auto detect == 0
       CAP_V4L          = 200,          //!< V4L/V4L2 capturing support
       CAP_V4L2         = CAP_V4L,      //!< Same as CAP_V4L
       CAP_FIREWIRE     = 300,          //!< IEEE 1394 drivers
       CAP_FIREWARE     = CAP_FIREWIRE, //!< Same value as CAP_FIREWIRE
       CAP_IEEE1394     = CAP_FIREWIRE, //!< Same value as CAP_FIREWIRE
       CAP_DC1394       = CAP_FIREWIRE, //!< Same value as CAP_FIREWIRE
       CAP_CMU1394      = CAP_FIREWIRE, //!< Same value as CAP_FIREWIRE
       CAP_DSHOW        = 700,          //!< DirectShow (via videoInput)
       CAP_PVAPI        = 800,          //!< PvAPI, Prosilica GigE SDK
       CAP_ANDROID      = 1000,         //!< Android - not used
       CAP_XIAPI        = 1100,         //!< XIMEA Camera API
       CAP_AVFOUNDATION = 1200,         //!< AVFoundation framework for iOS (OS X Lion will have the same API)
<<<<<<< HEAD
       CAP_MSMF         = 1400,         //!< Microsoft Media Foundation (via videoInput)
=======
       CAP_GIGANETIX    = 1300,         //!< Smartek Giganetix GigEVisionSDK
       CAP_MSMF         = 1400,         //!< Microsoft Media Foundation (via videoInput). See platform specific notes above.
>>>>>>> fc5d412b
       CAP_WINRT        = 1410,         //!< Microsoft Windows Runtime using Media Foundation
       CAP_INTELPERC    = 1500,         //!< RealSense (former Intel Perceptual Computing SDK)
       CAP_REALSENSE    = 1500,         //!< Synonym for CAP_INTELPERC
       CAP_OPENNI2      = 1600,         //!< OpenNI2 (for Kinect)
       CAP_OPENNI2_ASUS = 1610,         //!< OpenNI2 (for Asus Xtion and Occipital Structure sensors)
       CAP_OPENNI2_ASTRA= 1620,         //!< OpenNI2 (for Orbbec Astra)
       CAP_GPHOTO2      = 1700,         //!< gPhoto2 connection
       CAP_GSTREAMER    = 1800,         //!< GStreamer
       CAP_FFMPEG       = 1900,         //!< Open and record video file or stream using the FFMPEG library
       CAP_IMAGES       = 2000,         //!< OpenCV Image Sequence (e.g. img_%02d.jpg)
       CAP_ARAVIS       = 2100,         //!< Aravis SDK
       CAP_OPENCV_MJPEG = 2200,         //!< Built-in OpenCV MotionJPEG codec
       CAP_INTEL_MFX    = 2300,         //!< Intel MediaSDK
       CAP_XINE         = 2400,         //!< XINE engine (Linux)
       CAP_UEYE         = 2500,         //!< uEye Camera API
       CAP_OBSENSOR     = 2600,         //!< For Orbbec 3D-Sensor device/module (Astra+, Femto)
     };


/** @brief cv::VideoCapture generic properties identifier.

 Reading / writing properties involves many layers. Some unexpected result might happens along this chain.
 Effective behaviour depends from device hardware, driver and API Backend.
 @sa videoio_flags_others, VideoCapture::get(), VideoCapture::set()
*/
enum VideoCaptureProperties {
       CAP_PROP_POS_MSEC       =0, //!< Current position of the video file in milliseconds.
       CAP_PROP_POS_FRAMES     =1, //!< 0-based index of the frame to be decoded/captured next.
       CAP_PROP_POS_AVI_RATIO  =2, //!< Relative position of the video file: 0=start of the film, 1=end of the film.
       CAP_PROP_FRAME_WIDTH    =3, //!< Width of the frames in the video stream.
       CAP_PROP_FRAME_HEIGHT   =4, //!< Height of the frames in the video stream.
       CAP_PROP_FPS            =5, //!< Frame rate.
       CAP_PROP_FOURCC         =6, //!< 4-character code of codec. see VideoWriter::fourcc .
       CAP_PROP_FRAME_COUNT    =7, //!< Number of frames in the video file.
       CAP_PROP_FORMAT         =8, //!< Format of the %Mat objects (see Mat::type()) returned by VideoCapture::retrieve().
                                   //!< Set value -1 to fetch undecoded RAW video streams (as Mat 8UC1).
       CAP_PROP_MODE           =9, //!< Backend-specific value indicating the current capture mode.
       CAP_PROP_BRIGHTNESS    =10, //!< Brightness of the image (only for those cameras that support).
       CAP_PROP_CONTRAST      =11, //!< Contrast of the image (only for cameras).
       CAP_PROP_SATURATION    =12, //!< Saturation of the image (only for cameras).
       CAP_PROP_HUE           =13, //!< Hue of the image (only for cameras).
       CAP_PROP_GAIN          =14, //!< Gain of the image (only for those cameras that support).
       CAP_PROP_EXPOSURE      =15, //!< Exposure (only for those cameras that support).
       CAP_PROP_CONVERT_RGB   =16, //!< Boolean flags indicating whether images should be converted to RGB. <br/>
                                   //!< *GStreamer note*: The flag is ignored in case if custom pipeline is used. It's user responsibility to interpret pipeline output.
       CAP_PROP_WHITE_BALANCE_BLUE_U =17, //!< Currently unsupported.
       CAP_PROP_RECTIFICATION =18, //!< Rectification flag for stereo cameras (note: only supported by DC1394 v 2.x backend currently).
       CAP_PROP_MONOCHROME    =19,
       CAP_PROP_SHARPNESS     =20,
       CAP_PROP_AUTO_EXPOSURE =21, //!< DC1394: exposure control done by camera, user can adjust reference level using this feature.
       CAP_PROP_GAMMA         =22,
       CAP_PROP_TEMPERATURE   =23,
       CAP_PROP_TRIGGER       =24,
       CAP_PROP_TRIGGER_DELAY =25,
       CAP_PROP_WHITE_BALANCE_RED_V =26,
       CAP_PROP_ZOOM          =27,
       CAP_PROP_FOCUS         =28,
       CAP_PROP_GUID          =29,
       CAP_PROP_ISO_SPEED     =30,
       CAP_PROP_BACKLIGHT     =32,
       CAP_PROP_PAN           =33,
       CAP_PROP_TILT          =34,
       CAP_PROP_ROLL          =35,
       CAP_PROP_IRIS          =36,
       CAP_PROP_SETTINGS      =37, //!< Pop up video/camera filter dialog (note: only supported by DSHOW backend currently. The property value is ignored)
       CAP_PROP_BUFFERSIZE    =38,
       CAP_PROP_AUTOFOCUS     =39,
       CAP_PROP_SAR_NUM       =40, //!< Sample aspect ratio: num/den (num)
       CAP_PROP_SAR_DEN       =41, //!< Sample aspect ratio: num/den (den)
       CAP_PROP_BACKEND       =42, //!< Current backend (enum VideoCaptureAPIs). Read-only property
       CAP_PROP_CHANNEL       =43, //!< Video input or Channel Number (only for those cameras that support)
       CAP_PROP_AUTO_WB       =44, //!< enable/ disable auto white-balance
       CAP_PROP_WB_TEMPERATURE=45, //!< white-balance color temperature
       CAP_PROP_CODEC_PIXEL_FORMAT =46,    //!< (read-only) codec's pixel format. 4-character code - see VideoWriter::fourcc . Subset of [AV_PIX_FMT_*](https://github.com/FFmpeg/FFmpeg/blob/master/libavcodec/raw.c) or -1 if unknown
       CAP_PROP_BITRATE       =47, //!< (read-only) Video bitrate in kbits/s
       CAP_PROP_ORIENTATION_META=48, //!< (read-only) Frame rotation defined by stream meta (applicable for FFmpeg and AVFoundation back-ends only)
       CAP_PROP_ORIENTATION_AUTO=49, //!< if true - rotates output frames of CvCapture considering video file's metadata  (applicable for FFmpeg and AVFoundation back-ends only) (https://github.com/opencv/opencv/issues/15499)
       CAP_PROP_HW_ACCELERATION=50, //!< (**open-only**) Hardware acceleration type (see #VideoAccelerationType). Setting supported only via `params` parameter in cv::VideoCapture constructor / .open() method. Default value is backend-specific.
       CAP_PROP_HW_DEVICE      =51, //!< (**open-only**) Hardware device index (select GPU if multiple available). Device enumeration is acceleration type specific.
       CAP_PROP_HW_ACCELERATION_USE_OPENCL=52, //!< (**open-only**) If non-zero, create new OpenCL context and bind it to current thread. The OpenCL context created with Video Acceleration context attached it (if not attached yet) for optimized GPU data copy between HW accelerated decoder and cv::UMat.
       CAP_PROP_OPEN_TIMEOUT_MSEC=53, //!< (**open-only**) timeout in milliseconds for opening a video capture (applicable for FFmpeg and GStreamer back-ends only)
       CAP_PROP_READ_TIMEOUT_MSEC=54, //!< (**open-only**) timeout in milliseconds for reading from a video capture (applicable for FFmpeg and GStreamer back-ends only)
       CAP_PROP_STREAM_OPEN_TIME_USEC =55, //<! (read-only) time in microseconds since Jan 1 1970 when stream was opened. Applicable for FFmpeg backend only. Useful for RTSP and other live streams
       CAP_PROP_VIDEO_TOTAL_CHANNELS = 56, //!< (read-only) Number of video channels
       CAP_PROP_VIDEO_STREAM = 57, //!< (**open-only**) Specify video stream, 0-based index. Use -1 to disable video stream from file or IP cameras. Default value is 0.
       CAP_PROP_AUDIO_STREAM = 58, //!< (**open-only**) Specify stream in multi-language media files, -1 - disable audio processing or microphone. Default value is -1.
       CAP_PROP_AUDIO_POS = 59, //!< (read-only) Audio position is measured in samples. Accurate audio sample timestamp of previous grabbed fragment. See CAP_PROP_AUDIO_SAMPLES_PER_SECOND and CAP_PROP_AUDIO_SHIFT_NSEC.
       CAP_PROP_AUDIO_SHIFT_NSEC = 60, //!< (read only) Contains the time difference between the start of the audio stream and the video stream in nanoseconds. Positive value means that audio is started after the first video frame. Negative value means that audio is started before the first video frame.
       CAP_PROP_AUDIO_DATA_DEPTH = 61, //!< (open, read) Alternative definition to bits-per-sample, but with clear handling of 32F / 32S
       CAP_PROP_AUDIO_SAMPLES_PER_SECOND = 62, //!< (open, read) determined from file/codec input. If not specified, then selected audio sample rate is 44100
       CAP_PROP_AUDIO_BASE_INDEX = 63, //!< (read-only) Index of the first audio channel for .retrieve() calls. That audio channel number continues enumeration after video channels.
       CAP_PROP_AUDIO_TOTAL_CHANNELS = 64, //!< (read-only) Number of audio channels in the selected audio stream (mono, stereo, etc)
       CAP_PROP_AUDIO_TOTAL_STREAMS = 65, //!< (read-only) Number of audio streams.
       CAP_PROP_AUDIO_SYNCHRONIZE = 66, //!< (open, read) Enables audio synchronization.
       CAP_PROP_LRF_HAS_KEY_FRAME = 67, //!< FFmpeg back-end only - Indicates whether the Last Raw Frame (LRF), output from VideoCapture::read() when VideoCapture is initialized with VideoCapture::open(CAP_FFMPEG, {CAP_PROP_FORMAT, -1}) or VideoCapture::set(CAP_PROP_FORMAT,-1) is called before the first call to VideoCapture::read(), contains encoded data for a key frame.
       CAP_PROP_CODEC_EXTRADATA_INDEX = 68, //!< Positive index indicates that returning extra data is supported by the video back end.  This can be retrieved as cap.retrieve(data, <returned index>).  E.g. When reading from a h264 encoded RTSP stream, the FFmpeg backend could return the SPS and/or PPS if available (if sent in reply to a DESCRIBE request), from calls to cap.retrieve(data, <returned index>).
       CAP_PROP_FRAME_TYPE = 69, //!< (read-only) FFmpeg back-end only - Frame type ascii code (73 = 'I', 80 = 'P', 66 = 'B' or 63 = '?' if unknown) of the most recently read frame.
       CAP_PROP_N_THREADS = 70, //!< (**open-only**) Set the maximum number of threads to use. Use 0 to use as many threads as CPU cores (applicable for FFmpeg back-end only).
#ifndef CV_DOXYGEN
       CV__CAP_PROP_LATEST
#endif
     };

/** @brief cv::VideoWriter generic properties identifier.
 @sa VideoWriter::get(), VideoWriter::set()
*/
enum VideoWriterProperties {
  VIDEOWRITER_PROP_QUALITY = 1,    //!< Current quality (0..100%) of the encoded videostream. Can be adjusted dynamically in some codecs.
  VIDEOWRITER_PROP_FRAMEBYTES = 2, //!< (Read-only): Size of just encoded video frame. Note that the encoding order may be different from representation order.
  VIDEOWRITER_PROP_NSTRIPES = 3,   //!< Number of stripes for parallel encoding. -1 for auto detection.
  VIDEOWRITER_PROP_IS_COLOR = 4,   //!< If it is not zero, the encoder will expect and encode color frames, otherwise it
                                   //!< will work with grayscale frames.
  VIDEOWRITER_PROP_DEPTH = 5,      //!< Defaults to CV_8U.
  VIDEOWRITER_PROP_HW_ACCELERATION = 6, //!< (**open-only**) Hardware acceleration type (see #VideoAccelerationType). Setting supported only via `params` parameter in VideoWriter constructor / .open() method. Default value is backend-specific.
  VIDEOWRITER_PROP_HW_DEVICE       = 7, //!< (**open-only**) Hardware device index (select GPU if multiple available). Device enumeration is acceleration type specific.
  VIDEOWRITER_PROP_HW_ACCELERATION_USE_OPENCL= 8, //!< (**open-only**) If non-zero, create new OpenCL context and bind it to current thread. The OpenCL context created with Video Acceleration context attached it (if not attached yet) for optimized GPU data copy between cv::UMat and HW accelerated encoder.
#ifndef CV_DOXYGEN
  CV__VIDEOWRITER_PROP_LATEST
#endif
};

//! @} videoio_flags_base

//! @addtogroup videoio_flags_others
//! @{

/** @name Hardware acceleration support
    @{
*/

/** @brief Video Acceleration type
 *
 * Used as value in #CAP_PROP_HW_ACCELERATION and #VIDEOWRITER_PROP_HW_ACCELERATION
 *
 * @note In case of FFmpeg backend, it translated to enum AVHWDeviceType (https://github.com/FFmpeg/FFmpeg/blob/master/libavutil/hwcontext.h)
 */
enum VideoAccelerationType
{
    VIDEO_ACCELERATION_NONE     =  0,  //!< Do not require any specific H/W acceleration, prefer software processing.
                                       //!< Reading of this value means that special H/W accelerated handling is not added or not detected by OpenCV.

    VIDEO_ACCELERATION_ANY      =  1,  //!< Prefer to use H/W acceleration. If no one supported, then fallback to software processing.
                                       //!< @note H/W acceleration may require special configuration of used environment.
                                       //!< @note Results in encoding scenario may differ between software and hardware accelerated encoders.

    VIDEO_ACCELERATION_D3D11    =  2,  //!< DirectX 11
    VIDEO_ACCELERATION_VAAPI    =  3,  //!< VAAPI
    VIDEO_ACCELERATION_MFX      =  4,  //!< libmfx (Intel MediaSDK/oneVPL)
};

//! @} Hardware acceleration support

/** @name IEEE 1394 drivers
    @{
*/

/** @brief Modes of the IEEE 1394 controlling registers
(can be: auto, manual, auto single push, absolute Latter allowed with any other mode)
every feature can have only one mode turned on at a time
*/
enum { CAP_PROP_DC1394_OFF                = -4, //!< turn the feature off (not controlled manually nor automatically).
       CAP_PROP_DC1394_MODE_MANUAL        = -3, //!< set automatically when a value of the feature is set by the user.
       CAP_PROP_DC1394_MODE_AUTO          = -2,
       CAP_PROP_DC1394_MODE_ONE_PUSH_AUTO = -1,
       CAP_PROP_DC1394_MAX                = 31
     };

//! @} IEEE 1394 drivers

/** @name OpenNI (for Kinect)
    @{
*/

//! OpenNI map generators
enum { CAP_OPENNI_DEPTH_GENERATOR = 1 << 31,
       CAP_OPENNI_IMAGE_GENERATOR = 1 << 30,
       CAP_OPENNI_IR_GENERATOR    = 1 << 29,
       CAP_OPENNI_GENERATORS_MASK = CAP_OPENNI_DEPTH_GENERATOR + CAP_OPENNI_IMAGE_GENERATOR + CAP_OPENNI_IR_GENERATOR
     };

//! Properties of cameras available through OpenNI backend
enum { CAP_PROP_OPENNI_OUTPUT_MODE       = 100,
       CAP_PROP_OPENNI_FRAME_MAX_DEPTH   = 101, //!< In mm
       CAP_PROP_OPENNI_BASELINE          = 102, //!< In mm
       CAP_PROP_OPENNI_FOCAL_LENGTH      = 103, //!< In pixels
       CAP_PROP_OPENNI_REGISTRATION      = 104, //!< Flag that synchronizes the remapping depth map to image map
                                                //!< by changing depth generator's view point (if the flag is "on") or
                                                //!< sets this view point to its normal one (if the flag is "off").
       CAP_PROP_OPENNI_REGISTRATION_ON   = CAP_PROP_OPENNI_REGISTRATION,
       CAP_PROP_OPENNI_APPROX_FRAME_SYNC = 105,
       CAP_PROP_OPENNI_MAX_BUFFER_SIZE   = 106,
       CAP_PROP_OPENNI_CIRCLE_BUFFER     = 107,
       CAP_PROP_OPENNI_MAX_TIME_DURATION = 108,
       CAP_PROP_OPENNI_GENERATOR_PRESENT = 109,
       CAP_PROP_OPENNI2_SYNC             = 110,
       CAP_PROP_OPENNI2_MIRROR           = 111
     };

//! OpenNI shortcuts
enum { CAP_OPENNI_IMAGE_GENERATOR_PRESENT         = CAP_OPENNI_IMAGE_GENERATOR + CAP_PROP_OPENNI_GENERATOR_PRESENT,
       CAP_OPENNI_IMAGE_GENERATOR_OUTPUT_MODE     = CAP_OPENNI_IMAGE_GENERATOR + CAP_PROP_OPENNI_OUTPUT_MODE,
       CAP_OPENNI_DEPTH_GENERATOR_PRESENT         = CAP_OPENNI_DEPTH_GENERATOR + CAP_PROP_OPENNI_GENERATOR_PRESENT,
       CAP_OPENNI_DEPTH_GENERATOR_BASELINE        = CAP_OPENNI_DEPTH_GENERATOR + CAP_PROP_OPENNI_BASELINE,
       CAP_OPENNI_DEPTH_GENERATOR_FOCAL_LENGTH    = CAP_OPENNI_DEPTH_GENERATOR + CAP_PROP_OPENNI_FOCAL_LENGTH,
       CAP_OPENNI_DEPTH_GENERATOR_REGISTRATION    = CAP_OPENNI_DEPTH_GENERATOR + CAP_PROP_OPENNI_REGISTRATION,
       CAP_OPENNI_DEPTH_GENERATOR_REGISTRATION_ON = CAP_OPENNI_DEPTH_GENERATOR_REGISTRATION,
       CAP_OPENNI_IR_GENERATOR_PRESENT            = CAP_OPENNI_IR_GENERATOR + CAP_PROP_OPENNI_GENERATOR_PRESENT,
     };

//! OpenNI data given from depth generator
enum { CAP_OPENNI_DEPTH_MAP         = 0, //!< Depth values in mm (CV_16UC1)
       CAP_OPENNI_POINT_CLOUD_MAP   = 1, //!< XYZ in meters (CV_32FC3)
       CAP_OPENNI_DISPARITY_MAP     = 2, //!< Disparity in pixels (CV_8UC1)
       CAP_OPENNI_DISPARITY_MAP_32F = 3, //!< Disparity in pixels (CV_32FC1)
       CAP_OPENNI_VALID_DEPTH_MASK  = 4, //!< CV_8UC1

       CAP_OPENNI_BGR_IMAGE         = 5, //!< Data given from RGB image generator
       CAP_OPENNI_GRAY_IMAGE        = 6, //!< Data given from RGB image generator

       CAP_OPENNI_IR_IMAGE          = 7  //!< Data given from IR image generator
     };

//! Supported output modes of OpenNI image generator
enum { CAP_OPENNI_VGA_30HZ  = 0,
       CAP_OPENNI_SXGA_15HZ = 1,
       CAP_OPENNI_SXGA_30HZ = 2,
       CAP_OPENNI_QVGA_30HZ = 3,
       CAP_OPENNI_QVGA_60HZ = 4
     };

//! @} OpenNI

/** @name GStreamer
    @{
*/

enum { CAP_PROP_GSTREAMER_QUEUE_LENGTH = 200 //!< Default is 1
     };

//! @} GStreamer

/** @name PvAPI, Prosilica GigE SDK
    @{
*/

//! PVAPI
enum { CAP_PROP_PVAPI_MULTICASTIP           = 300, //!< IP for enable multicast master mode. 0 for disable multicast.
       CAP_PROP_PVAPI_FRAMESTARTTRIGGERMODE = 301, //!< FrameStartTriggerMode: Determines how a frame is initiated.
       CAP_PROP_PVAPI_DECIMATIONHORIZONTAL  = 302, //!< Horizontal sub-sampling of the image.
       CAP_PROP_PVAPI_DECIMATIONVERTICAL    = 303, //!< Vertical sub-sampling of the image.
       CAP_PROP_PVAPI_BINNINGX              = 304, //!< Horizontal binning factor.
       CAP_PROP_PVAPI_BINNINGY              = 305, //!< Vertical binning factor.
       CAP_PROP_PVAPI_PIXELFORMAT           = 306  //!< Pixel format.
     };

//! PVAPI: FrameStartTriggerMode
enum { CAP_PVAPI_FSTRIGMODE_FREERUN     = 0,    //!< Freerun
       CAP_PVAPI_FSTRIGMODE_SYNCIN1     = 1,    //!< SyncIn1
       CAP_PVAPI_FSTRIGMODE_SYNCIN2     = 2,    //!< SyncIn2
       CAP_PVAPI_FSTRIGMODE_FIXEDRATE   = 3,    //!< FixedRate
       CAP_PVAPI_FSTRIGMODE_SOFTWARE    = 4     //!< Software
     };

//! PVAPI: DecimationHorizontal, DecimationVertical
enum { CAP_PVAPI_DECIMATION_OFF       = 1,    //!< Off
       CAP_PVAPI_DECIMATION_2OUTOF4   = 2,    //!< 2 out of 4 decimation
       CAP_PVAPI_DECIMATION_2OUTOF8   = 4,    //!< 2 out of 8 decimation
       CAP_PVAPI_DECIMATION_2OUTOF16  = 8     //!< 2 out of 16 decimation
     };

//! PVAPI: PixelFormat
enum { CAP_PVAPI_PIXELFORMAT_MONO8    = 1,    //!< Mono8
       CAP_PVAPI_PIXELFORMAT_MONO16   = 2,    //!< Mono16
       CAP_PVAPI_PIXELFORMAT_BAYER8   = 3,    //!< Bayer8
       CAP_PVAPI_PIXELFORMAT_BAYER16  = 4,    //!< Bayer16
       CAP_PVAPI_PIXELFORMAT_RGB24    = 5,    //!< Rgb24
       CAP_PVAPI_PIXELFORMAT_BGR24    = 6,    //!< Bgr24
       CAP_PVAPI_PIXELFORMAT_RGBA32   = 7,    //!< Rgba32
       CAP_PVAPI_PIXELFORMAT_BGRA32   = 8,    //!< Bgra32
     };

//! @} PvAPI

/** @name XIMEA Camera API
    @{
*/

//! Properties of cameras available through XIMEA SDK backend
enum { CAP_PROP_XI_DOWNSAMPLING                                 = 400, //!< Change image resolution by binning or skipping.
       CAP_PROP_XI_DATA_FORMAT                                  = 401, //!< Output data format.
       CAP_PROP_XI_OFFSET_X                                     = 402, //!< Horizontal offset from the origin to the area of interest (in pixels).
       CAP_PROP_XI_OFFSET_Y                                     = 403, //!< Vertical offset from the origin to the area of interest (in pixels).
       CAP_PROP_XI_TRG_SOURCE                                   = 404, //!< Defines source of trigger.
       CAP_PROP_XI_TRG_SOFTWARE                                 = 405, //!< Generates an internal trigger. PRM_TRG_SOURCE must be set to TRG_SOFTWARE.
       CAP_PROP_XI_GPI_SELECTOR                                 = 406, //!< Selects general purpose input.
       CAP_PROP_XI_GPI_MODE                                     = 407, //!< Set general purpose input mode.
       CAP_PROP_XI_GPI_LEVEL                                    = 408, //!< Get general purpose level.
       CAP_PROP_XI_GPO_SELECTOR                                 = 409, //!< Selects general purpose output.
       CAP_PROP_XI_GPO_MODE                                     = 410, //!< Set general purpose output mode.
       CAP_PROP_XI_LED_SELECTOR                                 = 411, //!< Selects camera signalling LED.
       CAP_PROP_XI_LED_MODE                                     = 412, //!< Define camera signalling LED functionality.
       CAP_PROP_XI_MANUAL_WB                                    = 413, //!< Calculates White Balance(must be called during acquisition).
       CAP_PROP_XI_AUTO_WB                                      = 414, //!< Automatic white balance.
       CAP_PROP_XI_AEAG                                         = 415, //!< Automatic exposure/gain.
       CAP_PROP_XI_EXP_PRIORITY                                 = 416, //!< Exposure priority (0.5 - exposure 50%, gain 50%).
       CAP_PROP_XI_AE_MAX_LIMIT                                 = 417, //!< Maximum limit of exposure in AEAG procedure.
       CAP_PROP_XI_AG_MAX_LIMIT                                 = 418, //!< Maximum limit of gain in AEAG procedure.
       CAP_PROP_XI_AEAG_LEVEL                                   = 419, //!< Average intensity of output signal AEAG should achieve(in %).
       CAP_PROP_XI_TIMEOUT                                      = 420, //!< Image capture timeout in milliseconds.
       CAP_PROP_XI_EXPOSURE                                     = 421, //!< Exposure time in microseconds.
       CAP_PROP_XI_EXPOSURE_BURST_COUNT                         = 422, //!< Sets the number of times of exposure in one frame.
       CAP_PROP_XI_GAIN_SELECTOR                                = 423, //!< Gain selector for parameter Gain allows to select different type of gains.
       CAP_PROP_XI_GAIN                                         = 424, //!< Gain in dB.
       CAP_PROP_XI_DOWNSAMPLING_TYPE                            = 426, //!< Change image downsampling type.
       CAP_PROP_XI_BINNING_SELECTOR                             = 427, //!< Binning engine selector.
       CAP_PROP_XI_BINNING_VERTICAL                             = 428, //!< Vertical Binning - number of vertical photo-sensitive cells to combine together.
       CAP_PROP_XI_BINNING_HORIZONTAL                           = 429, //!< Horizontal Binning - number of horizontal photo-sensitive cells to combine together.
       CAP_PROP_XI_BINNING_PATTERN                              = 430, //!< Binning pattern type.
       CAP_PROP_XI_DECIMATION_SELECTOR                          = 431, //!< Decimation engine selector.
       CAP_PROP_XI_DECIMATION_VERTICAL                          = 432, //!< Vertical Decimation - vertical sub-sampling of the image - reduces the vertical resolution of the image by the specified vertical decimation factor.
       CAP_PROP_XI_DECIMATION_HORIZONTAL                        = 433, //!< Horizontal Decimation - horizontal sub-sampling of the image - reduces the horizontal resolution of the image by the specified vertical decimation factor.
       CAP_PROP_XI_DECIMATION_PATTERN                           = 434, //!< Decimation pattern type.
       CAP_PROP_XI_TEST_PATTERN_GENERATOR_SELECTOR              = 587, //!< Selects which test pattern generator is controlled by the TestPattern feature.
       CAP_PROP_XI_TEST_PATTERN                                 = 588, //!< Selects which test pattern type is generated by the selected generator.
       CAP_PROP_XI_IMAGE_DATA_FORMAT                            = 435, //!< Output data format.
       CAP_PROP_XI_SHUTTER_TYPE                                 = 436, //!< Change sensor shutter type(CMOS sensor).
       CAP_PROP_XI_SENSOR_TAPS                                  = 437, //!< Number of taps.
       CAP_PROP_XI_AEAG_ROI_OFFSET_X                            = 439, //!< Automatic exposure/gain ROI offset X.
       CAP_PROP_XI_AEAG_ROI_OFFSET_Y                            = 440, //!< Automatic exposure/gain ROI offset Y.
       CAP_PROP_XI_AEAG_ROI_WIDTH                               = 441, //!< Automatic exposure/gain ROI Width.
       CAP_PROP_XI_AEAG_ROI_HEIGHT                              = 442, //!< Automatic exposure/gain ROI Height.
       CAP_PROP_XI_BPC                                          = 445, //!< Correction of bad pixels.
       CAP_PROP_XI_WB_KR                                        = 448, //!< White balance red coefficient.
       CAP_PROP_XI_WB_KG                                        = 449, //!< White balance green coefficient.
       CAP_PROP_XI_WB_KB                                        = 450, //!< White balance blue coefficient.
       CAP_PROP_XI_WIDTH                                        = 451, //!< Width of the Image provided by the device (in pixels).
       CAP_PROP_XI_HEIGHT                                       = 452, //!< Height of the Image provided by the device (in pixels).
       CAP_PROP_XI_REGION_SELECTOR                              = 589, //!< Selects Region in Multiple ROI which parameters are set by width, height, ... ,region mode.
       CAP_PROP_XI_REGION_MODE                                  = 595, //!< Activates/deactivates Region selected by Region Selector.
       CAP_PROP_XI_LIMIT_BANDWIDTH                              = 459, //!< Set/get bandwidth(datarate)(in Megabits).
       CAP_PROP_XI_SENSOR_DATA_BIT_DEPTH                        = 460, //!< Sensor output data bit depth.
       CAP_PROP_XI_OUTPUT_DATA_BIT_DEPTH                        = 461, //!< Device output data bit depth.
       CAP_PROP_XI_IMAGE_DATA_BIT_DEPTH                         = 462, //!< bitdepth of data returned by function xiGetImage.
       CAP_PROP_XI_OUTPUT_DATA_PACKING                          = 463, //!< Device output data packing (or grouping) enabled. Packing could be enabled if output_data_bit_depth > 8 and packing capability is available.
       CAP_PROP_XI_OUTPUT_DATA_PACKING_TYPE                     = 464, //!< Data packing type. Some cameras supports only specific packing type.
       CAP_PROP_XI_IS_COOLED                                    = 465, //!< Returns 1 for cameras that support cooling.
       CAP_PROP_XI_COOLING                                      = 466, //!< Start camera cooling.
       CAP_PROP_XI_TARGET_TEMP                                  = 467, //!< Set sensor target temperature for cooling.
       CAP_PROP_XI_CHIP_TEMP                                    = 468, //!< Camera sensor temperature.
       CAP_PROP_XI_HOUS_TEMP                                    = 469, //!< Camera housing temperature.
       CAP_PROP_XI_HOUS_BACK_SIDE_TEMP                          = 590, //!< Camera housing back side temperature.
       CAP_PROP_XI_SENSOR_BOARD_TEMP                            = 596, //!< Camera sensor board temperature.
       CAP_PROP_XI_CMS                                          = 470, //!< Mode of color management system.
       CAP_PROP_XI_APPLY_CMS                                    = 471, //!< Enable applying of CMS profiles to xiGetImage (see XI_PRM_INPUT_CMS_PROFILE, XI_PRM_OUTPUT_CMS_PROFILE).
       CAP_PROP_XI_IMAGE_IS_COLOR                               = 474, //!< Returns 1 for color cameras.
       CAP_PROP_XI_COLOR_FILTER_ARRAY                           = 475, //!< Returns color filter array type of RAW data.
       CAP_PROP_XI_GAMMAY                                       = 476, //!< Luminosity gamma.
       CAP_PROP_XI_GAMMAC                                       = 477, //!< Chromaticity gamma.
       CAP_PROP_XI_SHARPNESS                                    = 478, //!< Sharpness Strength.
       CAP_PROP_XI_CC_MATRIX_00                                 = 479, //!< Color Correction Matrix element [0][0].
       CAP_PROP_XI_CC_MATRIX_01                                 = 480, //!< Color Correction Matrix element [0][1].
       CAP_PROP_XI_CC_MATRIX_02                                 = 481, //!< Color Correction Matrix element [0][2].
       CAP_PROP_XI_CC_MATRIX_03                                 = 482, //!< Color Correction Matrix element [0][3].
       CAP_PROP_XI_CC_MATRIX_10                                 = 483, //!< Color Correction Matrix element [1][0].
       CAP_PROP_XI_CC_MATRIX_11                                 = 484, //!< Color Correction Matrix element [1][1].
       CAP_PROP_XI_CC_MATRIX_12                                 = 485, //!< Color Correction Matrix element [1][2].
       CAP_PROP_XI_CC_MATRIX_13                                 = 486, //!< Color Correction Matrix element [1][3].
       CAP_PROP_XI_CC_MATRIX_20                                 = 487, //!< Color Correction Matrix element [2][0].
       CAP_PROP_XI_CC_MATRIX_21                                 = 488, //!< Color Correction Matrix element [2][1].
       CAP_PROP_XI_CC_MATRIX_22                                 = 489, //!< Color Correction Matrix element [2][2].
       CAP_PROP_XI_CC_MATRIX_23                                 = 490, //!< Color Correction Matrix element [2][3].
       CAP_PROP_XI_CC_MATRIX_30                                 = 491, //!< Color Correction Matrix element [3][0].
       CAP_PROP_XI_CC_MATRIX_31                                 = 492, //!< Color Correction Matrix element [3][1].
       CAP_PROP_XI_CC_MATRIX_32                                 = 493, //!< Color Correction Matrix element [3][2].
       CAP_PROP_XI_CC_MATRIX_33                                 = 494, //!< Color Correction Matrix element [3][3].
       CAP_PROP_XI_DEFAULT_CC_MATRIX                            = 495, //!< Set default Color Correction Matrix.
       CAP_PROP_XI_TRG_SELECTOR                                 = 498, //!< Selects the type of trigger.
       CAP_PROP_XI_ACQ_FRAME_BURST_COUNT                        = 499, //!< Sets number of frames acquired by burst. This burst is used only if trigger is set to FrameBurstStart.
       CAP_PROP_XI_DEBOUNCE_EN                                  = 507, //!< Enable/Disable debounce to selected GPI.
       CAP_PROP_XI_DEBOUNCE_T0                                  = 508, //!< Debounce time (x * 10us).
       CAP_PROP_XI_DEBOUNCE_T1                                  = 509, //!< Debounce time (x * 10us).
       CAP_PROP_XI_DEBOUNCE_POL                                 = 510, //!< Debounce polarity (pol = 1 t0 - falling edge, t1 - rising edge).
       CAP_PROP_XI_LENS_MODE                                    = 511, //!< Status of lens control interface. This shall be set to XI_ON before any Lens operations.
       CAP_PROP_XI_LENS_APERTURE_VALUE                          = 512, //!< Current lens aperture value in stops. Examples: 2.8, 4, 5.6, 8, 11.
       CAP_PROP_XI_LENS_FOCUS_MOVEMENT_VALUE                    = 513, //!< Lens current focus movement value to be used by XI_PRM_LENS_FOCUS_MOVE in motor steps.
       CAP_PROP_XI_LENS_FOCUS_MOVE                              = 514, //!< Moves lens focus motor by steps set in XI_PRM_LENS_FOCUS_MOVEMENT_VALUE.
       CAP_PROP_XI_LENS_FOCUS_DISTANCE                          = 515, //!< Lens focus distance in cm.
       CAP_PROP_XI_LENS_FOCAL_LENGTH                            = 516, //!< Lens focal distance in mm.
       CAP_PROP_XI_LENS_FEATURE_SELECTOR                        = 517, //!< Selects the current feature which is accessible by XI_PRM_LENS_FEATURE.
       CAP_PROP_XI_LENS_FEATURE                                 = 518, //!< Allows access to lens feature value currently selected by XI_PRM_LENS_FEATURE_SELECTOR.
       CAP_PROP_XI_DEVICE_MODEL_ID                              = 521, //!< Returns device model id.
       CAP_PROP_XI_DEVICE_SN                                    = 522, //!< Returns device serial number.
       CAP_PROP_XI_IMAGE_DATA_FORMAT_RGB32_ALPHA                = 529, //!< The alpha channel of RGB32 output image format.
       CAP_PROP_XI_IMAGE_PAYLOAD_SIZE                           = 530, //!< Buffer size in bytes sufficient for output image returned by xiGetImage.
       CAP_PROP_XI_TRANSPORT_PIXEL_FORMAT                       = 531, //!< Current format of pixels on transport layer.
       CAP_PROP_XI_SENSOR_CLOCK_FREQ_HZ                         = 532, //!< Sensor clock frequency in Hz.
       CAP_PROP_XI_SENSOR_CLOCK_FREQ_INDEX                      = 533, //!< Sensor clock frequency index. Sensor with selected frequencies have possibility to set the frequency only by this index.
       CAP_PROP_XI_SENSOR_OUTPUT_CHANNEL_COUNT                  = 534, //!< Number of output channels from sensor used for data transfer.
       CAP_PROP_XI_FRAMERATE                                    = 535, //!< Define framerate in Hz.
       CAP_PROP_XI_COUNTER_SELECTOR                             = 536, //!< Select counter.
       CAP_PROP_XI_COUNTER_VALUE                                = 537, //!< Counter status.
       CAP_PROP_XI_ACQ_TIMING_MODE                              = 538, //!< Type of sensor frames timing.
       CAP_PROP_XI_AVAILABLE_BANDWIDTH                          = 539, //!< Calculate and returns available interface bandwidth(int Megabits).
       CAP_PROP_XI_BUFFER_POLICY                                = 540, //!< Data move policy.
       CAP_PROP_XI_LUT_EN                                       = 541, //!< Activates LUT.
       CAP_PROP_XI_LUT_INDEX                                    = 542, //!< Control the index (offset) of the coefficient to access in the LUT.
       CAP_PROP_XI_LUT_VALUE                                    = 543, //!< Value at entry LUTIndex of the LUT.
       CAP_PROP_XI_TRG_DELAY                                    = 544, //!< Specifies the delay in microseconds (us) to apply after the trigger reception before activating it.
       CAP_PROP_XI_TS_RST_MODE                                  = 545, //!< Defines how time stamp reset engine will be armed.
       CAP_PROP_XI_TS_RST_SOURCE                                = 546, //!< Defines which source will be used for timestamp reset. Writing this parameter will trigger settings of engine (arming).
       CAP_PROP_XI_IS_DEVICE_EXIST                              = 547, //!< Returns 1 if camera connected and works properly.
       CAP_PROP_XI_ACQ_BUFFER_SIZE                              = 548, //!< Acquisition buffer size in buffer_size_unit. Default bytes.
       CAP_PROP_XI_ACQ_BUFFER_SIZE_UNIT                         = 549, //!< Acquisition buffer size unit in bytes. Default 1. E.g. Value 1024 means that buffer_size is in KiBytes.
       CAP_PROP_XI_ACQ_TRANSPORT_BUFFER_SIZE                    = 550, //!< Acquisition transport buffer size in bytes.
       CAP_PROP_XI_BUFFERS_QUEUE_SIZE                           = 551, //!< Queue of field/frame buffers.
       CAP_PROP_XI_ACQ_TRANSPORT_BUFFER_COMMIT                  = 552, //!< Number of buffers to commit to low level.
       CAP_PROP_XI_RECENT_FRAME                                 = 553, //!< GetImage returns most recent frame.
       CAP_PROP_XI_DEVICE_RESET                                 = 554, //!< Resets the camera to default state.
       CAP_PROP_XI_COLUMN_FPN_CORRECTION                        = 555, //!< Correction of column FPN.
       CAP_PROP_XI_ROW_FPN_CORRECTION                           = 591, //!< Correction of row FPN.
       CAP_PROP_XI_SENSOR_MODE                                  = 558, //!< Current sensor mode. Allows to select sensor mode by one integer. Setting of this parameter affects: image dimensions and downsampling.
       CAP_PROP_XI_HDR                                          = 559, //!< Enable High Dynamic Range feature.
       CAP_PROP_XI_HDR_KNEEPOINT_COUNT                          = 560, //!< The number of kneepoints in the PWLR.
       CAP_PROP_XI_HDR_T1                                       = 561, //!< Position of first kneepoint(in % of XI_PRM_EXPOSURE).
       CAP_PROP_XI_HDR_T2                                       = 562, //!< Position of second kneepoint (in % of XI_PRM_EXPOSURE).
       CAP_PROP_XI_KNEEPOINT1                                   = 563, //!< Value of first kneepoint (% of sensor saturation).
       CAP_PROP_XI_KNEEPOINT2                                   = 564, //!< Value of second kneepoint (% of sensor saturation).
       CAP_PROP_XI_IMAGE_BLACK_LEVEL                            = 565, //!< Last image black level counts. Can be used for Offline processing to recall it.
       CAP_PROP_XI_HW_REVISION                                  = 571, //!< Returns hardware revision number.
       CAP_PROP_XI_DEBUG_LEVEL                                  = 572, //!< Set debug level.
       CAP_PROP_XI_AUTO_BANDWIDTH_CALCULATION                   = 573, //!< Automatic bandwidth calculation.
       CAP_PROP_XI_FFS_FILE_ID                                  = 594, //!< File number.
       CAP_PROP_XI_FFS_FILE_SIZE                                = 580, //!< Size of file.
       CAP_PROP_XI_FREE_FFS_SIZE                                = 581, //!< Size of free camera FFS.
       CAP_PROP_XI_USED_FFS_SIZE                                = 582, //!< Size of used camera FFS.
       CAP_PROP_XI_FFS_ACCESS_KEY                               = 583, //!< Setting of key enables file operations on some cameras.
       CAP_PROP_XI_SENSOR_FEATURE_SELECTOR                      = 585, //!< Selects the current feature which is accessible by XI_PRM_SENSOR_FEATURE_VALUE.
       CAP_PROP_XI_SENSOR_FEATURE_VALUE                         = 586, //!< Allows access to sensor feature value currently selected by XI_PRM_SENSOR_FEATURE_SELECTOR.
     };

//! @} XIMEA


/** @name ARAVIS Camera API
    @{
*/

//! Properties of cameras available through ARAVIS backend
enum { CAP_PROP_ARAVIS_AUTOTRIGGER                              = 600 //!< Automatically trigger frame capture if camera is configured with software trigger
};

//! @} ARAVIS

/** @name AVFoundation framework for iOS
    @{
*/

//! Properties of cameras available through AVFOUNDATION backend
enum { CAP_PROP_IOS_DEVICE_FOCUS        = 9001,
       CAP_PROP_IOS_DEVICE_EXPOSURE     = 9002,
       CAP_PROP_IOS_DEVICE_FLASH        = 9003,
       CAP_PROP_IOS_DEVICE_WHITEBALANCE = 9004,
       CAP_PROP_IOS_DEVICE_TORCH        = 9005
     };

//! @} AVFoundation framework for iOS


/** @name Smartek Giganetix GigEVisionSDK
    @{
*/

//! Properties of cameras available through Smartek Giganetix Ethernet Vision backend
/* --- Vladimir Litvinenko (litvinenko.vladimir@gmail.com) --- */
enum { CAP_PROP_GIGA_FRAME_OFFSET_X   = 10001,
       CAP_PROP_GIGA_FRAME_OFFSET_Y   = 10002,
       CAP_PROP_GIGA_FRAME_WIDTH_MAX  = 10003,
       CAP_PROP_GIGA_FRAME_HEIGH_MAX  = 10004,
       CAP_PROP_GIGA_FRAME_SENS_WIDTH = 10005,
       CAP_PROP_GIGA_FRAME_SENS_HEIGH = 10006
     };

//! @} Smartek

/** @name Intel Perceptual Computing SDK
    @{
*/
enum { CAP_PROP_INTELPERC_PROFILE_COUNT               = 11001,
       CAP_PROP_INTELPERC_PROFILE_IDX                 = 11002,
       CAP_PROP_INTELPERC_DEPTH_LOW_CONFIDENCE_VALUE  = 11003,
       CAP_PROP_INTELPERC_DEPTH_SATURATION_VALUE      = 11004,
       CAP_PROP_INTELPERC_DEPTH_CONFIDENCE_THRESHOLD  = 11005,
       CAP_PROP_INTELPERC_DEPTH_FOCAL_LENGTH_HORZ     = 11006,
       CAP_PROP_INTELPERC_DEPTH_FOCAL_LENGTH_VERT     = 11007
     };

//! Intel Perceptual Streams
enum { CAP_INTELPERC_DEPTH_GENERATOR = 1 << 29,
       CAP_INTELPERC_IMAGE_GENERATOR = 1 << 28,
       CAP_INTELPERC_IR_GENERATOR    = 1 << 27,
       CAP_INTELPERC_GENERATORS_MASK = CAP_INTELPERC_DEPTH_GENERATOR + CAP_INTELPERC_IMAGE_GENERATOR + CAP_INTELPERC_IR_GENERATOR
     };

enum { CAP_INTELPERC_DEPTH_MAP              = 0, //!< Each pixel is a 16-bit integer. The value indicates the distance from an object to the camera's XY plane or the Cartesian depth.
       CAP_INTELPERC_UVDEPTH_MAP            = 1, //!< Each pixel contains two 32-bit floating point values in the range of 0-1, representing the mapping of depth coordinates to the color coordinates.
       CAP_INTELPERC_IR_MAP                 = 2, //!< Each pixel is a 16-bit integer. The value indicates the intensity of the reflected laser beam.
       CAP_INTELPERC_IMAGE                  = 3
     };

//! @} Intel Perceptual

/** @name gPhoto2 connection
    @{
*/

/** @brief gPhoto2 properties

If `propertyId` is less than 0 then work on widget with that __additive inversed__ camera setting ID
Get IDs by using CAP_PROP_GPHOTO2_WIDGET_ENUMERATE.
@see CvCaptureCAM_GPHOTO2 for more info
*/
enum { CAP_PROP_GPHOTO2_PREVIEW           = 17001, //!< Capture only preview from liveview mode.
       CAP_PROP_GPHOTO2_WIDGET_ENUMERATE  = 17002, //!< Readonly, returns (const char *).
       CAP_PROP_GPHOTO2_RELOAD_CONFIG     = 17003, //!< Trigger, only by set. Reload camera settings.
       CAP_PROP_GPHOTO2_RELOAD_ON_CHANGE  = 17004, //!< Reload all settings on set.
       CAP_PROP_GPHOTO2_COLLECT_MSGS      = 17005, //!< Collect messages with details.
       CAP_PROP_GPHOTO2_FLUSH_MSGS        = 17006, //!< Readonly, returns (const char *).
       CAP_PROP_SPEED                     = 17007, //!< Exposure speed. Can be readonly, depends on camera program.
       CAP_PROP_APERTURE                  = 17008, //!< Aperture. Can be readonly, depends on camera program.
       CAP_PROP_EXPOSUREPROGRAM           = 17009, //!< Camera exposure program.
       CAP_PROP_VIEWFINDER                = 17010  //!< Enter liveview mode.
     };

//! @} gPhoto2


/** @name Images backend
    @{
*/

/** @brief Images backend properties

*/
enum { CAP_PROP_IMAGES_BASE = 18000,
       CAP_PROP_IMAGES_LAST = 19000 // excluding
     };

//! @} Images

/** @name OBSENSOR (for Orbbec 3D-Sensor device/module )
    @{
*/
//! OBSENSOR data given from image generator
enum VideoCaptureOBSensorDataType{
    CAP_OBSENSOR_DEPTH_MAP = 0, //!< Depth values in mm (CV_16UC1)
    CAP_OBSENSOR_BGR_IMAGE = 1, //!< Data given from BGR stream generator
    CAP_OBSENSOR_IR_IMAGE = 2   //!< Data given from IR stream generator(CV_16UC1)
};

//! OBSENSOR stream generator
enum VideoCaptureOBSensorGenerators{
    CAP_OBSENSOR_DEPTH_GENERATOR = 1 << 29,
    CAP_OBSENSOR_IMAGE_GENERATOR = 1 << 28,
    CAP_OBSENSOR_IR_GENERATOR    = 1 << 27,
    CAP_OBSENSOR_GENERATORS_MASK = CAP_OBSENSOR_DEPTH_GENERATOR + CAP_OBSENSOR_IMAGE_GENERATOR + CAP_OBSENSOR_IR_GENERATOR
};

//!OBSENSOR properties
enum VideoCaptureOBSensorProperties{
    // INTRINSIC
    CAP_PROP_OBSENSOR_INTRINSIC_FX=26001,
    CAP_PROP_OBSENSOR_INTRINSIC_FY=26002,
    CAP_PROP_OBSENSOR_INTRINSIC_CX=26003,
    CAP_PROP_OBSENSOR_INTRINSIC_CY=26004,
};

//! @} OBSENSOR

//! @} videoio_flags_others


class IVideoCapture;
//! @cond IGNORED
namespace internal { class VideoCapturePrivateAccessor; }
//! @endcond IGNORED

/** @brief Class for video capturing from video files, image sequences or cameras.

The class provides C++ API for capturing video from cameras or for reading video files and image sequences.

Here is how the class can be used:
@include samples/cpp/videocapture_basic.cpp

@note In @ref videoio_c "C API" the black-box structure `CvCapture` is used instead of %VideoCapture.
@note
-   (C++) A basic sample on using the %VideoCapture interface can be found at
    `OPENCV_SOURCE_CODE/samples/cpp/videocapture_starter.cpp`
-   (Python) A basic sample on using the %VideoCapture interface can be found at
    `OPENCV_SOURCE_CODE/samples/python/video.py`
-   (Python) A multi threaded video processing sample can be found at
    `OPENCV_SOURCE_CODE/samples/python/video_threaded.py`
-   (Python) %VideoCapture sample showcasing some features of the Video4Linux2 backend
    `OPENCV_SOURCE_CODE/samples/python/video_v4l2.py`
 */
class CV_EXPORTS_W VideoCapture
{
public:
    /** @brief Default constructor
    @note In @ref videoio_c "C API", when you finished working with video, release CvCapture structure with
    cvReleaseCapture(), or use Ptr\<CvCapture\> that calls cvReleaseCapture() automatically in the
    destructor.
     */
    CV_WRAP VideoCapture();

    /** @overload
    @brief  Opens a video file or a capturing device or an IP video stream for video capturing with API Preference

    @param filename it can be:
    - name of video file (eg. `video.avi`)
    - or image sequence (eg. `img_%02d.jpg`, which will read samples like `img_00.jpg, img_01.jpg, img_02.jpg, ...`)
    - or URL of video stream (eg. `protocol://host:port/script_name?script_params|auth`)
    - or GStreamer pipeline string in gst-launch tool format in case if GStreamer is used as backend
      Note that each video stream or IP camera feed has its own URL scheme. Please refer to the
      documentation of source stream to know the right URL.
    @param apiPreference preferred Capture API backends to use. Can be used to enforce a specific reader
    implementation if multiple are available: e.g. cv::CAP_FFMPEG or cv::CAP_IMAGES or cv::CAP_DSHOW.

    @sa cv::VideoCaptureAPIs
    */
    CV_WRAP explicit VideoCapture(const String& filename, int apiPreference = CAP_ANY);

    /** @overload
    @brief Opens a video file or a capturing device or an IP video stream for video capturing with API Preference and parameters

    The `params` parameter allows to specify extra parameters encoded as pairs `(paramId_1, paramValue_1, paramId_2, paramValue_2, ...)`.
    See cv::VideoCaptureProperties
    */
    CV_WRAP explicit VideoCapture(const String& filename, int apiPreference, const std::vector<int>& params);

    /** @overload
    @brief  Opens a camera for video capturing

    @param index id of the video capturing device to open. To open default camera using default backend just pass 0.
    (to backward compatibility usage of camera_id + domain_offset (CAP_*) is valid when apiPreference is CAP_ANY)
    @param apiPreference preferred Capture API backends to use. Can be used to enforce a specific reader
    implementation if multiple are available: e.g. cv::CAP_DSHOW or cv::CAP_MSMF or cv::CAP_V4L.

    @sa cv::VideoCaptureAPIs
    */
    CV_WRAP explicit VideoCapture(int index, int apiPreference = CAP_ANY);

    /** @overload
    @brief Opens a camera for video capturing with API Preference and parameters

    The `params` parameter allows to specify extra parameters encoded as pairs `(paramId_1, paramValue_1, paramId_2, paramValue_2, ...)`.
    See cv::VideoCaptureProperties
    */
    CV_WRAP explicit VideoCapture(int index, int apiPreference, const std::vector<int>& params);

    /** @brief Default destructor

    The method first calls VideoCapture::release to close the already opened file or camera.
    */
    virtual ~VideoCapture();

    /** @brief  Opens a video file or a capturing device or an IP video stream for video capturing.

    @overload

    Parameters are same as the constructor VideoCapture(const String& filename, int apiPreference = CAP_ANY)
    @return `true` if the file has been successfully opened

    The method first calls VideoCapture::release to close the already opened file or camera.
     */
    CV_WRAP virtual bool open(const String& filename, int apiPreference = CAP_ANY);

    /** @brief  Opens a video file or a capturing device or an IP video stream for video capturing with API Preference and parameters

    @overload

    The `params` parameter allows to specify extra parameters encoded as pairs `(paramId_1, paramValue_1, paramId_2, paramValue_2, ...)`.
    See cv::VideoCaptureProperties

    @return `true` if the file has been successfully opened

    The method first calls VideoCapture::release to close the already opened file or camera.
     */
    CV_WRAP virtual bool open(const String& filename, int apiPreference, const std::vector<int>& params);

    /** @brief  Opens a camera for video capturing

    @overload

    Parameters are same as the constructor VideoCapture(int index, int apiPreference = CAP_ANY)
    @return `true` if the camera has been successfully opened.

    The method first calls VideoCapture::release to close the already opened file or camera.
    */
    CV_WRAP virtual bool open(int index, int apiPreference = CAP_ANY);

    /** @brief  Opens a camera for video capturing with API Preference and parameters

    @overload

    The `params` parameter allows to specify extra parameters encoded as pairs `(paramId_1, paramValue_1, paramId_2, paramValue_2, ...)`.
    See cv::VideoCaptureProperties

    @return `true` if the camera has been successfully opened.

    The method first calls VideoCapture::release to close the already opened file or camera.
    */
    CV_WRAP virtual bool open(int index, int apiPreference, const std::vector<int>& params);

    /** @brief Returns true if video capturing has been initialized already.

    If the previous call to VideoCapture constructor or VideoCapture::open() succeeded, the method returns
    true.
     */
    CV_WRAP virtual bool isOpened() const;

    /** @brief Closes video file or capturing device.

    The method is automatically called by subsequent VideoCapture::open and by VideoCapture
    destructor.

    The C function also deallocates memory and clears \*capture pointer.
     */
    CV_WRAP virtual void release();

    /** @brief Grabs the next frame from video file or capturing device.

    @return `true` (non-zero) in the case of success.

    The method/function grabs the next frame from video file or camera and returns true (non-zero) in
    the case of success.

    The primary use of the function is in multi-camera environments, especially when the cameras do not
    have hardware synchronization. That is, you call VideoCapture::grab() for each camera and after that
    call the slower method VideoCapture::retrieve() to decode and get frame from each camera. This way
    the overhead on demosaicing or motion jpeg decompression etc. is eliminated and the retrieved frames
    from different cameras will be closer in time.

    Also, when a connected camera is multi-head (for example, a stereo camera or a Kinect device), the
    correct way of retrieving data from it is to call VideoCapture::grab() first and then call
    VideoCapture::retrieve() one or more times with different values of the channel parameter.

    @ref tutorial_kinect_openni
     */
    CV_WRAP virtual bool grab();

    /** @brief Decodes and returns the grabbed video frame.

    @param [out] image the video frame is returned here. If no frames has been grabbed the image will be empty.
    @param flag it could be a frame index or a driver specific flag
    @return `false` if no frames has been grabbed

    The method decodes and returns the just grabbed frame. If no frames has been grabbed
    (camera has been disconnected, or there are no more frames in video file), the method returns false
    and the function returns an empty image (with %cv::Mat, test it with Mat::empty()).

    @sa read()

    @note In @ref videoio_c "C API", functions cvRetrieveFrame() and cv.RetrieveFrame() return image stored inside the video
    capturing structure. It is not allowed to modify or release the image! You can copy the frame using
    cvCloneImage and then do whatever you want with the copy.
     */
    CV_WRAP virtual bool retrieve(OutputArray image, int flag = 0);

    /** @brief Stream operator to read the next video frame.
    @sa read()
    */
    virtual VideoCapture& operator >> (CV_OUT Mat& image);

    /** @overload
    @sa read()
    */
    virtual VideoCapture& operator >> (CV_OUT UMat& image);

    /** @brief Grabs, decodes and returns the next video frame.

    @param [out] image the video frame is returned here. If no frames has been grabbed the image will be empty.
    @return `false` if no frames has been grabbed

    The method/function combines VideoCapture::grab() and VideoCapture::retrieve() in one call. This is the
    most convenient method for reading video files or capturing data from decode and returns the just
    grabbed frame. If no frames has been grabbed (camera has been disconnected, or there are no more
    frames in video file), the method returns false and the function returns empty image (with %cv::Mat, test it with Mat::empty()).

    @note In @ref videoio_c "C API", functions cvRetrieveFrame() and cv.RetrieveFrame() return image stored inside the video
    capturing structure. It is not allowed to modify or release the image! You can copy the frame using
    cvCloneImage and then do whatever you want with the copy.
     */
    CV_WRAP virtual bool read(OutputArray image);

    /** @brief Sets a property in the VideoCapture.

    @param propId Property identifier from cv::VideoCaptureProperties (eg. cv::CAP_PROP_POS_MSEC, cv::CAP_PROP_POS_FRAMES, ...)
    or one from @ref videoio_flags_others
    @param value Value of the property.
    @return `true` if the property is supported by backend used by the VideoCapture instance.
    @note Even if it returns `true` this doesn't ensure that the property
    value has been accepted by the capture device. See note in VideoCapture::get()
     */
    CV_WRAP virtual bool set(int propId, double value);

    /** @brief Returns the specified VideoCapture property

    @param propId Property identifier from cv::VideoCaptureProperties (eg. cv::CAP_PROP_POS_MSEC, cv::CAP_PROP_POS_FRAMES, ...)
    or one from @ref videoio_flags_others
    @return Value for the specified property. Value 0 is returned when querying a property that is
    not supported by the backend used by the VideoCapture instance.

    @note Reading / writing properties involves many layers. Some unexpected result might happens
    along this chain.
    @code{.txt}
    VideoCapture -> API Backend -> Operating System -> Device Driver -> Device Hardware
    @endcode
    The returned value might be different from what really used by the device or it could be encoded
    using device dependent rules (eg. steps or percentage). Effective behaviour depends from device
    driver and API Backend

    */
    CV_WRAP virtual double get(int propId) const;

    /** @brief Returns used backend API name

     @note Stream should be opened.
     */
    CV_WRAP String getBackendName() const;

    /** Switches exceptions mode
     *
     * methods raise exceptions if not successful instead of returning an error code
     */
    CV_WRAP void setExceptionMode(bool enable) { throwOnFail = enable; }

    /// query if exception mode is active
    CV_WRAP bool getExceptionMode() { return throwOnFail; }


    /** @brief Wait for ready frames from VideoCapture.

    @param streams input video streams
    @param readyIndex stream indexes with grabbed frames (ready to use .retrieve() to fetch actual frame)
    @param timeoutNs number of nanoseconds (0 - infinite)
    @return `true` if streamReady is not empty

    @throws Exception %Exception on stream errors (check .isOpened() to filter out malformed streams) or VideoCapture type is not supported

    The primary use of the function is in multi-camera environments.
    The method fills the ready state vector, grabs video frame, if camera is ready.

    After this call use VideoCapture::retrieve() to decode and fetch frame data.
    */
    CV_WRAP static
    bool waitAny(
            const std::vector<VideoCapture>& streams,
            CV_OUT std::vector<int>& readyIndex,
            int64 timeoutNs = 0);

protected:
    Ptr<CvCapture> cap;
    Ptr<IVideoCapture> icap;
    bool throwOnFail;

    friend class internal::VideoCapturePrivateAccessor;
};

class IVideoWriter;

/** @example samples/cpp/tutorial_code/videoio/video-write/video-write.cpp
Check @ref tutorial_video_write "the corresponding tutorial" for more details
*/

/** @example samples/cpp/videowriter_basic.cpp
An example using VideoCapture and VideoWriter class
*/

/** @brief Video writer class.

The class provides C++ API for writing video files or image sequences.
*/
class CV_EXPORTS_W VideoWriter
{
public:
    /** @brief Default constructors

    The constructors/functions initialize video writers.
    -   On Linux FFMPEG is used to write videos;
    -   On Windows FFMPEG or MSWF or DSHOW is used;
    -   On MacOSX AVFoundation is used.
     */
    CV_WRAP VideoWriter();

    /** @overload
    @param filename Name of the output video file.
    @param fourcc 4-character code of codec used to compress the frames. For example,
    VideoWriter::fourcc('P','I','M','1') is a MPEG-1 codec, VideoWriter::fourcc('M','J','P','G')
    is a motion-jpeg codec etc. List of codes can be obtained at
    [MSDN](https://docs.microsoft.com/en-us/windows/win32/medfound/video-fourccs) page
    or with this [archived page](https://web.archive.org/web/20220316062600/http://www.fourcc.org/codecs.php)
    of the fourcc site for a more complete list). FFMPEG backend with MP4 container natively uses
    other values as fourcc code: see [ObjectType](http://mp4ra.org/#/codecs),
    so you may receive a warning message from OpenCV about fourcc code conversion.
    @param fps Framerate of the created video stream.
    @param frameSize Size of the video frames.
    @param isColor If it is not zero, the encoder will expect and encode color frames, otherwise it
    will work with grayscale frames.

    @b Tips:
    - With some backends `fourcc=-1` pops up the codec selection dialog from the system.
    - To save image sequence use a proper filename (eg. `img_%02d.jpg`) and `fourcc=0`
      OR `fps=0`. Use uncompressed image format (eg. `img_%02d.BMP`) to save raw frames.
    - Most codecs are lossy. If you want lossless video file you need to use a lossless codecs
      (eg. FFMPEG FFV1, Huffman HFYU, Lagarith LAGS, etc...)
    - If FFMPEG is enabled, using `codec=0; fps=0;` you can create an uncompressed (raw) video file.
    */
    CV_WRAP VideoWriter(const String& filename, int fourcc, double fps,
                Size frameSize, bool isColor = true);

    /** @overload
    The `apiPreference` parameter allows to specify API backends to use. Can be used to enforce a specific reader implementation
    if multiple are available: e.g. cv::CAP_FFMPEG or cv::CAP_GSTREAMER.
     */
    CV_WRAP VideoWriter(const String& filename, int apiPreference, int fourcc, double fps,
                Size frameSize, bool isColor = true);

    /** @overload
     * The `params` parameter allows to specify extra encoder parameters encoded as pairs (paramId_1, paramValue_1, paramId_2, paramValue_2, ... .)
     * see cv::VideoWriterProperties
     */
    CV_WRAP VideoWriter(const String& filename, int fourcc, double fps, const Size& frameSize,
                        const std::vector<int>& params);

    /** @overload
     */
    CV_WRAP VideoWriter(const String& filename, int apiPreference, int fourcc, double fps,
                        const Size& frameSize, const std::vector<int>& params);

    /** @brief Default destructor

    The method first calls VideoWriter::release to close the already opened file.
    */
    virtual ~VideoWriter();

    /** @brief Initializes or reinitializes video writer.

    The method opens video writer. Parameters are the same as in the constructor
    VideoWriter::VideoWriter.
    @return `true` if video writer has been successfully initialized

    The method first calls VideoWriter::release to close the already opened file.
     */
    CV_WRAP virtual bool open(const String& filename, int fourcc, double fps,
                      Size frameSize, bool isColor = true);

    /** @overload
     */
    CV_WRAP bool open(const String& filename, int apiPreference, int fourcc, double fps,
                      Size frameSize, bool isColor = true);

    /** @overload
     */
    CV_WRAP bool open(const String& filename, int fourcc, double fps, const Size& frameSize,
                      const std::vector<int>& params);

    /** @overload
     */
    CV_WRAP bool open(const String& filename, int apiPreference, int fourcc, double fps,
                      const Size& frameSize, const std::vector<int>& params);

    /** @brief Returns true if video writer has been successfully initialized.
    */
    CV_WRAP virtual bool isOpened() const;

    /** @brief Closes the video writer.

    The method is automatically called by subsequent VideoWriter::open and by the VideoWriter
    destructor.
     */
    CV_WRAP virtual void release();

    /** @brief Stream operator to write the next video frame.
    @sa write
    */
    virtual VideoWriter& operator << (const Mat& image);

    /** @overload
    @sa write
    */
    virtual VideoWriter& operator << (const UMat& image);

    /** @brief Writes the next video frame

    @param image The written frame. In general, color images are expected in BGR format.

    The function/method writes the specified image to video file. It must have the same size as has
    been specified when opening the video writer.
     */
    CV_WRAP virtual void write(InputArray image);

    /** @brief Sets a property in the VideoWriter.

     @param propId Property identifier from cv::VideoWriterProperties (eg. cv::VIDEOWRITER_PROP_QUALITY)
     or one of @ref videoio_flags_others

     @param value Value of the property.
     @return  `true` if the property is supported by the backend used by the VideoWriter instance.
     */
    CV_WRAP virtual bool set(int propId, double value);

    /** @brief Returns the specified VideoWriter property

     @param propId Property identifier from cv::VideoWriterProperties (eg. cv::VIDEOWRITER_PROP_QUALITY)
     or one of @ref videoio_flags_others

     @return Value for the specified property. Value 0 is returned when querying a property that is
     not supported by the backend used by the VideoWriter instance.
     */
    CV_WRAP virtual double get(int propId) const;

    /** @brief Concatenates 4 chars to a fourcc code

    @return a fourcc code

    This static method constructs the fourcc code of the codec to be used in the constructor
    VideoWriter::VideoWriter or VideoWriter::open.
     */
    CV_WRAP static int fourcc(char c1, char c2, char c3, char c4);

    /** @brief Returns used backend API name

     @note Stream should be opened.
     */
    CV_WRAP String getBackendName() const;

protected:
    Ptr<CvVideoWriter> writer;
    Ptr<IVideoWriter> iwriter;

    static Ptr<IVideoWriter> create(const String& filename, int fourcc, double fps,
                                    Size frameSize, bool isColor = true);
};

//! @cond IGNORED
template<> struct DefaultDeleter<CvCapture>{ CV_EXPORTS void operator ()(CvCapture* obj) const; };
template<> struct DefaultDeleter<CvVideoWriter>{ CV_EXPORTS void operator ()(CvVideoWriter* obj) const; };
//! @endcond IGNORED

//! @} videoio

} // cv

#endif //OPENCV_VIDEOIO_HPP<|MERGE_RESOLUTION|>--- conflicted
+++ resolved
@@ -106,12 +106,7 @@
        CAP_ANDROID      = 1000,         //!< Android - not used
        CAP_XIAPI        = 1100,         //!< XIMEA Camera API
        CAP_AVFOUNDATION = 1200,         //!< AVFoundation framework for iOS (OS X Lion will have the same API)
-<<<<<<< HEAD
-       CAP_MSMF         = 1400,         //!< Microsoft Media Foundation (via videoInput)
-=======
-       CAP_GIGANETIX    = 1300,         //!< Smartek Giganetix GigEVisionSDK
        CAP_MSMF         = 1400,         //!< Microsoft Media Foundation (via videoInput). See platform specific notes above.
->>>>>>> fc5d412b
        CAP_WINRT        = 1410,         //!< Microsoft Windows Runtime using Media Foundation
        CAP_INTELPERC    = 1500,         //!< RealSense (former Intel Perceptual Computing SDK)
        CAP_REALSENSE    = 1500,         //!< Synonym for CAP_INTELPERC
