/*M///////////////////////////////////////////////////////////////////////////////////////
//
//  IMPORTANT: READ BEFORE DOWNLOADING, COPYING, INSTALLING OR USING.
//
//  By downloading, copying, installing or using the software you agree to this license.
//  If you do not agree to this license, do not download, install,
//  copy or use the software.
//
//
//                           License Agreement
//                For Open Source Computer Vision Library
//
// Copyright (C) 2010-2012, Institute Of Software Chinese Academy Of Science, all rights reserved.
// Copyright (C) 2010-2012, Advanced Micro Devices, Inc., all rights reserved.
// Third party copyrights are property of their respective owners.
//
// @Authors
//    Jia Haipeng, jiahaipeng95@gmail.com
//
// Redistribution and use in source and binary forms, with or without modification,
// are permitted provided that the following conditions are met:
//
//   * Redistribution's of source code must retain the above copyright notice,
//     this list of conditions and the following disclaimer.
//
//   * Redistribution's in binary form must reproduce the above copyright notice,
//     this list of conditions and the following disclaimer in the documentation
//     and/or other materials provided with the distribution.
//
//   * The name of the copyright holders may not be used to endorse or promote products
//     derived from this software without specific prior written permission.
//
// This software is provided by the copyright holders and contributors "as is" and
// any express or implied warranties, including, but not limited to, the implied
// warranties of merchantability and fitness for a particular purpose are disclaimed.
// In no event shall the Intel Corporation or contributors be liable for any direct,
// indirect, incidental, special, exemplary, or consequential damages
// (including, but not limited to, procurement of substitute goods or services;
// loss of use, data, or profits; or business interruption) however caused
// and on any theory of liability, whether in contract, strict liability,
// or tort (including negligence or otherwise) arising in any way out of
// the use of this software, even if advised of the possibility of such damage.
//
//M*/

#include "precomp.hpp"
#include "opencl_kernels.hpp"

using namespace cv;
using namespace cv::ocl;
namespace cv
{
    namespace ocl
    {
        namespace split_merge
        {
            static void merge_vector_run(const oclMat *mat_src, size_t n, oclMat &mat_dst)
            {
                if(!mat_dst.clCxt->supportsFeature(FEATURE_CL_DOUBLE) && mat_dst.type() == CV_64F)
                {
                    CV_Error(Error::OpenCLDoubleNotSupported, "Selected device doesn't support double");
                    return;
                }

                Context  *clCxt = mat_dst.clCxt;
                int channels = mat_dst.oclchannels();
                int depth = mat_dst.depth();

                String kernelName = "merge_vector";

                int vector_lengths[4][7] = {{0, 0, 0, 0, 0, 0, 0},
                    {2, 2, 1, 1, 1, 1, 1},
                    {4, 4, 2, 2 , 1, 1, 1},
                    {1, 1, 1, 1, 1, 1, 1}
                };

                size_t vector_length = vector_lengths[channels - 1][depth];
                int offset_cols = (mat_dst.offset / mat_dst.elemSize()) & (vector_length - 1);
                int cols = divUp(mat_dst.cols + offset_cols, vector_length);

                size_t localThreads[3]  = { 64, 4, 1 };
                size_t globalThreads[3] = { cols, mat_dst.rows, 1 };

                int dst_step1 = mat_dst.cols * mat_dst.elemSize();
                std::vector<std::pair<size_t , const void *> > args;
                args.push_back( std::make_pair( sizeof(cl_mem), (void *)&mat_dst.data));
                args.push_back( std::make_pair( sizeof(cl_int), (void *)&mat_dst.step));
                args.push_back( std::make_pair( sizeof(cl_int), (void *)&mat_dst.offset));
                args.push_back( std::make_pair( sizeof(cl_mem), (void *)&mat_src[0].data));
                args.push_back( std::make_pair( sizeof(cl_int), (void *)&mat_src[0].step));
                args.push_back( std::make_pair( sizeof(cl_int), (void *)&mat_src[0].offset));
                args.push_back( std::make_pair( sizeof(cl_mem), (void *)&mat_src[1].data));
                args.push_back( std::make_pair( sizeof(cl_int), (void *)&mat_src[1].step));
                args.push_back( std::make_pair( sizeof(cl_int), (void *)&mat_src[1].offset));

                if(channels == 4)
                {
                    args.push_back( std::make_pair( sizeof(cl_mem), (void *)&mat_src[2].data));
                    args.push_back( std::make_pair( sizeof(cl_int), (void *)&mat_src[2].step));
                    args.push_back( std::make_pair( sizeof(cl_int), (void *)&mat_src[2].offset));

                    if(n == 3)
                    {
                        args.push_back( std::make_pair( sizeof(cl_mem), (void *)&mat_src[2].data));
                        args.push_back( std::make_pair( sizeof(cl_int), (void *)&mat_src[2].step));
                        args.push_back( std::make_pair( sizeof(cl_int), (void *)&mat_src[2].offset));
                    }
                    else if( n == 4)
                    {
                        args.push_back( std::make_pair( sizeof(cl_mem), (void *)&mat_src[3].data));
                        args.push_back( std::make_pair( sizeof(cl_int), (void *)&mat_src[3].step));
                        args.push_back( std::make_pair( sizeof(cl_int), (void *)&mat_src[3].offset));
                    }
                }

                args.push_back( std::make_pair( sizeof(cl_int), (void *)&mat_dst.rows));
                args.push_back( std::make_pair( sizeof(cl_int), (void *)&cols));
                args.push_back( std::make_pair( sizeof(cl_int), (void *)&dst_step1));

                openCLExecuteKernel(clCxt, &merge_mat, kernelName, globalThreads, localThreads, args, channels, depth);
            }
            static void merge(const oclMat *mat_src, size_t n, oclMat &mat_dst)
            {
                CV_Assert(mat_src);
                CV_Assert(n > 0);

                int depth = mat_src[0].depth();
                Size size = mat_src[0].size();

                int total_channels = 0;

                for(size_t i = 0; i < n; ++i)
                {
                    CV_Assert(depth == mat_src[i].depth());
                    CV_Assert(size == mat_src[i].size());

                    total_channels += mat_src[i].oclchannels();
                }

                CV_Assert(total_channels <= 4);

                if(total_channels == 1)
                {
                    mat_src[0].copyTo(mat_dst);
                    return;
                }

                mat_dst.create(size, CV_MAKETYPE(depth, total_channels));
                merge_vector_run(mat_src, n, mat_dst);
            }
            static void split_vector_run(const oclMat &src, oclMat *dst)
            {

                if(!src.clCxt->supportsFeature(FEATURE_CL_DOUBLE) && src.type() == CV_64F)
                {
                    CV_Error(Error::OpenCLDoubleNotSupported, "Selected device doesn't support double");
                    return;
                }

                Context  *clCtx = src.clCxt;
                int channels = src.channels();
                int depth = src.depth();
                depth = (depth == CV_8S) ? CV_8U : depth;
                depth = (depth == CV_16S) ? CV_16U : depth;

                String kernelName = "split_vector";

                size_t VEC_SIZE = 4;

                std::vector<std::pair<size_t , const void *> > args;
                args.push_back( std::make_pair( sizeof(cl_mem), (void *)&src.data));
                args.push_back( std::make_pair( sizeof(cl_int), (void *)&src.step));
                int srcOffsetXBytes = src.offset % src.step;
                int srcOffsetY = src.offset / src.step;
                cl_int2 srcOffset = {{srcOffsetXBytes, srcOffsetY}};
                args.push_back( std::make_pair( sizeof(cl_int2), (void *)&srcOffset));

                bool dst0Aligned = false, dst1Aligned = false, dst2Aligned = false, dst3Aligned = false;
                int alignSize = dst[0].elemSize1() * VEC_SIZE;
                int alignMask = alignSize - 1;

                args.push_back( std::make_pair( sizeof(cl_mem), (void *)&dst[0].data));
                args.push_back( std::make_pair( sizeof(cl_int), (void *)&dst[0].step));
                int dst0OffsetXBytes = dst[0].offset % dst[0].step;
                int dst0OffsetY = dst[0].offset / dst[0].step;
                cl_int2 dst0Offset = {{dst0OffsetXBytes, dst0OffsetY}};
                args.push_back( std::make_pair( sizeof(cl_int2), (void *)&dst0Offset));
                if ((dst0OffsetXBytes & alignMask) == 0)
                    dst0Aligned = true;

                args.push_back( std::make_pair( sizeof(cl_mem), (void *)&dst[1].data));
                args.push_back( std::make_pair( sizeof(cl_int), (void *)&dst[1].step));
                int dst1OffsetXBytes = dst[1].offset % dst[1].step;
                int dst1OffsetY = dst[1].offset / dst[1].step;
                cl_int2 dst1Offset = {{dst1OffsetXBytes, dst1OffsetY}};
                args.push_back( std::make_pair( sizeof(cl_int2), (void *)&dst1Offset));
                if ((dst1OffsetXBytes & alignMask) == 0)
                    dst1Aligned = true;

                // DON'T MOVE VARIABLES INTO 'IF' BODY
                int dst2OffsetXBytes, dst2OffsetY;
                cl_int2 dst2Offset;
                int dst3OffsetXBytes, dst3OffsetY;
                cl_int2 dst3Offset;
                if (channels >= 3)
                {
                    args.push_back( std::make_pair( sizeof(cl_mem), (void *)&dst[2].data));
                    args.push_back( std::make_pair( sizeof(cl_int), (void *)&dst[2].step));
                    dst2OffsetXBytes = dst[2].offset % dst[2].step;
                    dst2OffsetY = dst[2].offset / dst[2].step;
                    dst2Offset.s[0] = dst2OffsetXBytes; dst2Offset.s[1] = dst2OffsetY;
                    args.push_back( std::make_pair( sizeof(cl_int2), (void *)&dst2Offset));
                    if ((dst2OffsetXBytes & alignMask) == 0)
                        dst2Aligned = true;
                }

                if (channels >= 4)
                {
                    args.push_back( std::make_pair( sizeof(cl_mem), (void *)&dst[3].data));
                    args.push_back( std::make_pair( sizeof(cl_int), (void *)&dst[3].step));
                    dst3OffsetXBytes = dst[3].offset % dst[3].step;
                    dst3OffsetY = dst[3].offset / dst[3].step;
                    dst3Offset.s[0] = dst3OffsetXBytes; dst3Offset.s[1] = dst3OffsetY;
                    args.push_back( std::make_pair( sizeof(cl_int2), (void *)&dst3Offset));
                    if ((dst3OffsetXBytes & alignMask) == 0)
                        dst3Aligned = true;
                }

                cl_int2 size = {{ src.cols, src.rows }};
                args.push_back( std::make_pair( sizeof(cl_int2), (void *)&size));

                String build_options =
                        cv::format("-D VEC_SIZE=%d -D DATA_DEPTH=%d -D DATA_CHAN=%d",
                                   (int)VEC_SIZE, depth, channels);

                if (dst0Aligned)
                    build_options = build_options + " -D DST0_ALIGNED";
                if (dst1Aligned)
                    build_options = build_options + " -D DST1_ALIGNED";
                if (dst2Aligned)
                    build_options = build_options + " -D DST2_ALIGNED";
                if (dst3Aligned)
                    build_options = build_options + " -D DST3_ALIGNED";

                const DeviceInfo& devInfo = clCtx->getDeviceInfo();

                // TODO Workaround for issues. Need to investigate a problem.
                if (channels == 2
                        && devInfo.deviceType == CVCL_DEVICE_TYPE_CPU
                        && devInfo.platform->platformVendor.find("Intel") != std::string::npos
                        && (devInfo.deviceVersion.find("Build 56860") != std::string::npos
<<<<<<< HEAD
                            || devInfo.deviceVersion.find("Build 76921") != std::string::npos))
                    build_options = build_options + " -D BYPASS_VSTORE=true";
=======
                            || devInfo.deviceVersion.find("Build 76921") != std::string::npos
                            || devInfo.deviceVersion.find("Build 78712") != std::string::npos))
                    build_options += " -D BYPASS_VSTORE=true";
>>>>>>> 7703b63c

                size_t globalThreads[3] = { divUp(src.cols, VEC_SIZE), src.rows, 1 };
                openCLExecuteKernel(clCtx, &split_mat, kernelName, globalThreads, NULL, args, -1, -1, build_options.c_str());
            }
            static void split(const oclMat &mat_src, oclMat *mat_dst)
            {
                CV_Assert(mat_dst);

                int depth = mat_src.depth();
                int num_channels = mat_src.channels();
                Size size = mat_src.size();

                if (num_channels == 1)
                {
                    mat_src.copyTo(mat_dst[0]);
                    return;
                }

                for (int i = 0; i < mat_src.oclchannels(); i++)
                    mat_dst[i].create(size, CV_MAKETYPE(depth, 1));

                split_vector_run(mat_src, mat_dst);
            }
        }
    }
}

void cv::ocl::merge(const oclMat *src, size_t n, oclMat &dst)
{
    split_merge::merge(src, n, dst);
}
void cv::ocl::merge(const std::vector<oclMat> &src, oclMat &dst)
{
    split_merge::merge(&src[0], src.size(), dst);
}

void cv::ocl::split(const oclMat &src, oclMat *dst)
{
    split_merge::split(src, dst);
}
void cv::ocl::split(const oclMat &src, std::vector<oclMat> &dst)
{
    dst.resize(src.oclchannels()); // TODO Why oclchannels?
    if(src.oclchannels() > 0)
        split_merge::split(src, &dst[0]);
}<|MERGE_RESOLUTION|>--- conflicted
+++ resolved
@@ -249,14 +249,9 @@
                         && devInfo.deviceType == CVCL_DEVICE_TYPE_CPU
                         && devInfo.platform->platformVendor.find("Intel") != std::string::npos
                         && (devInfo.deviceVersion.find("Build 56860") != std::string::npos
-<<<<<<< HEAD
-                            || devInfo.deviceVersion.find("Build 76921") != std::string::npos))
-                    build_options = build_options + " -D BYPASS_VSTORE=true";
-=======
                             || devInfo.deviceVersion.find("Build 76921") != std::string::npos
                             || devInfo.deviceVersion.find("Build 78712") != std::string::npos))
-                    build_options += " -D BYPASS_VSTORE=true";
->>>>>>> 7703b63c
+                    build_options = build_options + " -D BYPASS_VSTORE=true";
 
                 size_t globalThreads[3] = { divUp(src.cols, VEC_SIZE), src.rows, 1 };
                 openCLExecuteKernel(clCtx, &split_mat, kernelName, globalThreads, NULL, args, -1, -1, build_options.c_str());
