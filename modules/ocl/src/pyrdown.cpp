--- conflicted
+++ resolved
@@ -49,19 +49,6 @@
 
 using namespace cv;
 using namespace cv::ocl;
-<<<<<<< HEAD
-
-namespace cv
-{
-    namespace ocl
-    {
-        ///////////////////////////OpenCL kernel strings///////////////////////////
-        extern const char *pyr_down;
-
-    }
-}
-=======
->>>>>>> 801054d6
 
 //////////////////////////////////////////////////////////////////////////////
 /////////////////////// add subtract multiply divide /////////////////////////
