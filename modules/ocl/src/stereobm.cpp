--- conflicted
+++ resolved
@@ -50,20 +50,6 @@
 
 using namespace cv;
 using namespace cv::ocl;
-
-<<<<<<< HEAD
-namespace cv
-{
-namespace ocl
-{
-
-///////////////////////////OpenCL kernel strings///////////////////////////
-extern const char *stereobm;
-
-}
-}
-=======
->>>>>>> 801054d6
 namespace cv
 {
 namespace ocl
