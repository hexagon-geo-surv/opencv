--- conflicted
+++ resolved
@@ -10,9 +10,6 @@
 #include "opencv2/3d/detail/optimizer.hpp"
 
 //TODO: remove it when it is rewritten to robust pose graph
-#include "opencv2/core/dualquaternion.hpp"
-
-//DEBUG
 #include "opencv2/core/dualquaternion.hpp"
 
 #include <type_traits>
@@ -38,14 +35,6 @@
 
         void accumulatePose(const Affine3f& _pose, int _weight = 1)
         {
-<<<<<<< HEAD
-            //DEBUG
-            //Matx44f accPose = estimatedPose.matrix * weight + _pose.matrix * _weight;
-            //weight         += _weight;
-            //accPose        /= float(weight);
-            //estimatedPose   = Affine3f(accPose);
-=======
->>>>>>> 9d6f3888
             DualQuatf accPose = DualQuatf::createFromAffine3(estimatedPose) * float(weight) + DualQuatf::createFromAffine3(_pose) * float(_weight);
             weight += _weight;
             accPose = accPose / float(weight);
@@ -107,13 +96,9 @@
     //! TODO: Should we support submaps for regular volumes?
     static constexpr int FRAME_VISIBILITY_THRESHOLD = 5;
 
-<<<<<<< HEAD
-    Ptr<OdometryFrame> frame;
-=======
     //! TODO: Add support for GPU arrays (UMat)
     OdometryFrame frame;
     OdometryFrame renderFrame;
->>>>>>> 9d6f3888
 
     std::shared_ptr<Volume> volume;
 };
@@ -175,30 +160,6 @@
         return false;
     }
 }
-
-template<typename MatType>
-bool Submap<MatType>::addEdgeToSubmap(const int tarSubmapID, const Affine3f& tarPose)
-{
-    auto iter = constraints.find(tarSubmapID);
-
-    // if there is NO edge of currSubmap to tarSubmap.
-    if (iter == constraints.end())
-    {
-        // Frome pose to tarPose transformation
-        Affine3f estimatePose = tarPose * pose.inv();
-
-        // Create new Edge.
-        PoseConstraint& preConstrain = getConstraint(tarSubmapID);
-        preConstrain.accumulatePose(estimatePose, 1);
-
-        return true;
-    }
-    else
-    {
-        return false;
-    }
-}
-
 
 /**
  * @brief: Manages all the created submaps for a particular scene
@@ -250,8 +211,6 @@
 
     bool addEdgeToCurrentSubmap(const int currentSubmapID, const int tarSubmapID);
 
-    bool addEdgeToCurrentSubmap(const int currentSubmapID, const int tarSubmapID);
-
     Ptr<detail::PoseGraph> MapToPoseGraph();
     void PoseGraphToMap(const Ptr<detail::PoseGraph>& updatedPoseGraph);
 
@@ -324,11 +283,7 @@
     Ptr<SubmapT> currSubmap = getSubmap(currSubmapId);
     float ratio             = currSubmap->calcVisibilityRatio(currFrameId);
 
-<<<<<<< HEAD
-    //DEBUG
-=======
     //TODO: fix this when a new pose graph is ready
->>>>>>> 9d6f3888
     // if (ratio < 0.2f)
     if (ratio < 0.5f)
         return true;
@@ -418,10 +373,6 @@
     }
 
     int localInliers = 0;
-<<<<<<< HEAD
-    //DEBUG
-=======
->>>>>>> 9d6f3888
     DualQuatf inlierConstraint;
     for (int i = 0; i < int(weights.size()); i++)
     {
@@ -481,11 +432,7 @@
 }
 
 template<typename MatType>
-<<<<<<< HEAD
-bool SubmapManager<MatType>::updateMap(int _frameId, Ptr<OdometryFrame> _frame)
-=======
 bool SubmapManager<MatType>::updateMap(int _frameId, const OdometryFrame& _frame)
->>>>>>> 9d6f3888
 {
     bool mapUpdated = false;
     int changedCurrentMapId = -1;
