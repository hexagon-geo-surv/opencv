@article{ANB13,
  author = {Pablo Fern{\'{a}}ndez Alcantarilla and Jes{\'{u}}s Nuevo and Adrien Bartoli},
  editor = {Tilo Burghardt and Dima Damen and Walterio W. Mayol{-}Cuevas and Majid Mirmehdi},
  title = {Fast Explicit Diffusion for Accelerated Features in Nonlinear Scale Spaces},
  booktitle = {British Machine Vision Conference, {BMVC} 2013, Bristol, UK, September 9-13, 2013},
  pages = {13.1--13.11},
  publisher = {{BMVA} Press},
  year = {2013},
  url = {https://projet.liris.cnrs.fr/imagine/pub/proceedings/BMVC-2013/Papers/paper0013/paper0013.pdf},
  doi = {10.5244/C.27.13},
  timestamp = {Sat, 09 Apr 2022 12:44:13 +0200},
  biburl = {https://dblp.org/rec/conf/bmvc/AlcantarillaNB13.bib},
  bibsource = {dblp computer science bibliography, https://dblp.org}
}
@inproceedings{Andreff99,
  author = {Andreff, Nicolas and Horaud, Radu and Espiau, Bernard},
  title = {On-line Hand-eye Calibration},
  booktitle = {Proceedings of the 2Nd International Conference on 3-D Digital Imaging and Modeling},
  series = {3DIM'99},
  year = {1999},
  isbn = {0-7695-0062-5},
  location = {Ottawa, Canada},
  pages = {430--436},
  numpages = {7},
  url = {https://inria.hal.science/inria-00590109},
  acmid = {1889775},
  publisher = {IEEE Computer Society},
  address = {Washington, DC, USA},
}
@inproceedings{Arandjelovic:2012:TTE:2354409.2355123,
  author = {Arandjelovic, Relja},
  title = {Three Things Everyone Should Know to Improve Object Retrieval},
  booktitle = {Proceedings of the 2012 IEEE Conference on Computer Vision and Pattern Recognition (CVPR)},
  series = {CVPR '12},
  year = {2012},
  isbn = {978-1-4673-1226-4},
  pages = {2911--2918},
  numpages = {8},
  url = {https://www.robots.ox.ac.uk/~vgg/publications/2012/Arandjelovic12/arandjelovic12.pdf},
  acmid = {2355123},
  publisher = {IEEE Computer Society},
  address = {Washington, DC, USA},
  keywords = {Vectors,Visualization,Kernel,Standards,Support vector machines,Indexes,Euclidean distance}
}
@inproceedings{arthur_kmeanspp_2007,
  author = {Arthur, David and Vassilvitskii, Sergei},
  title = {k-means++: The advantages of careful seeding},
  booktitle = {Proceedings of the eighteenth annual ACM-SIAM symposium on Discrete algorithms},
  year = {2007},
  pages = {1027--1035},
  publisher = {Society for Industrial and Applied Mathematics},
  url = {https://theory.stanford.edu/~sergei/papers/kMeansPP-soda.pdf}
}
@article{BA83,
  author = {Burt, Peter J and Adelson, Edward H},
  title = {A multiresolution spline with application to image mosaics},
  year = {1983},
  pages = {217--236},
  journal = {ACM Transactions on Graphics (TOG)},
  volume = {2},
  number = {4},
  publisher = {ACM},
  url = {https://persci.mit.edu/pub_pdfs/spline83.pdf}
}
@article{BL07,
  author = {Brown, Matthew and Lowe, David G},
  title = {Automatic panoramic image stitching using invariant features},
  year = {2007},
  pages = {59--73},
  journal = {International journal of computer vision},
  volume = {74},
  number = {1},
  publisher = {Springer},
  url = {http://www.ene.unb.br/mylene/PI/refs/ijcv2007.pdf}
}
@article{BT96,
  author = {Birchfield, Stan and Tomasi, Carlo},
  title = {Depth discontinuities by pixel-to-pixel stereo},
  year = {1999},
  pages = {269--293},
  journal = {International Journal of Computer Vision},
  volume = {35},
  number = {3},
  publisher = {Springer},
  url = {https://users.cs.duke.edu/~tomasi/papers/tomasi/tomasiIjcv99.pdf}
}
@article{BT98,
  author = {Birchfield, Stan and Tomasi, Carlo},
  title = {A pixel dissimilarity measure that is insensitive to image sampling},
  year = {1998},
  pages = {401--406},
  journal = {Pattern Analysis and Machine Intelligence, IEEE Transactions on},
  volume = {20},
  number = {4},
  publisher = {IEEE},
  url = {http://robotics.stanford.edu/~birch/publications/dissimilarity_pami1998.pdf}
}
@article{Ballard1981,
  author = {Ballard, Dana H},
  title = {Generalizing the Hough transform to detect arbitrary shapes},
  year = {1981},
  pages = {111--122},
  journal = {Pattern recognition},
  volume = {13},
  number = {2},
  publisher = {Elsevier},
  url = {https://www.cs.utexas.edu/~dana/HoughT.pdf}
}
@inproceedings{BarathGCRANSAC,
  author = {Barath, Daniel and Matas, Jiri},
  title = {Graph-Cut RANSAC},
  booktitle = {Proceedings of the IEEE Conference on Computer Vision and Pattern Recognition (CVPR)},
  month = {June},
  year = {2018},
  url = {https://openaccess.thecvf.com/content_cvpr_2018/papers/Barath_Graph-Cut_RANSAC_CVPR_2018_paper.pdf}
}
@misc{barath2019progressive,
  title = {Progressive NAPSAC: sampling from gradually growing neighborhoods},
  author = {Barath, Daniel and Ivashechkin, Maksym and Matas, Jiri},
  year = {2019},
  eprint = {1906.02295},
  archivePrefix = {arXiv},
  primaryClass = {cs.CV},
  url = {https://arxiv.org/abs/1906.02295}
}
@inproceedings{BarathMAGSAC,
  author = {Barath, Daniel and Noskova, Jana and Ivashechkin, Maksym and Matas, Jiri},
  title = {MAGSAC++, a Fast, Reliable and Accurate Robust Estimator},
  booktitle = {Proceedings of the IEEE/CVF Conference on Computer Vision and Pattern Recognition (CVPR)},
  month = {June},
  year = {2020},
  url = {https://arxiv.org/abs/1912.05909}
}
@book{bigun2006vision,
  title = {Vision with direction},
  author = {Bigun, Josef},
  year = {2006},
  publisher = {Springer}
}
@techreport{blanco2010tutorial,
  title = {A tutorial on SE(3) transformation parameterizations and on-manifold optimization},
  author = {Blanco, Jose-Luis},
  institution = {University of Malaga},
  number = {012010},
  year = {2010},
  url = {http://ingmec.ual.es/~jlblanco/papers/jlblanco2010geometry3D_techrep.pdf}
}
@inproceedings{Bolelli2017,
  title = {{Two More Strategies to Speed Up Connected Components Labeling Algorithms}},
  author = {Bolelli, Federico and Cancilla, Michele and Grana, Costantino},
  year = 2017,
  booktitle = {Image Analysis and Processing - ICIAP 2017},
  publisher = {Springer},
  volume = 10485,
  pages = {48--58},
  doi = {10.1007/978-3-319-68548-9_5},
  isbn = {978-3-319-68547-2},
  url = {https://www.researchgate.net/publication/319037445_Two_More_Strategies_to_Speed_Up_Connected_Components_Labeling_Algorithms}
}
@article{Bolelli2019,
  title = {{Spaghetti Labeling: Directed Acyclic Graphs for Block-Based Connected Components Labeling}},
  author = {Bolelli, Federico and Allegretti, Stefano and Baraldi, Lorenzo and Grana, Costantino},
  year = 2019,
  journal = {IEEE Transactions on Image Processing},
  publisher = {IEEE},
  volume = 29,
  number = 1,
  pages = {1999--2012},
  doi = {10.1109/TIP.2019.2946979},
  issn = {1057-7149},
  url = {https://federicobolelli.it/pub_files/2019tip.pdf}
}
@article{Bolelli2021,
  title = {One DAG to Rule Them All},
  author = {Bolelli, Federico and Allegretti, Stefano and Grana, Costantino},
  journal = {IEEE Transactions on Pattern Analysis and Machine Intelligence},
  year = {2021},
  publisher = {IEEE},
  doi = {10.1109/TPAMI.2021.3055337},
  url = {https://www.researchgate.net/publication/348857725_One_DAG_to_Rule_Them_All}
}
@article{Borgefors86,
  author = {Borgefors, Gunilla},
  title = {Distance transformations in digital images},
  year = {1986},
  pages = {344--371},
  journal = {Computer vision, graphics, and image processing},
  volume = {34},
  number = {3},
  publisher = {Elsevier},
  url = {https://people.cmm.minesparis.psl.eu/users/marcoteg/cv/publi_pdf/MM_refs/1986_Borgefors_distance.pdf}
}
@article{Bouguet00,
  author = {Bouguet, Jean-Yves},
  title = {Pyramidal Implementation of the Lucas Kanade Feature Tracker Description of the algorithm},
  year = {2001},
  journal = {Intel Corporation},
  volume = {5},
  url = {http://robots.stanford.edu/cs223b04/algo_affine_tracking.pdf}
}
@misc{BouguetMCT,
  author = {Bouguet, Jean-Yves},
  title = {Camera Calibration Tool box for Matlab [EB/OL]},
  year = {2004}
}
@inproceedings{Bradski00,
  author = {Bradski, GR and Davis, J},
  title = {Motion segmentation and pose recognition with motion history gradients},
  booktitle = {Applications of Computer Vision, 2000, Fifth IEEE Workshop on.},
  year = {2000},
  pages = {238--244},
  publisher = {IEEE},
  url = {https://web.archive.org/web/20240420000446/http://web.cse.ohio-state.edu/~davis.1719/Publications/mva02.pdf}
}
@article{Bradski98,
  author = {Bradski, Gary R},
  title = {Computer vision face tracking for use in a perceptual user interface},
  year = {1998},
  publisher = {Citeseer},
  url = {http://opencv.jp/opencv-1.0.0_org/docs/papers/camshift.pdf}
}
@incollection{Brox2004,
  author = {Brox, Thomas and Bruhn, Andres and Papenberg, Nils and Weickert, Joachim},
  title = {High accuracy optical flow estimation based on a theory for warping},
  booktitle = {Computer Vision-ECCV 2004},
  year = {2004},
  pages = {25--36},
  publisher = {Springer},
  url = {https://www.cs.auckland.ac.nz/~rklette/TeachAuckland.html/CIMAT/02a%20BBPW-ECCV04.pdf}
}
@article{Buades2005DenoisingIS,
  title = {Denoising image sequences does not require motion estimation},
  author = {Antoni Buades and Bartomeu Coll and Jean-Michel Morel},
  journal = {IEEE Conference on Advanced Video and Signal Based Surveillance, 2005.},
  year = {2005},
  pages = {70-74},
  url = {https://www.researchgate.net/publication/4215294_Denoising_image_sequences_does_not_require_motion_estimation}
}
@article{Burges98,
  author = {Burges, Christopher JC},
  title = {A tutorial on support vector machines for pattern recognition},
  year = {1998},
  pages = {121--167},
  journal = {Data mining and knowledge discovery},
  volume = {2},
  number = {2},
  publisher = {Springer},
  url = {https://web.archive.org/web/20170811202211/http://www.cmlab.csie.ntu.edu.tw/~cyy/learning/papers/SVM_Tutorial.pdf}
}
@inproceedings{CL12,
  author = {Lu, Cewu and Xu, Li and Jia, Jiaya},
  title = {Contrast preserving decolorization},
  booktitle = {Computational Photography (ICCP), 2012 IEEE International Conference on},
  year = {2012},
  pages = {1--7},
  publisher = {IEEE},
  url = {https://www.cse.cuhk.edu.hk/~leojia/projects/color2gray/}
}
@article{Canny86,
  author = {Canny, John},
  title = {A computational approach to edge detection},
  year = {1986},
  pages = {679--698},
  journal = {Pattern Analysis and Machine Intelligence, IEEE Transactions on},
  number = {6},
  publisher = {IEEE},
  url = {https://web.archive.org/web/20220818083832/https://citeseerx.ist.psu.edu/viewdoc/download?doi=10.1.1.420.3300&rep=rep1&type=pdf}
}
@article{ChambolleEtAl,
  author = {Chambolle, Antonin and Caselles, Vicent and Cremers, Daniel and Novaga, Matteo and Pock, Thomas},
  title = {An introduction to total variation for image analysis},
  year = {2010},
  pages = {263--340},
  journal = {Theoretical foundations and numerical methods for sparse recovery},
  volume = {9},
  publisher = {Walter de Gruyter},
  url = {https://hal.science/hal-00437581v1}
}
@misc{Chatfield2017,
  author = {Chatfield, Carl},
  title = {A Simple Method for Distance to Ellipse},
  year = {2017},
  publisher = {GitHub},
  howpublished = {\url{https://blog.chatfield.io/simple-method-for-distance-to-ellipse/}},
}
@article{Chaumette06,
  author = {Chaumette, Fran{\c c}ois and Hutchinson, S.},
  title = {{Visual servo control, Part I: Basic approaches}},
  url = {https://hal.inria.fr/inria-00350283},
  journal = {{IEEE Robotics and Automation Magazine}},
  publisher = {{Institute of Electrical and Electronics Engineers}},
  volume = {13},
  number = {4},
  pages = {82-90},
  year = {2006},
  pdf = {https://hal.inria.fr/inria-00350283/file/2006_ieee_ram_chaumette.pdf},
  hal_id = {inria-00350283},
  hal_version = {v1},
}
@inproceedings{ChumPROSAC,
  title = {Matching with {PROSAC} - Progressive Sampling Consensus},
  author = {Chum, Ondrej and  Matas, Jiri},
  booktitle = {Proceedings of the IEEE/CVF Conference on Computer Vision and Pattern Recognition (CVPR)},
  year = {2005},
  url = {https://cmp.felk.cvut.cz/~matas/papers/chum-prosac-cvpr05.pdf}
}
@inproceedings{ChumLORANSAC,
  title = {Locally Optimized {RANSAC}},
  author = {Chum, Ondrej and Matas, Jiri and Kittler, Josef},
  booktitle = {DAGM},
  year = {2003},
  url = {https://cmp.felk.cvut.cz/~matas/papers/chum-dagm03.pdf}
}
@inproceedings{ChumEpipolar,
  author = {Chum, Ondrej and Werner, Tomas and Matas, Jiri},
  booktitle = {Proceedings of the 17th International Conference on Pattern Recognition. ICPR 2004},
  title = {Epipolar geometry estimation via RANSAC benefits from the oriented epipolar constraint},
  year = {2004},
  volume = {1},
  pages = {112-115 Vol.1},
  url = {https://dspace.cvut.cz/bitstream/handle/10467/9493/2004-Epipolar-geometry-estimation-via-RANSAC-benefits-from-oriented-epipolar-constraint.pdf}
}
@inproceedings{ChumDominant,
  title = {Epipolar Geometry Estimation Unaffected by the Dominant Plane},
  author = {Chum, Ondrej and Werner, Tomas and  Matas, Jiri.},
  booktitle = {Proceedings of the IEEE/CVF Conference on Computer Vision and Pattern Recognition (CVPR)},
  year = {2005}
}
@article{Collins14,
  year = {2014},
  issn = {0920-5691},
  journal = {International Journal of Computer Vision},
  volume = {109},
  number = {3},
  doi = {10.1007/s11263-014-0725-5},
  title = {Infinitesimal Plane-Based Pose Estimation},
  url = {https://encov.ip.uca.fr/publications/pubfiles/2014_Collins_etal_IJCV_plane.pdf},
  publisher = {Springer US},
  keywords = {Plane; Pose; SfM; PnP; Homography},
  author = {Collins, Toby and Bartoli, Adrien},
  pages = {252-286},
  language = {English}
}
@article{Daniilidis98,
  author = {Konstantinos Daniilidis},
  title = {Hand-Eye Calibration Using Dual Quaternions},
  journal = {International Journal of Robotics Research},
  year = {1998},
  volume = {18},
  pages = {286--298},
  url = {https://typeset.io/pdf/hand-eye-calibration-using-dual-quaternions-1boiebmyns.pdf}
}
@inproceedings{DM03,
  author = {Drago, Fr{\'e}d{\'e}ric and Myszkowski, Karol and Annen, Thomas and Chiba, Norishige},
  title = {Adaptive logarithmic mapping for displaying high contrast scenes},
  booktitle = {Computer Graphics Forum},
  year = {2003},
  pages = {419--426},
  volume = {22},
  number = {3},
  publisher = {Wiley},
  url = {https://resources.mpi-inf.mpg.de/tmo/logmap/logmap.pdf}
}
@inproceedings{DM97,
  author = {Debevec, Paul E and Malik, Jitendra},
  title = {Recovering high dynamic range radiance maps from photographs},
  booktitle = {ACM SIGGRAPH 2008 classes},
  year = {2008},
  pages = {31},
  publisher = {ACM},
  url = {https://www.pauldebevec.com/Research/HDR/debevec-siggraph97.pdf}
}
@inproceedings{Dalal2005,
  author = {Dalal, Navneet and Triggs, Bill},
  title = {Histograms of oriented gradients for human detection},
  booktitle = {Computer Vision and Pattern Recognition, 2005. CVPR 2005. IEEE Computer Society Conference on},
  year = {2005},
  pages = {886--893},
  volume = {1},
  publisher = {IEEE},
  url = {https://hal.inria.fr/docs/00/54/85/12/PDF/hog_cvpr2005.pdf}
}
@inproceedings{Davis97,
  author = {Davis, James W and Bobick, Aaron F},
  title = {The representation and recognition of human movement using temporal templates},
  booktitle = {Computer Vision and Pattern Recognition, 1997. Proceedings., 1997 IEEE Computer Society Conference on},
  year = {1997},
  pages = {928--934},
  publisher = {IEEE},
  url = {https://web.archive.org/web/20230424044650/http://alumni.media.mit.edu/~jdavis/Publications/publications_402.pdf}
}
@inproceedings{duda2018,
  title = {Accurate Detection and Localization of Checkerboard Corners for Calibration},
  year = {2018},
  booktitle = {29th British Machine Vision Conference. British Machine Vision Conference (BMVC-29), September 3-6, Newcastle, United Kingdom},
  publisher = {BMVA Press},
  author = {Duda, Alexander and Frese, Udo},
  url = {http://bmvc2018.org/contents/papers/0508.pdf}
}
@misc{Eade13,
  author = {Eade, Ethan},
  title = {Gauss-Newton / Levenberg-Marquardt Optimization},
  year = {2013},
  url = {https://ethaneade.com/optimization.pdf}
}
@misc{Eade17,
  author = {Eade, Ethan},
  title = {Lie Groups for 2D and 3D Transformation},
  year = {2017},
  url = {https://www.ethaneade.com/lie.pdf}
}
@inproceedings{EM11,
  author = {Gastal, Eduardo SL and Oliveira, Manuel M},
  title = {Domain transform for edge-aware image and video processing},
  booktitle = {ACM Transactions on Graphics (TOG)},
  year = {2011},
  pages = {69},
  volume = {30},
  number = {4},
  publisher = {ACM},
  url = {http://www.inf.ufrgs.br/~eslgastal/DomainTransform/Gastal_Oliveira_SIGGRAPH2011_Domain_Transform.pdf}
}
@article{EP08,
  author = {Evangelidis, Georgios D and Psarakis, Emmanouil Z},
  title = {Parametric image alignment using enhanced correlation coefficient maximization},
  year = {2008},
  pages = {1858--1865},
  journal = {Pattern Analysis and Machine Intelligence, IEEE Transactions on},
  volume = {30},
  number = {10},
  publisher = {IEEE},
  url = {https://hal.archives-ouvertes.fr/docs/00/86/43/85/PDF/PAMI_2008_preprint.pdf}
}
@inproceedings{FGD2003,
  author = {Li, Liyuan and Huang, Weimin and Gu, Irene YH and Tian, Qi},
  title = {Foreground object detection from videos containing complex background},
  booktitle = {Proceedings of the eleventh ACM international conference on Multimedia},
  year = {2003},
  pages = {2--10},
  publisher = {ACM},
  url = {https://www.researchgate.net/profile/Liyuan_Li/publication/221571587_Foreground_object_detection_from_videos_containing_complex_background/links/09e4150bdf566d110c000000/Foreground-object-detection-from-videos-containing-complex-background.pdf}
}
@inproceedings{FL02,
  author = {Fattal, Raanan and Lischinski, Dani and Werman, Michael},
  title = {Gradient domain high dynamic range compression},
  booktitle = {ACM Transactions on Graphics (TOG)},
  year = {2002},
  pages = {249--256},
  volume = {21},
  number = {3},
  publisher = {ACM},
  url = {https://www.researchgate.net/profile/Dani_Lischinski/publication/2530899_Gradient_Domain_High_Dynamic_Range_Compression/links/00463524c3f5cd2e34000000/Gradient-Domain-High-Dynamic-Range-Compression.pdf}
}
@incollection{Farneback2003,
  author = {Farneb{\"a}ck, Gunnar},
  title = {Two-frame motion estimation based on polynomial expansion},
  booktitle = {Image Analysis},
  year = {2003},
  pages = {363--370},
  publisher = {Springer},
  url = {https://www.diva-portal.org/smash/get/diva2:273847/FULLTEXT01.pdf},
  doi = {10.1007/3-540-45103-X_50}
}
@inproceedings{Farsiu03,
  author = {Farsiu, Sina and Robinson, Dirk and Elad, Michael and Milanfar, Peyman},
  title = {Fast and robust super-resolution},
  booktitle = {Image Processing, 2003. ICIP 2003. Proceedings. 2003 International Conference on},
  year = {2003},
  pages = {II--291},
  volume = {2},
  publisher = {IEEE},
  url = {https://users.soe.ucsc.edu/~milanfar/publications/conf/ICIP2003SR.pdf}
}
@techreport{Felzenszwalb04,
  author = {Felzenszwalb, Pedro and Huttenlocher, Daniel},
  title = {Distance transforms of sampled functions},
  year = {2004},
  institution = {Cornell University},
  url = {http://www.theoryofcomputing.org/articles/v008a019/v008a019.pdf}
}
@article{Felzenszwalb10,
  author = {Felzenszwalb, Pedro F and Girshick, Ross B and McAllester, David and Ramanan, Deva},
  title = {Object detection with discriminatively trained part-based models},
  year = {2010},
  pages = {1627--1645},
  journal = {Pattern Analysis and Machine Intelligence, IEEE Transactions on},
  volume = {32},
  number = {9},
  publisher = {IEEE},
  url = {https://cs.brown.edu/people/pfelzens/papers/lsvm-pami.pdf}
}
@article{Felzenszwalb2006,
  author = {Felzenszwalb, Pedro F and Huttenlocher, Daniel P},
  title = {Efficient belief propagation for early vision},
  year = {2006},
  pages = {41--54},
  journal = {International journal of computer vision},
  volume = {70},
  number = {1},
  publisher = {Springer},
  url = {https://cs.brown.edu/people/pfelzens/papers/bp-cvpr.pdf}
}
@article{FischlerRANSAC,
  author = {Fischler, Martin A. and Bolles, Robert C.},
  title = {Random Sample Consensus: A Paradigm for Model Fitting with Applications to Image Analysis and Automated Cartography},
  year = {1981},
  publisher = {Association for Computing Machinery},
  volume = {24},
  number = {6},
  month = {jun},
  pages = {381–395},
  numpages = {15},
  url = {https://dl.acm.org/doi/pdf/10.1145/358669.358692}
}
@inproceedings{Fitzgibbon95,
  author = {Fitzgibbon, Andrew W and Fisher, Robert B},
  title = {A buyer's guide to conic fitting},
  booktitle = {Proceedings of the 6th British conference on Machine vision (Vol. 2)},
  year = {1995},
  pages = {513--522},
  publisher = {BMVA Press},
  url = {https://www.researchgate.net/profile/Robert_Fisher5/publication/2237785_A_Buyer's_Guide_to_Conic_Fitting/links/0fcfd50f59aeded518000000/A-Buyers-Guide-to-Conic-Fitting.pdf}
}
@inproceedings{oy1998NumericallySD,
  title = {Numerically Stable Direct Least Squares Fitting of Ellipses},
  author = {Radim Hal oy and Jan Flusser},
  year = {1998},
  url = {https://autotrace.sourceforge.net/WSCG98.pdf}
}
@inproceedings{forssen2007maximally,
  title = {Maximally stable colour regions for recognition and matching},
  author = {Forss{\'e}n, Per-Erik},
  booktitle = {Computer Vision and Pattern Recognition, 2007. CVPR'07. IEEE Conference on},
  pages = {1--8},
  year = {2007},
  publisher = {IEEE},
  url = {https://people.isy.liu.se/cvl/perfo/papers/forssen_cvpr07.pdf}
}
@inproceedings{forstner1987fast,
  title = {A fast operator for detection and precise location of distincs points, corners and center of circular features},
  author = {Forstner, W},
  booktitle = {Proc. of the Intercommission Conference on Fast Processing of Photogrammetric Data, Interlaken, Switzerland, 1987},
  pages = {281--305},
  year = {1987},
  url = {https://cseweb.ucsd.edu/classes/sp02/cse252/foerstner/foerstner.pdf}
}
@article{Gallego2014ACF,
  title = {A Compact Formula for the Derivative of a 3-D Rotation in Exponential Coordinates},
  author = {Guillermo Gallego and Anthony J. Yezzi},
  journal = {Journal of Mathematical Imaging and Vision},
  year = {2014},
  volume = {51},
  pages = {378-384},
  url = {https://arxiv.org/abs/1312.0788}
}
@article{Grana2010,
  title = {{Optimized Block-Based Connected Components Labeling With Decision Trees}},
  author = {Grana, Costantino and Borghesani, Daniele and Cucchiara, Rita},
  year = 2010,
  journal = {IEEE Transactions on Image Processing},
  volume = 19,
  number = 6,
  pages = {1596--1609},
  doi = {10.1109/TIP.2010.2044963},
  url = {https://aimagelab.ing.unimore.it/imagelab/pubblicazioni/2009tiplabeling.pdf}
}
@inproceedings{G11,
  author = {Grundmann, Matthias and Kwatra, Vivek and Essa, Irfan},
  title = {Auto-directed video stabilization with robust l1 optimal camera paths},
  booktitle = {Computer Vision and Pattern Recognition (CVPR), 2011 IEEE Conference on},
  year = {2011},
  pages = {225--232},
  publisher = {IEEE},
  url = {https://smartech.gatech.edu/bitstream/handle/1853/44611/2011-Grundmann-AVSWROCP.pdf?sequence=1&isAllowed=y}
}
@article{GW03,
  author = {Ward, Greg},
  title = {Fast, robust image registration for compositing high dynamic range photographs from hand-held exposures},
  year = {2003},
  pages = {17--30},
  journal = {Journal of graphics tools},
  volume = {8},
  number = {2},
  publisher = {Taylor \& Francis},
  url = {https://pages.cs.wisc.edu/~lizhang/courses/cs766-2008f/projects/hdr/jgtpap2.pdf}
}
@inproceedings{Gold2012,
  author = {Godbehere, Andrew B and Matsukawa, Akihiro and Goldberg, Ken},
  title = {Visual tracking of human visitors under variable-lighting conditions for a responsive audio art installation},
  booktitle = {American Control Conference (ACC), 2012},
  year = {2012},
  pages = {4305--4312},
  publisher = {IEEE},
  url = {https://goldberg.berkeley.edu/pubs/acc-2012-visual-tracking-final.pdf}
}
@article{Gonzalez1987,
  title = {Digital Image Fundamentals, Digital Imaging Processing},
  author = {Gonzalez, Rafael C and others},
  year = {1987},
  publisher = {Addison Wesley Publishing Company}
}
@article{gruzman,
  title = {Цифровая обработка изображений в информационных системах},
  author = {Грузман, И.С. and Киричук, В.С. and Косых, В.П. and Перетягин, Г.И. and Спектор, А.А.},
  year = {2000},
  publisher = {Изд-во НГТУ Новосибирск}
}
@article{Guil1999,
  author = {Guil, N and Gonzalez-Linares, Jos{\'e} Mar{\'\i}a and Zapata, Emilio L},
  title = {Bidimensional shape detection using an invariant approach},
  year = {1999},
  pages = {1025--1038},
  journal = {Pattern Recognition},
  volume = {32},
  number = {6},
  publisher = {Elsevier}
}
@article{HH08,
  author = {Hirschmuller, Heiko},
  title = {Stereo processing by semiglobal matching and mutual information},
  year = {2008},
  pages = {328--341},
  journal = {Pattern Analysis and Machine Intelligence, IEEE Transactions on},
  volume = {30},
  number = {2},
  publisher = {IEEE},
  url = {https://core.ac.uk/download/pdf/11134866.pdf}
}
@article{Hartley99,
  author = {Hartley, Richard I},
  title = {Theory and practice of projective rectification},
  year = {1999},
  pages = {115--127},
  journal = {International Journal of Computer Vision},
  volume = {35},
  number = {2},
  publisher = {Springer},
  url = {http://dev.ipol.im/~morel/Dossier_MVA_2011_Cours_Transparents_Documents/2011_Cours7_Document3_hartley.pdf}
}
@book{HartleyZ00,
  author = {Hartley, Richard and Zisserman, Andrew},
  title = {Multiple view geometry in computer vision},
  year = {2003},
  publisher = {Cambridge university press},
  url = {https://www.robots.ox.ac.uk/~vgg/hzbook/}
}
@article{Horaud95,
  author = {Horaud, Radu and Dornaika, Fadi},
  title = {Hand-eye Calibration},
  journal = {Int. J. Rob. Res.},
  issue_date = {June 1995},
  volume = {14},
  number = {3},
  month = jun,
  year = {1995},
  issn = {0278-3649},
  pages = {195--210},
  numpages = {16},
  url = {https://arxiv.org/abs/2311.12655},
  doi = {10.1177/027836499501400301},
  acmid = {208622},
  publisher = {Sage Publications, Inc.},
  address = {Thousand Oaks, CA, USA}
}
@article{Horn81,
  author = {Horn, Berthold KP and Schunck, Brian G},
  title = {Determining Optical Flow},
  year = {1981},
  pages = {185--203},
  journal = {Artificial Intelligence},
  volume = {17},
  url = {https://dspace.mit.edu/bitstream/handle/1721.1/6337/%EE%80%80AIM%EE%80%81-572.pdf?sequence=2}
}
@article{Hu62,
  author = {Hu, Ming-Kuei},
  title = {Visual pattern recognition by moment invariants},
  year = {1962},
  pages = {179--187},
  journal = {Information Theory, IRE Transactions on},
  volume = {8},
  number = {2},
  publisher = {IEEE},
  url = {https://www.cs.utexas.edu/~grauman/courses/spring2011/psets/pset5/huMoments.pdf}
}
@book{jahne2000computer,
  title = {Computer vision and applications: a guide for students and practitioners},
  author = {Jahne, Bernd},
  year = {2000},
  publisher = {Elsevier}
}
@article{Javier2012,
  author = {S{\'a}nchez P{\'e}rez, Javier and Meinhardt-Llopis, Enric and Facciolo, Gabriele},
  title = {TV-L1 optical flow estimation},
  year = {2012},
  url = {http://www.ipol.im/pub/art/2013/26/article_lr.pdf}
}
@article{Kannala2006,
  author = {Kannala, Juho and Brandt, Sami},
  year = {2006},
  month = {09},
  pages = {1335-40},
  title = {A Generic Camera Model and Calibration Method for Conventional, Wide-Angle, and Fish-Eye Lenses},
  volume = {28},
  journal = {IEEE transactions on pattern analysis and machine intelligence},
  doi = {10.1109/TPAMI.2006.153},
  url = {https://www.researchgate.net/publication/6899685_A_Generic_Camera_Model_and_Calibration_Method_for_Conventional_Wide-Angle_and_Fish-Eye_Lenses}
}
@inproceedings{Ke17,
  author = {Ke, Tong and Roumeliotis, Stergios},
  title = {An Efficient Algebraic Solution to the Perspective-Three-Point Problem},
  booktitle = {Computer Vision and Pattern Recognition (CVPR), 2017 IEEE Conference on},
  year = {2017},
  publisher = {IEEE},
  url = {https://arxiv.org/abs/1701.08237}
}
@article{KleeLaskowski85,
  author = {Klee, Victor and Laskowski, Michael C},
  title = {Finding the smallest triangles containing a given convex polygon},
  year = {1985},
  pages = {359--375},
  journal = {Journal of Algorithms},
  volume = {6},
  number = {3},
  publisher = {Elsevier}
}
@inproceedings{Kolmogorov03,
  author = {Kim, Junhwan and Kolmogorov, Vladimir and Zabih, Ramin},
  title = {Visual correspondence using energy minimization and mutual information},
  booktitle = {Computer Vision, 2003. Proceedings. Ninth IEEE International Conference on},
  year = {2003},
  pages = {1033--1040},
  publisher = {IEEE},
  url = {https://www.cs.cornell.edu/~rdz/Papers/KKZ-ICCV03.pdf}
}
@inproceedings{Kwatra03,
  author = {Kwatra, Vivek and Sch{\"o}dl, Arno and Essa, Irfan and Turk, Greg and Bobick, Aaron},
  title = {Graphcut textures: image and video synthesis using graph cuts},
  booktitle = {ACM Transactions on Graphics (ToG)},
  year = {2003},
  pages = {277--286},
  volume = {22},
  number = {3},
  publisher = {ACM},
  url = {https://dl.acm.org/doi/pdf/10.1145/882262.882264}
}
@article{Li2010SimultaneousRA,
  title = {Simultaneous robot-world and hand-eye calibration using dual-quaternions and Kronecker product},
  author = {Aiguo Li and Lin Wang and Defeng Wu},
  journal = {International Journal of Physical Sciences},
  year = {2010},
  volume = {5},
  pages = {1530-1536},
  url = {https://academicjournals.org/article/article1380809659_Li%20et%20al.pdf}
}
@inproceedings{liao2020real,
  author = {Liao, Minghui and Wan, Zhaoyi and Yao, Cong and Chen, Kai and Bai, Xiang},
  title = {Real-time Scene Text Detection with Differentiable Binarization},
  booktitle = {Proc. AAAI},
  year = {2020},
  url = {https://arxiv.org/abs/1911.08947}
}
@article{Louhichi07,
  author = {Louhichi, H. and Fournel, T. and Lavest, J. M. and Ben Aissia, H.},
  title = {Self-calibration of Scheimpflug cameras: an easy protocol},
  year = {2007},
  pages = {2616–2622},
  journal = {Meas. Sci. Technol.},
  volume = {18},
  number = {8},
  publisher = {IOP Publishing Ltd}
}
@article{LowIlie2003,
  author   = {Kok-Lim Low, Adrian Ilie},
  year = {2003},
  pages = {3-15},
  title = {View Frustum Optimization to Maximize Object's Image Area},
  journal = {Journal of Graphics, (GPU, & Game) Tools (JGT)},
  volume = {8},
  url = {https://citeseerx.ist.psu.edu/document?repid=rep1&type=pdf&doi=1fbd43f3827fffeb76641a9c5ab5b625eb5a75ba}
}
@article{Lowe04,
  author = {Lowe, David G.},
  title = {Distinctive Image Features from Scale-Invariant Keypoints},
  journal = {Int. J. Comput. Vision},
  issue_date = {November 2004},
  volume = {60},
  number = {2},
  month = nov,
  year = {2004},
  issn = {0920-5691},
  pages = {91--110},
  numpages = {20},
  url = {https://www.cs.ubc.ca/~lowe/papers/ijcv04.pdf},
  doi = {10.1023/B:VISI.0000029664.99615.94},
  acmid = {996342},
  publisher = {Kluwer Academic Publishers},
  address = {Hingham, MA, USA},
  keywords = {image matching, invariant features, object recognition, scale invariance},
  month_numeric = {11}
}
@inproceedings{Lucas81,
  author = {Lucas, Bruce D and Kanade, Takeo and others},
  title = {An iterative image registration technique with an application to stereo vision.},
  booktitle = {IJCAI},
  year = {1981},
  pages = {674--679},
  volume = {81},
  url = {https://hal.science/hal-03697340v1}
}
@misc{MA13,
  author = {Mordvintsev, Alexander},
  title = {ROF and TV-L1 denoising with Primal-Dual algorithm},
  url = {http://znah.net/rof-and-tv-l1-denoising-with-primal-dual-algorithm.html}
}
@misc{Madsen04,
  author = {K. Madsen and H. B. Nielsen and O. Tingleff},
  title = {Methods for Non-Linear Least Squares Problems (2nd ed.)},
  year = {2004},
  pages = {60},
  publisher = {Informatics and Mathematical Modelling, Technical University of Denmark, {DTU}},
  address = {Richard Petersens Plads, Building 321, {DK-}2800 Kgs. Lyngby},
  url = {https://www2.imm.dtu.dk/pubdb/edoc/imm3215.pdf}
}
@article{Matas2005RandomizedRW,
  title = {Randomized RANSAC with sequential probability ratio test},
  author = {Matas, Jiri and Chum, Ondrej},
  journal = {Tenth IEEE International Conference on Computer Vision (ICCV) Volume 1},
  year = {2005},
  volume = {2},
  pages = {1727-1732 Vol. 2},
  url = {https://cmp.felk.cvut.cz/~matas/papers/chum-waldsac-iccv05.pdf}
}
@article{MHT2011,
  author = {Getreuer, Pascal},
  title = {Malvar-He-Cutler Linear Image Demosaicking},
  year = {2011},
  journal = {Image Processing on Line},
  url = {https://www.ipol.im/pub/art/2011/g_mhcd/}
}
@article{mitchell2005logistic,
  author = {Mitchell, Tom M},
  title = {Logistic Regression},
  year = {2005},
  pages = {701},
  journal = {Machine learning},
  volume = {10}
}
@inproceedings{MK07,
  author = {Mertens, Tom and Kautz, Jan and Van Reeth, Frank},
  title = {Exposure fusion},
  booktitle = {Computer Graphics and Applications, 2007. PG'07. 15th Pacific Conference on},
  year = {2007},
  pages = {382--390},
  publisher = {IEEE},
  url = {https://web.stanford.edu/class/cs231m/project-1/exposure-fusion.pdf}
}
@article{MM06,
  author = {Mantiuk, Rafal and Myszkowski, Karol and Seidel, Hans-Peter},
  title = {A perceptual framework for contrast processing of high dynamic range images},
  year = {2006},
  pages = {286--308},
  journal = {ACM Transactions on Applied Perception (TAP)},
  volume = {3},
  number = {3},
  publisher = {ACM},
  url = {https://www.cl.cam.ac.uk/~rkm38/pdfs/mantiuk06pfcphdri.pdf}
}
@incollection{MOG2001,
  author = {KaewTraKulPong, Pakorn and Bowden, Richard},
  title = {An improved adaptive background mixture model for real-time tracking with shadow detection},
  booktitle = {Video-Based Surveillance Systems},
  year = {2002},
  pages = {135--144},
  publisher = {Springer},
  url = {https://www.researchgate.net/profile/Richard-Bowden/publication/2557021_An_Improved_Adaptive_Background_Mixture_Model_for_Realtime_Tracking_with_Shadow_Detection/links/004635190bf9105d52000000/An-Improved-Adaptive-Background-Mixture-Model-for-Realtime-Tracking-with-Shadow-Detection.pdf}
}
@book{Ma:2003:IVI,
  author = {Ma, Yi and Soatto, Stefano and Kosecka, Jana and Sastry, S. Shankar},
  title = {An Invitation to 3-D Vision: From Images to Geometric Models},
  year = {2003},
  isbn = {0387008934},
  publisher = {Springer}
}
@article{Malis2007,
  author = {Malis, Ezio and Vargas, Manuel},
  title = {{Deeper understanding of the homography decomposition for vision-based control}},
  year = {2007},
  url = {https://hal.inria.fr/inria-00174036},
  type = {Research Report},
  number = {RR-6303},
  pages = {90},
  institution = {{INRIA}},
  keywords = {Visual servoing ; planar objects ; homography ; decomposition ; camera calibration errors ; structure from motion ; Euclidean},
  pdf = {https://hal.inria.fr/inria-00174036v3/file/RR-6303.pdf},
}
@article{Marchand16,
  author = {Marchand, Eric and Uchiyama, Hideaki and Spindler, Fabien},
  title = {{Pose Estimation for Augmented Reality: A Hands-On Survey}},
  url = {https://hal.inria.fr/hal-01246370},
  journal = {{IEEE Transactions on Visualization and Computer Graphics}},
  publisher = {{Institute of Electrical and Electronics Engineers}},
  volume = {22},
  number = {12},
  pages = {2633 - 2651},
  year = {2016},
  month = Dec,
  doi = {10.1109/TVCG.2015.2513408},
  keywords = {homography ; SLAM ; motion estimation ; Index Terms-Survey ; augmented reality ; vision-based camera localization ; pose estimation ; PnP ; keypoint matching ; code examples},
  pdf = {https://hal.inria.fr/hal-01246370/file/survey-ieee-v2.pdf},
  hal_id = {hal-01246370},
  hal_version = {v1},
}
@article{Matas00,
  author = {Matas, Jiri and Galambos, Charles and Kittler, Josef},
  title = {Robust detection of lines using the progressive probabilistic hough transform},
  year = {2000},
  pages = {119--137},
  journal = {Computer Vision and Image Understanding},
  volume = {78},
  number = {1},
  publisher = {Elsevier}
}
@inproceedings{Meyer92,
  author = {Meyer, Fernand},
  title = {Color image segmentation},
  booktitle = {Image Processing and its Applications, 1992., International Conference on},
  year = {1992},
  pages = {303--306},
  publisher = {IET},
  url = {https://www.researchgate.net/publication/279958069_Color_Image_Segmentation}
}
@incollection{Mitzel09,
  author = {Mitzel, Dennis and Pock, Thomas and Schoenemann, Thomas and Cremers, Daniel},
  title = {Video super resolution using duality based tv-l 1 optical flow},
  booktitle = {Pattern Recognition},
  year = {2009},
  pages = {432--441},
  publisher = {Springer},
  url = {https://cvai.cit.tum.de/_media/spezial/bib/mitzel_et_al_dagm09.pdf}
}
@inproceedings{Mortensen95intelligentscissors,
  author = {Eric N. Mortensen and William A. Barrett},
  title = {Intelligent Scissors for Image Composition},
  booktitle = {In Computer Graphics, SIGGRAPH Proceedings},
  year = {1995},
  pages = {191--198}
}
@inproceedings{Muja2009,
  author = {Muja, Marius and Lowe, David G},
  title = {Fast Approximate Nearest Neighbors with Automatic Algorithm Configuration},
  booktitle = {VISAPP (1)},
  year = {2009},
  pages = {331--340},
  url = {https://www.cs.ubc.ca/research/flann/uploads/FLANN/flann_visapp09.pdf}
}
@inproceedings{MyattNAPSAC,
  author = {Myatt, D. and Torr, Philip and Nasuto, Slawomir and Bishop, John and Craddock, R.},
  year = {2002},
  booktitle = {Proceedings of the British Machine Vision Conference (BMVC)},
  title = {NAPSAC: High Noise, High Dimensional Robust Estimation - it's in the Bag},
  url = {https://bmva-archive.org.uk/bmvc/2002/papers/164/full_164.pdf}
}
@article{Nister03,
  author = {Nist{\'e}r, David},
  title = {An efficient solution to the five-point relative pose problem},
  year = {2004},
  pages = {756--770},
  journal = {Pattern Analysis and Machine Intelligence, IEEE Transactions on},
  volume = {26},
  number = {6},
  publisher = {IEEE},
  url = {https://www-users.cse.umn.edu/~hspark/CSci5980/nister.pdf}
}
@incollection{nister2008linear,
  title = {Linear time maximally stable extremal regions},
  author = {Nist{\'e}r, David and Stew{\'e}nius, Henrik},
  booktitle = {Computer Vision--ECCV 2008},
  pages = {183--196},
  year = {2008},
  publisher = {Springer},
  url = {https://link.springer.com/content/pdf/10.1007/978-3-540-88688-4_14.pdf}
}
@article{OF06,
  author = {Matsushita, Yasuyuki and Ofek, Eyal and Ge, Weina and Tang, Xiaoou and Shum, Heung-Yeung},
  title = {Full-frame video stabilization with motion inpainting},
  year = {2006},
  pages = {1150--1163},
  journal = {Pattern Analysis and Machine Intelligence, IEEE Transactions on},
  volume = {28},
  number = {7},
  publisher = {IEEE},
  url = {https://mmlab.ie.cuhk.edu.hk/archive/2006/01634345.pdf}
}
@article{ORourke86,
  author = {O'Rourke, Joseph and Aggarwal, Alok and Maddila, Sanjeev and Baldwin, Michael},
  title = {An optimal algorithm for finding minimal enclosing triangles},
  year = {1986},
  pages = {258--269},
  journal = {Journal of Algorithms},
  volume = {7},
  number = {2},
  publisher = {Elsevier},
  url = {https://prografix.narod.ru/source/orourke1986.pdf}
}
@article{Park94,
  author = {F. C. Park and B. J. Martin},
  journal = {IEEE Transactions on Robotics and Automation},
  title = {Robot sensor calibration: solving AX=XB on the Euclidean group},
  year = {1994},
  month = oct,
  volume = {10},
  number = {5},
  pages = {717-721},
  doi = {10.1109/70.326576},
  issn = {1042-296X},
  url = {https://drive.google.com/file/d/1t1uoki3_qOXHMmWq5ixqQcALlEIJzTMh/view}
}
@inproceedings{PM03,
  author = {P{\'e}rez, Patrick and Gangnet, Michel and Blake, Andrew},
  title = {Poisson image editing},
  booktitle = {ACM Transactions on Graphics (TOG)},
  year = {2003},
  pages = {313--318},
  volume = {22},
  number = {3},
  publisher = {ACM},
  url = {https://www.cs.jhu.edu/~misha/Fall07/Papers/Perez03.pdf}
}
@inproceedings{Puzicha1997,
  author = {Puzicha, Jan and Hofmann, Thomas and Buhmann, Joachim M},
  title = {Non-parametric similarity measures for unsupervised texture segmentation and image retrieval},
  booktitle = {Computer Vision and Pattern Recognition, 1997. Proceedings., 1997 IEEE Computer Society Conference on},
  year = {1997},
  pages = {267--272},
  publisher = {IEEE},
  url = {https://static.aminer.org/pdf/PDF/000/128/789/non_parametric_similarity_measures_for_unsupervised_texture_segmentation_and_image.pdf}
}
@inproceedings{RB99,
  author = {Robertson, Mark A and Borman, Sean and Stevenson, Robert L},
  title = {Dynamic range improvement through multiple exposures},
  booktitle = {Image Processing, 1999. ICIP 99. Proceedings. 1999 International Conference on},
  year = {1999},
  pages = {159--163},
  volume = {3},
  publisher = {IEEE},
  url = {https://www.seanborman.com/publications/icip99a.pdf}
}
@article{RD05,
  author = {Reinhard, Erik and Devlin, Kate},
  title = {Dynamic range reduction inspired by photoreceptor physiology},
  year = {2005},
  pages = {13--24},
  journal = {Visualization and Computer Graphics, IEEE Transactions on},
  volume = {11},
  number = {1},
  publisher = {IEEE},
  url = {https://pages.cs.wisc.edu/~lizhang/courses/cs766-2012f/projects/hdr/Reinhard2005DRR.pdf}
}
@inproceedings{RRKB11,
  author = {Rublee, Ethan and Rabaud, Vincent and Konolige, Kurt and Bradski, Gary},
  title = {ORB: an efficient alternative to SIFT or SURF},
  booktitle = {Computer Vision (ICCV), 2011 IEEE International Conference on},
  year = {2011},
  pages = {2564--2571},
  publisher = {IEEE},
  url = {https://www.researchgate.net/publication/221111151_ORB_an_efficient_alternative_to_SIFT_or_SURF}
}
@techreport{RS04,
  author = {Szeliski, R},
  title = {Image alignment and stitching: a tutorial, Microsoft Corporation, Redmond, WA},
  year = {2004},
  institution = {MSR-TR-2004-92},
  url = {https://szeliski.org/papers/Szeliski_ImageAlignmentTutorial_FnT06.pdf}
}
@book{RS10,
  author = {Szeliski, Richard},
  title = {Computer vision: algorithms and applications},
  year = {2010},
  publisher = {Springer},
  url = {https://szeliski.org/Book/}
}
@article{Rafael12,
  title = {{LSD: a Line Segment Detector}},
  author = {Grompone von Gioi, Rafael and Jakubowicz, Jérémie and Morel, Jean-Michel and Randall, Gregory},
  journal = {{Image Processing On Line}},
  volume = {2},
  pages = {35--55},
  year = {2012},
  url = {https://doi.org/10.5201/ipol.2012.gjmr-lsd}
}
@incollection{Rosten06,
  author = {Rosten, Edward and Drummond, Tom},
  title = {Machine learning for high-speed corner detection},
  booktitle = {Computer Vision--ECCV 2006},
  year = {2006},
  pages = {430--443},
  publisher = {Springer},
  url = {https://link.springer.com/content/pdf/10.1007/11744023_34.pdf}
}
@inproceedings{mair2010_agast,
  title = {Adaptive and Generic Corner Detection Based on the Accelerated Segment Test},
  author = {Mair, Elmar and Hager, Gregory D. and Burschka, Darius and Suppa, Michael and Hirzinger, Gerhard},
  year = {2010},
  month = sep,
  booktitle = {European Conference on Computer Vision (ECCV'10)},
  url = {https://web.archive.org/web/20170822001934/http://www6.in.tum.de/Main/Publications/Mair2010c.pdf},
  month_numeric = {9}
}
@article{Rubner2000,
  author = {Rubner, Yossi and Tomasi, Carlo and Guibas, Leonidas J},
  title = {The earth mover's distance as a metric for image retrieval},
  year = {2000},
  pages = {99--121},
  journal = {International Journal of Computer Vision},
  volume = {40},
  number = {2},
  publisher = {Springer},
  url = {https://www.cs.cmu.edu/~efros/courses/LBMV07/Papers/rubner-jcviu-00.pdf}
}
@article{RubnerSept98,
  author = {Rubner, Yossi and Tomasi, Carlo and Guibas, Leonidas J},
  title = {The Earth Mover's Distance as a Metric for Image Retrieval},
  year = {1998},
  publisher = {Stanford University}
}
@article{SS00,
  author = {Shum, Heung-Yeung and Szeliski, Richard},
  title = {Systems and experiment paper: Construction of panoramic image mosaics with global and local alignment},
  year = {2000},
  pages = {101--130},
  journal = {International Journal of Computer Vision},
  volume = {36},
  number = {2},
  publisher = {Springer},
  url = {https://courses.cs.washington.edu/courses/cse455/09wi/tr-97-23.pdf}
}
@article{Shah2013SolvingTR,
  title = {Solving the Robot-World/Hand-Eye Calibration Problem Using the Kronecker Product},
  author = {Mili Shah},
  journal = {Journal of Mechanisms and Robotics},
  year = {2013},
  volume = {5},
  pages = {031007},
  url = {https://www.researchgate.net/publication/275087810_Solving_the_Robot-WorldHand-Eye_Calibration_Problem_Using_the_Kronecker_Product}
}
@inproceedings{Shi94,
  author = {Shi, Jianbo and Tomasi, Carlo},
  title = {Good features to track},
  booktitle = {Computer Vision and Pattern Recognition, 1994. Proceedings CVPR'94., 1994 IEEE Computer Society Conference on},
  year = {1994},
  pages = {593--600},
  publisher = {IEEE},
  url = {https://users.cs.duke.edu/~tomasi/papers/shi/TR_93-1399_Cornell.pdf}
}
@article{shi2016end,
  title = {An end-to-end trainable neural network for image-based sequence recognition and its application to scene text recognition},
  author = {Shi, Baoguang and Bai, Xiang and Yao, Cong},
  journal = {IEEE transactions on pattern analysis and machine intelligence},
  volume = {39},
  number = {11},
  pages = {2298--2304},
  year = {2016},
  publisher = {IEEE},
  url = {https://arxiv.org/abs/1507.05717}
}
@article{Sklansky82,
  author = {Sklansky, Jack},
  title = {Finding the convex hull of a simple polygon},
  year = {1982},
  pages = {79--83},
  journal = {Pattern Recognition Letters},
  volume = {1},
  number = {2},
  publisher = {Elsevier},
  url = {http://i.stanford.edu/pub/cstr/reports/cs/tr/81/887/CS-TR-81-887.pdf}
}
@article{Slabaugh,
  author = {Slabaugh, Gregory G},
  title = {Computing Euler angles from a rotation matrix},
  year = {1999},
  pages = {2000},
  journal = {Retrieved on August},
  volume = {6},
  url = {https://eecs.qmul.ac.uk/~gslabaugh/publications/euler.pdf}
}
@article{Sol2018AML,
  title = {A micro Lie theory for state estimation in robotics},
  author = {Joan Sol{\`a} and J{\'e}r{\'e}mie Deray and Dinesh Atchuthan},
  journal = {ArXiv},
  year = {2018},
  volume={abs/1812.01537},
  url = {https://arxiv.org/abs/1812.01537}
}
@misc{SteweniusCFS,
  author = {Stewenius, Henrik},
  title = {Calibrated Fivepoint solver},
  url = {https://web.archive.org/web/20170313091048/http://vis.uky.edu/~stewe/FIVEPOINT/}
}
@article{SteweniusRecent,
  author = {Stewenius, Henrik and Engels, Christopher and Nister, David},
  year = {2006},
  month = {06},
  pages = {284-294},
  title = {Recent developments on direct relative orientation},
  volume = {60},
  journal = {ISPRS Journal of Photogrammetry and Remote Sensing},
  url = {https://citeseerx.ist.psu.edu/document?repid=rep1&type=pdf&doi=514fa8d4981cc2b2aecfc02e0e3a8f4be717bcd7}
}
@article{Suzuki85,
  author = {Suzuki, Satoshi and others},
  title = {Topological structural analysis of digitized binary images by border following},
  year = {1985},
  pages = {32--46},
  journal = {Computer Vision, Graphics, and Image Processing},
  volume = {30},
  number = {1},
  publisher = {Elsevier},
  url = {https://web.archive.org/web/20231213161741/https://www.nevis.columbia.edu/~vgenty/public/suzuki_et_al.pdf}
}
@article{taubin1991,
  abstract = {The author addresses the problem of parametric representation and estimation of complex planar curves in 2-D surfaces in 3-D, and nonplanar space curves in 3-D. Curves and surfaces can be defined either parametrically or implicitly, with the latter representation used here. A planar curve is the set of zeros of a smooth function of two variables <e1>x</e1>-<e1>y</e1>, a surface is the set of zeros of a smooth function of three variables <e1>x</e1>-<e1>y</e1>-<e1>z</e1>, and a space curve is the intersection of two surfaces, which are the set of zeros of two linearly independent smooth functions of three variables <e1>x</e1>-<e1>y</e1>-<e1>z</e1> For example, the surface of a complex object in 3-D can be represented as a subset of a single implicit surface, with similar results for planar and space curves. It is shown how this unified representation can be used for object recognition, object position estimation, and segmentation of objects into meaningful subobjects, that is, the detection of `interest regions' that are more complex than high curvature regions and, hence, more useful as features for object recognition},
  author = {Taubin, Gabriel},
  doi = {10.1109/34.103273},
  isbn = {0162-8828},
  issn = {01628828},
  journal = {IEEE Transactions on Pattern Analysis and Machine Intelligence},
  number = {11},
  pages = {1115--1138},
  title = {Estimation of planar curves, surfaces, and nonplanar space curves defined by implicit equations with applications to edge and range image segmentation},
  volume = {13},
  year = {1991},
  url = {http://mesh.brown.edu/taubin/pdfs/taubin-pami91.pdf}
}
@article{TehChin89,
  author = {Teh, C-H and Chin, Roland T.},
  title = {On the detection of dominant points on digital curves},
  year = {1989},
  pages = {859--872},
  journal = {Pattern Analysis and Machine Intelligence, IEEE Transactions on},
  volume = {11},
  number = {8},
  publisher = {IEEE},
  url = {https://www.researchgate.net/publication/3191687_On_the_detection_of_dominant_points_on_digital_curve}
}
@article{Telea04,
  author = {Telea, Alexandru},
  title = {An image inpainting technique based on the fast marching method},
  year = {2004},
  pages = {23--34},
  journal = {Journal of graphics tools},
  volume = {9},
  number = {1},
  publisher = {Taylor \& Francis},
  url = {https://www.olivier-augereau.com/docs/2004JGraphToolsTelea.pdf}
}
@article{Tsai89,
  author = {R. Y. Tsai and R. K. Lenz},
  journal = {IEEE Transactions on Robotics and Automation},
  title = {A new technique for fully autonomous and efficient 3D robotics hand/eye calibration},
  year = {1989},
  month = jun,
  volume = {5},
  number = {3},
  pages = {345-358},
  doi = {10.1109/70.34770},
  issn = {1042-296X},
  url = {https://kmlee.gatech.edu/me6406/handeye.pdf}
}
@inproceedings{UES01,
  author = {Uyttendaele, Matthew and Eden, Ashley and Skeliski, R},
  title = {Eliminating ghosting and exposure artifacts in image mosaics},
  booktitle = {Computer Vision and Pattern Recognition, 2001. CVPR 2001. Proceedings of the 2001 IEEE Computer Society Conference on},
  year = {2001},
  pages = {II--509},
  volume = {2},
  publisher = {IEEE},
  url = {https://www.cs.jhu.edu/~misha/ReadingSeminar/Papers/Uyttendaele01.pdf}
}
@article{umeyama1991least,
  title = {Least-squares estimation of transformation parameters between two point patterns},
  author = {Umeyama, Shinji},
  journal = {IEEE Computer Architecture Letters},
  volume = {13},
  number = {04},
  pages = {376--380},
  year = {1991},
  publisher = {IEEE Computer Society},
  url = {https://graphics.stanford.edu/courses/cs164-09-spring/Handouts/paper_Umeyama.pdf}
}
@inproceedings{vacavant2013benchmark,
  title = {A benchmark dataset for outdoor foreground/background extraction},
  author = {Vacavant, Antoine and Chateau, Thierry and Wilhelm, Alexis and Lequi{\`e}vre, Laurent},
  booktitle = {Computer Vision-ACCV 2012 Workshops},
  pages = {291--300},
  year = {2013},
  publisher = {Springer},
  url = {https://www.researchgate.net/publication/236672430_A_Benchmark_Dataset_for_Outdoor_ForegroundBackground_Extraction}
}
@inproceedings{van1995estimators,
  title = {Estimators for orientation and anisotropy in digitized images},
  author = {Van Vliet, Lucas J and Verbeek, Piet W},
  booktitle = {ASCI},
  volume = {95},
  pages = {16--18},
  year = {1995},
  url = {https://www.researchgate.net/publication/27343879_Estimators_for_Orientation_and_Anisotropy_in_Digitized_Images}
}
@misc{VandLec,
  author = {Vandenberghe, Lieven},
  title = {QR Factorization},
  url = {https://www.seas.ucla.edu/~vandenbe/133A/lectures/qr.pdf}
}
@inproceedings{Viola01,
  author = {Viola, Paul and Jones, Michael J.},
  title = {Rapid object detection using a boosted cascade of simple features},
  booktitle = {Computer Vision and Pattern Recognition, 2001. CVPR 2001. Proceedings of the 2001 IEEE Computer Society Conference on},
  year = {2001},
  pages = {I--511},
  volume = {1},
  publisher = {IEEE},
  url = {https://www.researchgate.net/publication/3940582_Rapid_Object_Detection_using_a_Boosted_Cascade_of_Simple_Features}
}
@article{Viola04,
  author = {Viola, Paul and Jones, Michael J.},
  title = {Robust real-time face detection},
  journal = {International Journal of Computer Vision},
  year = {2004},
  volume = {57},
  number = {2},
  pages = {137--154},
  publisher = {Kluwer Academic Publishers},
  url = {https://www.face-rec.org/algorithms/Boosting-Ensemble/16981346.pdf}
}
@misc{Welch95,
  author = {Welch, Greg and Bishop, Gary},
  title = {An introduction to the Kalman filter},
  year = {1995},
  url = {https://www.cs.unc.edu/~welch/media/pdf/kalman_intro.pdf}
}
@inproceedings{WJ10,
  author = {Xu, Wei and Mulligan, Jane},
  title = {Performance evaluation of color correction approaches for automatic multi-view image and video stitching},
  booktitle = {Computer Vision and Pattern Recognition (CVPR), 2010 IEEE Conference on},
  year = {2010},
  pages = {263--270},
  publisher = {IEEE},
  url = {https://www.researchgate.net/publication/221364690_Performance_Evaluation_of_Color_Correction_Approaches_for_Automatic_Multi-view_Image_and_Video_Stitching}
}
@Article{Wu2009,
  author = {Wu, Kesheng and Otoo, Ekow and Suzuki, Kenji},
  title = {Optimizing two-pass connected-component labeling algorithms},
  journal = {Pattern Analysis and Applications},
  year = {2009},
  month = {Jun},
  day = {01},
  volume = {12},
  number = {2},
  pages = {117-135},
  url = {https://sdm.lbl.gov/~kewu/ps/paa-final.pdf}
}
@inproceedings{Yang2010,
  author = {Yang, Qingxiong and Wang, Liang and Ahuja, Narendra},
  title = {A constant-space belief propagation algorithm for stereo matching},
  booktitle = {Computer Vision and Pattern Recognition (CVPR), 2010 IEEE Conference on},
  year = {2010},
  pages = {1458--1465},
  publisher = {IEEE},
  url = {https://vision.ai.illinois.edu/html-files-to-import/publications/yang_cvpr10a.pdf}
}
@article{yang1996structure,
  title = {Structure adaptive anisotropic image filtering},
  author = {Yang, Guang-Zhong and Burger, Peter and Firmin, David N and Underwood, SR},
  journal = {Image and Vision Computing},
  volume = {14},
  number = {2},
  pages = {135--145},
  year = {1996},
  publisher = {Elsevier}
}
@article{YM11,
  author = {Yu, Guoshen and Morel, Jean-Michel},
  title = {ASIFT: An Algorithm for Fully Affine Invariant Comparison},
  year = {2011},
  pages = {11--38},
  journal = {Image Processing On Line},
  volume = {1},
  doi = {10.5201/ipol.2011.my-asift},
  url = {http://www.ipol.im/pub/algo/my_affine_sift/}
}
@article{Yuen90,
  author = {Yuen, HK and Princen, John and Illingworth, John and Kittler, Josef},
  title = {Comparative study of Hough transform methods for circle finding},
  year = {1990},
  pages = {71--77},
  journal = {Image and Vision Computing},
  volume = {8},
  number = {1},
  publisher = {Elsevier},
  url = {https://typeset.io/pdf/a-comparative-study-of-hough-transform-methods-for-circle-2mzwteha3d.pdf}
}
@incollection{Zach2007,
  author = {Zach, Christopher and Pock, Thomas and Bischof, Horst},
  title = {A duality based approach for realtime TV-L 1 optical flow},
  booktitle = {Pattern Recognition},
  year = {2007},
  pages = {214--223},
  publisher = {Springer},
  url = {https://www.researchgate.net/publication/248964741_A_Duality_Based_Approach_for_Realtime_TV-L1_Optical_Flow}
}
@article{Zhang2000,
  author = {Zhang, Zhengyou},
  title = {A flexible new technique for camera calibration},
  year = {2000},
  pages = {1330--1334},
  journal = {Pattern Analysis and Machine Intelligence, IEEE Transactions on},
  volume = {22},
  number = {11},
  publisher = {IEEE},
  url = {https://www.microsoft.com/en-us/research/wp-content/uploads/2016/02/tr98-71.pdf}
}
@inproceedings{zhou2017east,
  title = {East: an efficient and accurate scene text detector},
  author = {Zhou, Xinyu and Yao, Cong and Wen, He and Wang, Yuzhi and Zhou, Shuchang and He, Weiran and Liang, Jiajun},
  booktitle = {Proceedings of the IEEE conference on Computer Vision and Pattern Recognition},
  pages = {5551--5560},
  year = {2017},
  url = {https://arxiv.org/abs/1704.03155}
}
@inproceedings{Zivkovic2004,
  author = {Zivkovic, Zoran},
  title = {Improved adaptive Gaussian mixture model for background subtraction},
  booktitle = {Pattern Recognition, 2004. ICPR 2004. Proceedings of the 17th International Conference on},
  year = {2004},
  pages = {28--31},
  volume = {2},
  publisher = {IEEE},
  url = {https://www.researchgate.net/publication/4090386_Improved_Adaptive_Gaussian_Mixture_Model_for_Background_Subtraction}
}
@article{Zivkovic2006,
  author = {Zivkovic, Zoran and van der Heijden, Ferdinand},
  title = {Efficient adaptive density estimation per image pixel for the task of background subtraction},
  year = {2006},
  pages = {773--780},
  journal = {Pattern recognition letters},
  volume = {27},
  number = {7},
  publisher = {Elsevier}
}
@inproceedings{Zuliani2014RANSACFD,
  title = {RANSAC for Dummies With examples using the RANSAC toolbox for Matlab \& Octave and more...},
  author = {Marco Zuliani},
  year = {2014},
  url = {http://www.marcozuliani.com/docs/RANSAC4Dummies.pdf}
}
<<<<<<< HEAD
@inproceedings{forstner1987fast,
  title={A fast operator for detection and precise location of distincs points, corners and center of circular features},
  author={FORSTNER, W},
  booktitle={Proc. of the Intercommission Conference on Fast Processing of Photogrammetric Data, Interlaken, Switzerland, 1987},
  pages={281--305},
  year={1987}
}
@article{Bolelli2021,
  title={One DAG to Rule Them All},
  author={Bolelli, Federico and Allegretti, Stefano and Grana, Costantino},
  journal={IEEE Transactions on Pattern Analysis and Machine Intelligence},
  year={2021},
  publisher={IEEE},
  doi = {10.1109/TPAMI.2021.3055337}
}
@inproceedings{liao2020real,
  author={Liao, Minghui and Wan, Zhaoyi and Yao, Cong and Chen, Kai and Bai, Xiang},
  title={Real-time Scene Text Detection with Differentiable Binarization},
  booktitle={Proc. AAAI},
  year={2020}
}
@article{shi2016end,
  title={An end-to-end trainable neural network for image-based sequence recognition and its application to scene text recognition},
  author={Shi, Baoguang and Bai, Xiang and Yao, Cong},
  journal={IEEE transactions on pattern analysis and machine intelligence},
  volume={39},
  number={11},
  pages={2298--2304},
  year={2016},
  publisher={IEEE}
}
@inproceedings{zhou2017east,
  title={East: an efficient and accurate scene text detector},
  author={Zhou, Xinyu and Yao, Cong and Wen, He and Wang, Yuzhi and Zhou, Shuchang and He, Weiran and Liang, Jiajun},
  booktitle={Proceedings of the IEEE conference on Computer Vision and Pattern Recognition},
  pages={5551--5560},
  year={2017}
}
@article{umeyama1991least,
  title={Least-squares estimation of transformation parameters between two point patterns},
  author={Umeyama, Shinji},
  journal={IEEE Computer Architecture Letters},
  volume={13},
  number={04},
  pages={376--380},
  year={1991},
  publisher={IEEE Computer Society}
}
@article{Kannala2006,
  author = {Kannala, Juho and Brandt, Sami},
  year = {2006},
  month = {09},
  pages = {1335-40},
  title = {A Generic Camera Model and Calibration Method for Conventional, Wide-Angle, and Fish-Eye Lenses},
  volume = {28},
  journal = {IEEE transactions on pattern analysis and machine intelligence},
  doi = {10.1109/TPAMI.2006.153}
}
@article{Buades2005DenoisingIS,
  title={Denoising image sequences does not require motion estimation},
  author={Antoni Buades and Bartomeu Coll and Jean-Michel Morel},
  journal={IEEE Conference on Advanced Video and Signal Based Surveillance, 2005.},
  year={2005},
  pages={70-74}
}
@inproceedings{wang2016iros,
    AUTHOR     = {John Wang and Edwin Olson},
    TITLE      = {{AprilTag} 2: Efficient and robust fiducial detection},
    BOOKTITLE  = {Proceedings of the {IEEE/RSJ} International Conference on Intelligent
                 Robots and Systems {(IROS)}},
    YEAR       = {2016},
    MONTH      = {October},
}
@inproceedings{BarathGCRANSAC,
  author = {Barath, Daniel and Matas, Jiri},
  title = {Graph-Cut RANSAC},
  booktitle = {Proceedings of the IEEE Conference on Computer Vision and Pattern Recognition (CVPR)},
  month = {June},
  year = {2018}
}
@misc{barath2019progressive,
  title={Progressive NAPSAC: sampling from gradually growing neighborhoods},
  author={Barath, Daniel and Ivashechkin, Maksym and Matas, Jiri},
  year={2019},
  eprint={1906.02295},
  archivePrefix={arXiv},
  primaryClass={cs.CV}
}
@inproceedings{BarathMAGSAC,
  author = {Barath, Daniel and Noskova, Jana and Ivashechkin, Maksym and Matas, Jiri},
  title = {MAGSAC++, a Fast, Reliable and Accurate Robust Estimator},
  booktitle = {Proceedings of the IEEE/CVF Conference on Computer Vision and Pattern Recognition (CVPR)},
  month = {June},
  year = {2020}
}
@inproceedings{ChumPROSAC,
  title = {Matching with {PROSAC} - Progressive Sampling Consensus},
  author = {Chum, Ondrej and  Matas, Jiri},
  booktitle = {Proceedings of the IEEE/CVF Conference on Computer Vision and Pattern Recognition (CVPR)},
  year = {2005}
}
@inproceedings{ChumLORANSAC,
  title = {Locally Optimized {RANSAC}},
  author = {Chum, Ondrej and Matas, Jiri and Kittler, Josef},
  booktitle = {DAGM},
  year = {2003}
}
@inproceedings{ChumEpipolar,
  author={Chum, Ondrej and Werner, Tomas and Matas, Jiri},
  booktitle={Proceedings of the 17th International Conference on Pattern Recognition. ICPR 2004},
  title={Epipolar geometry estimation via RANSAC benefits from the oriented epipolar constraint},
  year={2004},
  volume={1},
  pages={112-115 Vol.1}
}
@inproceedings{ChumDominant,
  title = {Epipolar Geometry Estimation Unaffected by the Dominant Plane},
  author = {Chum, Ondrej and Werner, Tomas and  Matas, Jiri.},
  booktitle = {Proceedings of the IEEE/CVF Conference on Computer Vision and Pattern Recognition (CVPR)},
  year = {2005}
}
@article{FischlerRANSAC,
  author = {Fischler, Martin A. and Bolles, Robert C.},
  title = {Random Sample Consensus: A Paradigm for Model Fitting with Applications to Image Analysis and Automated Cartography},
  year = {1981},
  publisher = {Association for Computing Machinery},
  volume = {24},
  number = {6},
  month = {jun},
  pages = {381–395},
  numpages = {15}
}
@article{Matas2005RandomizedRW,
  title={Randomized RANSAC with sequential probability ratio test},
  author={Matas, Jiri and Chum, Ondrej},
  journal={Tenth IEEE International Conference on Computer Vision (ICCV) Volume 1},
  year={2005},
  volume={2},
  pages={1727-1732 Vol. 2}
}
@inproceedings{MyattNAPSAC,
  author = {Myatt, D. and Torr, Philip and Nasuto, Slawomir and Bishop, John and Craddock, R.},
  year = {2002},
  booktitle = {Proceedings of the British Machine Vision Conference (BMVC)},
  title = {NAPSAC: High Noise, High Dimensional Robust Estimation - it's in the Bag}
}
@article{SteweniusRecent,
  author = {Stewenius, Henrik and Engels, Christopher and Nister, David},
  year = {2006},
  month = {06},
  pages = {284-294},
  title = {Recent developments on direct relative orientation},
  volume = {60},
  journal = {ISPRS Journal of Photogrammetry and Remote Sensing}
}
@article{LowIlie2003,
  author   = {Kok-Lim Low, Adrian Ilie},
  year = {2003},
  pages = {3-15},
  title    = {View Frustum Optimization to Maximize Object's Image Area},
  journal  = {Journal of Graphics, (GPU, & Game) Tools (JGT)},
  volume = {8},
  url = {https://citeseerx.ist.psu.edu/document?repid=rep1&type=pdf&doi=1fbd43f3827fffeb76641a9c5ab5b625eb5a75ba}
=======
@article{Aggarwal1985,
  author = {Aggarwal, A. and Chang, J. and Yap, Chee K.},
  title = {Minimum area circumscribing Polygons},
  year = {1985},
  pages = {112--117},
  journal = {The Visual Computer},
  volume = {7},
  url = {https://doi.org/10.1007/BF01898354}
>>>>>>> edfa999b
}<|MERGE_RESOLUTION|>--- conflicted
+++ resolved
@@ -1452,7 +1452,6 @@
   year = {2014},
   url = {http://www.marcozuliani.com/docs/RANSAC4Dummies.pdf}
 }
-<<<<<<< HEAD
 @inproceedings{forstner1987fast,
   title={A fast operator for detection and precise location of distincs points, corners and center of circular features},
   author={FORSTNER, W},
@@ -1616,7 +1615,7 @@
   journal  = {Journal of Graphics, (GPU, & Game) Tools (JGT)},
   volume = {8},
   url = {https://citeseerx.ist.psu.edu/document?repid=rep1&type=pdf&doi=1fbd43f3827fffeb76641a9c5ab5b625eb5a75ba}
-=======
+}
 @article{Aggarwal1985,
   author = {Aggarwal, A. and Chang, J. and Yap, Chee K.},
   title = {Minimum area circumscribing Polygons},
@@ -1625,5 +1624,4 @@
   journal = {The Visual Computer},
   volume = {7},
   url = {https://doi.org/10.1007/BF01898354}
->>>>>>> edfa999b
 }