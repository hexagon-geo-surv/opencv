--- conflicted
+++ resolved
@@ -7,12 +7,7 @@
 .. |Author_ArtemM| unicode:: Artem U+0020 Myagkov
 .. |Author_FernandoI| unicode:: Fernando U+0020 Iglesias U+0020 Garc U+00ED a
 .. |Author_EduardF| unicode:: Eduard U+0020 Feicho
-<<<<<<< HEAD
-.. |Author_AlexB| unicode:: Alexandre U+0020 Benoit 
-
-=======
 .. |Author_AlexB| unicode:: Alexandre U+0020 Benoit
 .. |Author_EricCh| unicode:: Eric U+0020 Christiansen
 .. |Author_AndreyP| unicode:: Andrey U+0020 Pavlenko
-.. |Author_AlexS| unicode:: Alexander U+0020 Smorkalov
->>>>>>> 416fb505
+.. |Author_AlexS| unicode:: Alexander U+0020 Smorkalov